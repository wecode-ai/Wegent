#!/usr/bin/env sh

<<<<<<< HEAD
# =============================================================================
# Pre-commit Hook - Format staged files
# =============================================================================
# This hook formats both frontend and backend staged files before commit.
# =============================================================================

# Get the project root directory
get_project_root() {
  if [ -d "frontend" ] && [ -d "backend" ]; then
    echo "."
  elif [ -f "package.json" ] && grep -q '"name": "wecode-ai-assistant"' package.json 2>/dev/null; then
    echo ".."
  else
    echo ""
  fi
}

PROJECT_ROOT=$(get_project_root)

if [ -z "$PROJECT_ROOT" ]; then
  echo "Error: Cannot locate project root directory"
  exit 1
fi

# =============================================================================
# Backend Python formatting (black + isort)
# =============================================================================
format_backend_python() {
  # Get staged Python files in backend
  STAGED_PY_FILES=$(git diff --cached --name-only --diff-filter=ACM | grep -E '^backend/.*\.py$' || true)
  
  if [ -n "$STAGED_PY_FILES" ]; then
    echo "🐍 Formatting staged Python files..."
    
    # Check if we're in a virtual environment or have black/isort available
    if command -v black >/dev/null 2>&1 && command -v isort >/dev/null 2>&1; then
      # Format with black and isort
      echo "$STAGED_PY_FILES" | while read -r file; do
        if [ -f "$PROJECT_ROOT/$file" ]; then
          black "$PROJECT_ROOT/$file" 2>/dev/null || true
          isort "$PROJECT_ROOT/$file" 2>/dev/null || true
          git add "$PROJECT_ROOT/$file"
        fi
      done
      echo "✅ Python formatting complete"
    elif [ -f "$PROJECT_ROOT/backend/.venv/bin/black" ] && [ -f "$PROJECT_ROOT/backend/.venv/bin/isort" ]; then
      # Use backend's virtual environment
      echo "$STAGED_PY_FILES" | while read -r file; do
        if [ -f "$PROJECT_ROOT/$file" ]; then
          "$PROJECT_ROOT/backend/.venv/bin/black" "$PROJECT_ROOT/$file" 2>/dev/null || true
          "$PROJECT_ROOT/backend/.venv/bin/isort" "$PROJECT_ROOT/$file" 2>/dev/null || true
          git add "$PROJECT_ROOT/$file"
        fi
      done
      echo "✅ Python formatting complete"
    else
      echo "⚠️ black/isort not found, skipping Python formatting"
      echo "   Install with: cd backend && uv sync"
    fi
  fi
}

# Run backend Python formatting
format_backend_python

# =============================================================================
# Frontend formatting (lint-staged)
# =============================================================================
# Ensure we're in the frontend directory for lint-staged
if [ ! -f "package.json" ] || ! grep -q '"name": "wecode-ai-assistant"' package.json 2>/dev/null; then
  if [ -d "frontend" ]; then
    cd frontend || exit 1
=======
# Get the project root directory
PROJECT_ROOT="$(cd "$(dirname "$0")/../.." && pwd)"

# =============================================================================
# Python Code Formatting Auto-fix (black + isort)
# =============================================================================

# Get staged Python files
PYTHON_FILES=$(git diff --cached --name-only --diff-filter=ACM | grep '\.py$' || true)

if [ -n "$PYTHON_FILES" ]; then
  echo "🐍 Formatting Python files with black and isort..."
  
  # Check if black is available
  if python -m black --version >/dev/null 2>&1; then
    # Run black to auto-fix staged Python files
    echo "$PYTHON_FILES" | xargs python -m black 2>/dev/null
    echo "✅ Black formatting applied"
  else
    echo "⚠️ Black not installed. Skipping black formatting."
  fi
  
  # Check if isort is available
  if python -m isort --version >/dev/null 2>&1; then
    # Run isort to auto-fix staged Python files
    echo "$PYTHON_FILES" | xargs python -m isort 2>/dev/null
    echo "✅ isort formatting applied"
>>>>>>> 1868c52a
  else
    echo "⚠️ isort not installed. Skipping isort formatting."
  fi
  
  # Re-add the formatted files to staging
  echo "$PYTHON_FILES" | xargs git add
fi

<<<<<<< HEAD
# Run lint-staged for frontend files
npx lint-staged
=======
# =============================================================================
# Frontend Code Formatting Check (lint-staged)
# =============================================================================

# Check if there are staged frontend files
FRONTEND_FILES=$(git diff --cached --name-only --diff-filter=ACM | grep '^frontend/' || true)

if [ -n "$FRONTEND_FILES" ]; then
  # Ensure we're in the correct directory for frontend
  cd "$PROJECT_ROOT"
  if [ ! -f "package.json" ] || ! grep -q '"name": "wecode-ai-assistant"' package.json 2>/dev/null; then
    if [ -d "frontend" ]; then
      cd frontend || exit 1
    else
      echo "Error: Cannot locate frontend directory"
      exit 1
    fi
  fi

  # Run lint-staged
  npx lint-staged
fi
>>>>>>> 1868c52a
<|MERGE_RESOLUTION|>--- conflicted
+++ resolved
@@ -1,79 +1,5 @@
 #!/usr/bin/env sh
 
-<<<<<<< HEAD
-# =============================================================================
-# Pre-commit Hook - Format staged files
-# =============================================================================
-# This hook formats both frontend and backend staged files before commit.
-# =============================================================================
-
-# Get the project root directory
-get_project_root() {
-  if [ -d "frontend" ] && [ -d "backend" ]; then
-    echo "."
-  elif [ -f "package.json" ] && grep -q '"name": "wecode-ai-assistant"' package.json 2>/dev/null; then
-    echo ".."
-  else
-    echo ""
-  fi
-}
-
-PROJECT_ROOT=$(get_project_root)
-
-if [ -z "$PROJECT_ROOT" ]; then
-  echo "Error: Cannot locate project root directory"
-  exit 1
-fi
-
-# =============================================================================
-# Backend Python formatting (black + isort)
-# =============================================================================
-format_backend_python() {
-  # Get staged Python files in backend
-  STAGED_PY_FILES=$(git diff --cached --name-only --diff-filter=ACM | grep -E '^backend/.*\.py$' || true)
-  
-  if [ -n "$STAGED_PY_FILES" ]; then
-    echo "🐍 Formatting staged Python files..."
-    
-    # Check if we're in a virtual environment or have black/isort available
-    if command -v black >/dev/null 2>&1 && command -v isort >/dev/null 2>&1; then
-      # Format with black and isort
-      echo "$STAGED_PY_FILES" | while read -r file; do
-        if [ -f "$PROJECT_ROOT/$file" ]; then
-          black "$PROJECT_ROOT/$file" 2>/dev/null || true
-          isort "$PROJECT_ROOT/$file" 2>/dev/null || true
-          git add "$PROJECT_ROOT/$file"
-        fi
-      done
-      echo "✅ Python formatting complete"
-    elif [ -f "$PROJECT_ROOT/backend/.venv/bin/black" ] && [ -f "$PROJECT_ROOT/backend/.venv/bin/isort" ]; then
-      # Use backend's virtual environment
-      echo "$STAGED_PY_FILES" | while read -r file; do
-        if [ -f "$PROJECT_ROOT/$file" ]; then
-          "$PROJECT_ROOT/backend/.venv/bin/black" "$PROJECT_ROOT/$file" 2>/dev/null || true
-          "$PROJECT_ROOT/backend/.venv/bin/isort" "$PROJECT_ROOT/$file" 2>/dev/null || true
-          git add "$PROJECT_ROOT/$file"
-        fi
-      done
-      echo "✅ Python formatting complete"
-    else
-      echo "⚠️ black/isort not found, skipping Python formatting"
-      echo "   Install with: cd backend && uv sync"
-    fi
-  fi
-}
-
-# Run backend Python formatting
-format_backend_python
-
-# =============================================================================
-# Frontend formatting (lint-staged)
-# =============================================================================
-# Ensure we're in the frontend directory for lint-staged
-if [ ! -f "package.json" ] || ! grep -q '"name": "wecode-ai-assistant"' package.json 2>/dev/null; then
-  if [ -d "frontend" ]; then
-    cd frontend || exit 1
-=======
 # Get the project root directory
 PROJECT_ROOT="$(cd "$(dirname "$0")/../.." && pwd)"
 
@@ -101,7 +27,6 @@
     # Run isort to auto-fix staged Python files
     echo "$PYTHON_FILES" | xargs python -m isort 2>/dev/null
     echo "✅ isort formatting applied"
->>>>>>> 1868c52a
   else
     echo "⚠️ isort not installed. Skipping isort formatting."
   fi
@@ -110,10 +35,6 @@
   echo "$PYTHON_FILES" | xargs git add
 fi
 
-<<<<<<< HEAD
-# Run lint-staged for frontend files
-npx lint-staged
-=======
 # =============================================================================
 # Frontend Code Formatting Check (lint-staged)
 # =============================================================================
@@ -135,5 +56,4 @@
 
   # Run lint-staged
   npx lint-staged
-fi
->>>>>>> 1868c52a
+fi