// SPDX-FileCopyrightText: 2025 Weibo, Inc.
//
// SPDX-License-Identifier: Apache-2.0

'use client';

import { Suspense, useState, useCallback, useEffect } from 'react';
import { useRouter, useSearchParams } from 'next/navigation';
import TopNavigation from '@/features/layout/TopNavigation';
import UserMenu from '@/features/layout/UserMenu';
<<<<<<< HEAD
import {
  PuzzlePieceIcon,
  UsersIcon,
  CpuChipIcon,
  CommandLineIcon,
  UserGroupIcon,
  UserIcon,
  CogIcon,
  ChevronDownIcon,
  ChevronRightIcon
=======
import { Tab } from '@headlessui/react';
import {
  PuzzlePieceIcon,
  UsersIcon,
  BellIcon,
  CpuChipIcon,
  CommandLineIcon,
>>>>>>> e511197e
} from '@heroicons/react/24/outline';
import GitHubIntegration from '@/features/settings/components/GitHubIntegration';
import GroupResourceManager from '@/features/settings/components/GroupResourceManager';
import GroupManagement from '@/features/settings/components/GroupManagement';
import GroupModelList from '@/features/settings/components/GroupModelList';
import GroupShellList from '@/features/settings/components/GroupShellList';
import GroupTeamList from '@/features/settings/components/GroupTeamList';
import NotificationSettings from '@/features/settings/components/NotificationSettings';
import ModelList from '@/features/settings/components/ModelList';
import ShellList from '@/features/settings/components/ShellList';
import TeamList from '@/features/settings/components/TeamList';
import { UserProvider } from '@/features/common/UserContext';
import { useTranslation } from '@/hooks/useTranslation';
import { GithubStarButton } from '@/features/layout/GithubStarButton';

// 定义菜单项类型
type MenuItem = {
  id: string;
  label: string;
  icon: React.ComponentType<{ className?: string }>;
  children?: MenuItem[];
  component?: React.ComponentType<any>;
};

function DashboardContent() {
  const router = useRouter();
  const searchParams = useSearchParams();
  const { t } = useTranslation('common');

  // 菜单结构定义
  const menuItems: MenuItem[] = [
    {
      id: 'personal',
      label: '个人',
      icon: UserIcon,
      children: [
        {
          id: 'personal-models',
          label: '模型',
          icon: CpuChipIcon,
          component: ModelList
        },
        {
          id: 'personal-shells',
          label: '执行器',
          icon: CommandLineIcon,
          component: ShellList
        },
        {
          id: 'personal-teams',
          label: '机器人',
          icon: UsersIcon,
          component: TeamList
        }
      ]
    },
    {
      id: 'groups',
      label: '群组',
      icon: UserGroupIcon,
      children: [
        {
          id: 'groups-management',
          label: '组管理',
          icon: UserGroupIcon,
          component: () => <GroupManagement />
        },
        {
          id: 'groups-models',
          label: '模型',
          icon: CpuChipIcon,
          component: GroupModelList
        },
        {
          id: 'groups-shells',
          label: '执行器',
          icon: CommandLineIcon,
          component: GroupShellList
        },
        {
          id: 'groups-teams',
          label: '机器人',
          icon: UsersIcon,
          component: GroupTeamList
        }
      ]
    },
    {
      id: 'integrations',
      label: '集成',
      icon: PuzzlePieceIcon,
      component: GitHubIntegration
    },
    {
      id: 'general',
      label: '通用',
      icon: CogIcon,
      component: NotificationSettings
    }
  ];

  // 状态管理
  const [selectedItemId, setSelectedItemId] = useState<string>('personal-models');
  const [expandedItems, setExpandedItems] = useState<Set<string>>(new Set(['personal', 'groups']));
  const [isDesktop, setIsDesktop] = useState(false);

  // 响应式检测
  useEffect(() => {
    const checkScreenSize = () => {
      setIsDesktop(window.innerWidth >= 1024);
    };

    checkScreenSize();
    window.addEventListener('resize', checkScreenSize);
    return () => window.removeEventListener('resize', checkScreenSize);
  }, []);

  // 从 URL 初始化选中项
  useEffect(() => {
    const section = searchParams.get('section');
    const subsection = searchParams.get('subsection');
    
    if (section && subsection) {
      const itemId = `${section}-${subsection}`;
      setSelectedItemId(itemId);
      setExpandedItems(prev => new Set([...prev, section]));
    } else if (section) {
      // 如果只有 section，选择第一个子项或该项本身
      if (section === 'personal') {
        setSelectedItemId('personal-models');
        setExpandedItems(prev => new Set([...prev, 'personal']));
      } else if (section === 'groups') {
        setSelectedItemId('groups-management');
        setExpandedItems(prev => new Set([...prev, 'groups']));
      } else {
        setSelectedItemId(section);
      }
    }
  }, [searchParams]);

  // 处理菜单项点击
  const handleMenuItemClick = useCallback((item: MenuItem) => {
    if (item.children) {
      // 如果有子项，切换展开状态
      setExpandedItems(prev => {
        const newSet = new Set(prev);
        if (newSet.has(item.id)) {
          newSet.delete(item.id);
        } else {
          newSet.add(item.id);
        }
        return newSet;
      });
    } else {
      // 如果没有子项，选中该项
      setSelectedItemId(item.id);
      
      // 更新 URL
      const parts = item.id.split('-');
      if (parts.length === 2) {
        router.replace(`?section=${parts[0]}&subsection=${parts[1]}`);
      } else {
        router.replace(`?section=${item.id}`);
      }
    }
  }, [router]);

  // 获取当前选中的组件
  const getCurrentComponent = () => {
    for (const item of menuItems) {
      if (item.id === selectedItemId && item.component) {
        return item.component;
      }
      if (item.children) {
        for (const child of item.children) {
          if (child.id === selectedItemId && child.component) {
            return child.component;
          }
        }
      }
    }
    return ModelList; // 默认组件
  };

  // 渲染菜单项
  const renderMenuItem = (item: MenuItem, level: number = 0) => {
    const isExpanded = expandedItems.has(item.id);
    const isSelected = selectedItemId === item.id;
    const hasChildren = item.children && item.children.length > 0;
    
    return (
      <div key={item.id}>
        <button
          onClick={() => handleMenuItemClick(item)}
          className={`w-full flex items-center space-x-3 px-3 py-2 text-sm rounded-md transition-colors duration-200 focus:outline-none ${
            level > 0 ? 'ml-6' : ''
          } ${
            isSelected
              ? 'bg-muted text-text-primary'
              : 'text-text-muted hover:text-text-primary hover:bg-muted'
          }`}
        >
          {hasChildren && (
            <span className="w-4 h-4 flex items-center justify-center">
              {isExpanded ? (
                <ChevronDownIcon className="w-3 h-3" />
              ) : (
                <ChevronRightIcon className="w-3 h-3" />
              )}
            </span>
          )}
          {!hasChildren && level > 0 && <span className="w-4 h-4" />}
          <item.icon className="w-4 h-4" />
          <span>{item.label}</span>
        </button>
        
        {hasChildren && isExpanded && (
          <div className="mt-1 space-y-1">
            {item.children!.map(child => renderMenuItem(child, level + 1))}
          </div>
        )}
      </div>
    );
  };

  const CurrentComponent = getCurrentComponent();

  return (
    <div className="flex smart-h-screen bg-base text-text-primary box-border">
      {/* Main Content */}
      <div className="flex-1 flex flex-col">
        {/* Top Navigation */}
        <TopNavigation activePage="dashboard" variant="standalone" showLogo={true}>
          <GithubStarButton />
          <UserMenu />
        </TopNavigation>

<<<<<<< HEAD
        {/* Dashboard Content */}
        <div className="flex-1 overflow-hidden">
          <div className="flex h-full">
            {/* Sidebar Navigation */}
            <div className={`${isDesktop ? 'w-64' : 'w-full'} bg-base border-r border-border flex flex-col`}>
              <div className="flex-1 overflow-y-auto px-4 py-4">
                <nav className="space-y-1">
                  {menuItems.map(item => renderMenuItem(item))}
                </nav>
              </div>
            </div>

            {/* Main Content Area */}
            {(isDesktop || selectedItemId) && (
              <div className="flex-1 min-h-0 px-8 py-4 overflow-y-auto">
                <CurrentComponent />
              </div>
            )}
=======
        {/* Dashboard Content with Tabs */}
        <div className="flex-1 overflow-x-hidden flex flex-col min-h-0">
          <div className="w-full min-w-0 flex-1 flex flex-col min-h-0">
            <Tab.Group
              selectedIndex={tabIndex}
              onChange={handleTabChange}
              className={isDesktop ? 'flex h-full' : 'flex flex-col h-full'}
            >
              {/* Conditional rendering based on screen size */}
              {isDesktop ? (
                /* Desktop Layout */
                <>
                  <Tab.List className="w-64 bg-base flex flex-col space-y-1 px-8 py-4 focus:outline-none">
                    <Tab
                      className={({ selected }) =>
                        `w-full flex items-center space-x-3 px-3 py-2 text-sm rounded-md transition-colors duration-200 focus:outline-none ${
                          selected
                            ? 'bg-muted text-text-primary'
                            : 'text-text-muted hover:text-text-primary hover:bg-muted'
                        }`
                      }
                    >
                      <CpuChipIcon className="w-4 h-4" />
                      <span>{t('settings.models')}</span>
                    </Tab>

                    <Tab
                      className={({ selected }) =>
                        `w-full flex items-center space-x-3 px-3 py-2 text-sm rounded-md transition-colors duration-200 focus:outline-none ${
                          selected
                            ? 'bg-muted text-text-primary'
                            : 'text-text-muted hover:text-text-primary hover:bg-muted'
                        }`
                      }
                    >
                      <CommandLineIcon className="w-4 h-4" />
                      <span>{t('settings.shells')}</span>
                    </Tab>

                    <Tab
                      className={({ selected }) =>
                        `w-full flex items-center space-x-3 px-3 py-2 text-sm rounded-md transition-colors duration-200 focus:outline-none ${
                          selected
                            ? 'bg-muted text-text-primary'
                            : 'text-text-muted hover:text-text-primary hover:bg-muted'
                        }`
                      }
                    >
                      <UsersIcon className="w-4 h-4" />
                      <span>{t('settings.team')}</span>
                    </Tab>

                    <Tab
                      className={({ selected }) =>
                        `w-full flex items-center space-x-3 px-3 py-2 text-sm rounded-md transition-colors duration-200 focus:outline-none ${
                          selected
                            ? 'bg-muted text-text-primary'
                            : 'text-text-muted hover:text-text-primary hover:bg-muted'
                        }`
                      }
                    >
                      <PuzzlePieceIcon className="w-4 h-4" />
                      <span>{t('settings.integrations')}</span>
                    </Tab>

                    <Tab
                      className={({ selected }) =>
                        `w-full flex items-center space-x-3 px-3 py-2 text-sm rounded-md transition-colors duration-200 focus:outline-none ${
                          selected
                            ? 'bg-muted text-text-primary'
                            : 'text-text-muted hover:text-text-primary hover:bg-muted'
                        }`
                      }
                    >
                      <BellIcon className="w-4 h-4" />
                      <span>{t('settings.sections.general')}</span>
                    </Tab>
                  </Tab.List>

                  <div className="flex-1 min-h-0 px-8 py-4 min-w-0 flex flex-col overflow-hidden">
                    <Tab.Panels className="flex-1 flex flex-col min-h-0 overflow-hidden">
                      <Tab.Panel className="focus:outline-none flex-1 flex flex-col min-h-0 overflow-y-auto">
                        <ModelList />
                      </Tab.Panel>
                      <Tab.Panel className="focus:outline-none flex-1 flex flex-col min-h-0 overflow-y-auto">
                        <ShellList />
                      </Tab.Panel>
                      <Tab.Panel className="focus:outline-none flex-1 flex flex-col min-h-0 overflow-hidden">
                        <TeamList />
                      </Tab.Panel>
                      <Tab.Panel className="focus:outline-none overflow-y-auto">
                        <GitHubIntegration />
                      </Tab.Panel>
                      <Tab.Panel className="focus:outline-none overflow-y-auto">
                        <NotificationSettings />
                      </Tab.Panel>
                    </Tab.Panels>
                  </div>
                </>
              ) : (
                /* Mobile Layout */
                <>
                  <div className="bg-base border-b border-border">
                    <Tab.List className="flex space-x-1 px-2 py-2">
                      <Tab
                        className={({ selected }) =>
                          `flex-1 flex items-center justify-center space-x-1 px-2 py-2 text-xs rounded-md transition-colors duration-200 focus:outline-none ${
                            selected
                              ? 'bg-muted text-text-primary'
                              : 'text-text-muted hover:text-text-primary hover:bg-muted'
                          }`
                        }
                      >
                        <CpuChipIcon className="w-3 h-3" />
                        <span className="hidden xs:inline">{t('settings.models')}</span>
                      </Tab>

                      <Tab
                        className={({ selected }) =>
                          `flex-1 flex items-center justify-center space-x-1 px-2 py-2 text-xs rounded-md transition-colors duration-200 focus:outline-none ${
                            selected
                              ? 'bg-muted text-text-primary'
                              : 'text-text-muted hover:text-text-primary hover:bg-muted'
                          }`
                        }
                      >
                        <CommandLineIcon className="w-3 h-3" />
                        <span className="hidden xs:inline">{t('settings.shells')}</span>
                      </Tab>

                      <Tab
                        className={({ selected }) =>
                          `flex-1 flex items-center justify-center space-x-1 px-2 py-2 text-xs rounded-md transition-colors duration-200 focus:outline-none ${
                            selected
                              ? 'bg-muted text-text-primary'
                              : 'text-text-muted hover:text-text-primary hover:bg-muted'
                          }`
                        }
                      >
                        <UsersIcon className="w-3 h-3" />
                        <span className="hidden xs:inline">{t('settings.team')}</span>
                      </Tab>

                      <Tab
                        className={({ selected }) =>
                          `flex-1 flex items-center justify-center space-x-1 px-2 py-2 text-xs rounded-md transition-colors duration-200 focus:outline-none ${
                            selected
                              ? 'bg-muted text-text-primary'
                              : 'text-text-muted hover:text-text-primary hover:bg-muted'
                          }`
                        }
                      >
                        <PuzzlePieceIcon className="w-3 h-3" />
                        <span className="hidden xs:inline">{t('settings.integrations')}</span>
                      </Tab>

                      <Tab
                        className={({ selected }) =>
                          `flex-1 flex items-center justify-center space-x-1 px-2 py-2 text-xs rounded-md transition-colors duration-200 focus:outline-none ${
                            selected
                              ? 'bg-muted text-text-primary'
                              : 'text-text-muted hover:text-text-primary hover:bg-muted'
                          }`
                        }
                      >
                        <BellIcon className="w-3 h-3" />
                        <span className="hidden xs:inline">{t('settings.sections.general')}</span>
                      </Tab>
                    </Tab.List>
                  </div>

                  <div className="flex-1 min-h-0 px-2 py-2 overflow-y-auto min-w-0">
                    <Tab.Panels>
                      <Tab.Panel className="focus:outline-none">
                        <ModelList />
                      </Tab.Panel>
                      <Tab.Panel className="focus:outline-none">
                        <ShellList />
                      </Tab.Panel>
                      <Tab.Panel className="focus:outline-none">
                        <TeamList />
                      </Tab.Panel>
                      <Tab.Panel className="focus:outline-none">
                        <GitHubIntegration />
                      </Tab.Panel>
                      <Tab.Panel className="focus:outline-none">
                        <NotificationSettings />
                      </Tab.Panel>
                    </Tab.Panels>
                  </div>
                </>
              )}
            </Tab.Group>
>>>>>>> e511197e
          </div>
        </div>
      </div>
    </div>
  );
}

export default function DashboardPage() {
  return (
    <UserProvider>
      <Suspense fallback={<div>Loading...</div>}>
        <DashboardContent />
      </Suspense>
    </UserProvider>
  );
}<|MERGE_RESOLUTION|>--- conflicted
+++ resolved
@@ -4,22 +4,10 @@
 
 'use client';
 
-import { Suspense, useState, useCallback, useEffect } from 'react';
+import { Suspense, useState, useCallback, useEffect, useMemo } from 'react';
 import { useRouter, useSearchParams } from 'next/navigation';
 import TopNavigation from '@/features/layout/TopNavigation';
 import UserMenu from '@/features/layout/UserMenu';
-<<<<<<< HEAD
-import {
-  PuzzlePieceIcon,
-  UsersIcon,
-  CpuChipIcon,
-  CommandLineIcon,
-  UserGroupIcon,
-  UserIcon,
-  CogIcon,
-  ChevronDownIcon,
-  ChevronRightIcon
-=======
 import { Tab } from '@headlessui/react';
 import {
   PuzzlePieceIcon,
@@ -27,117 +15,62 @@
   BellIcon,
   CpuChipIcon,
   CommandLineIcon,
->>>>>>> e511197e
 } from '@heroicons/react/24/outline';
 import GitHubIntegration from '@/features/settings/components/GitHubIntegration';
-import GroupResourceManager from '@/features/settings/components/GroupResourceManager';
-import GroupManagement from '@/features/settings/components/GroupManagement';
-import GroupModelList from '@/features/settings/components/GroupModelList';
-import GroupShellList from '@/features/settings/components/GroupShellList';
-import GroupTeamList from '@/features/settings/components/GroupTeamList';
+import TeamList from '@/features/settings/components/TeamList';
 import NotificationSettings from '@/features/settings/components/NotificationSettings';
 import ModelList from '@/features/settings/components/ModelList';
 import ShellList from '@/features/settings/components/ShellList';
-import TeamList from '@/features/settings/components/TeamList';
 import { UserProvider } from '@/features/common/UserContext';
 import { useTranslation } from '@/hooks/useTranslation';
 import { GithubStarButton } from '@/features/layout/GithubStarButton';
-
-// 定义菜单项类型
-type MenuItem = {
-  id: string;
-  label: string;
-  icon: React.ComponentType<{ className?: string }>;
-  children?: MenuItem[];
-  component?: React.ComponentType<any>;
-};
 
 function DashboardContent() {
   const router = useRouter();
   const searchParams = useSearchParams();
   const { t } = useTranslation('common');
 
-  // 菜单结构定义
-  const menuItems: MenuItem[] = [
-    {
-      id: 'personal',
-      label: '个人',
-      icon: UserIcon,
-      children: [
-        {
-          id: 'personal-models',
-          label: '模型',
-          icon: CpuChipIcon,
-          component: ModelList
-        },
-        {
-          id: 'personal-shells',
-          label: '执行器',
-          icon: CommandLineIcon,
-          component: ShellList
-        },
-        {
-          id: 'personal-teams',
-          label: '机器人',
-          icon: UsersIcon,
-          component: TeamList
-        }
-      ]
-    },
-    {
-      id: 'groups',
-      label: '群组',
-      icon: UserGroupIcon,
-      children: [
-        {
-          id: 'groups-management',
-          label: '组管理',
-          icon: UserGroupIcon,
-          component: () => <GroupManagement />
-        },
-        {
-          id: 'groups-models',
-          label: '模型',
-          icon: CpuChipIcon,
-          component: GroupModelList
-        },
-        {
-          id: 'groups-shells',
-          label: '执行器',
-          icon: CommandLineIcon,
-          component: GroupShellList
-        },
-        {
-          id: 'groups-teams',
-          label: '机器人',
-          icon: UsersIcon,
-          component: GroupTeamList
-        }
-      ]
-    },
-    {
-      id: 'integrations',
-      label: '集成',
-      icon: PuzzlePieceIcon,
-      component: GitHubIntegration
-    },
-    {
-      id: 'general',
-      label: '通用',
-      icon: CogIcon,
-      component: NotificationSettings
+  // Tab index to name mapping
+  const tabIndexToName = useMemo(
+    (): Record<number, string> => ({
+      0: 'models',
+      1: 'shells',
+      2: 'team',
+      3: 'integrations',
+      4: 'notifications',
+    }),
+    []
+  );
+
+  // Tab name to index mapping
+  const tabNameToIndex = useMemo(
+    (): Record<string, number> => ({
+      models: 0,
+      shells: 1,
+      team: 2,
+      integrations: 3,
+      notifications: 4,
+    }),
+    []
+  );
+  // Function to get initial tab index from URL
+  const getInitialTabIndex = () => {
+    const tabParam = searchParams.get('tab');
+    if (tabParam && tabNameToIndex.hasOwnProperty(tabParam)) {
+      return tabNameToIndex[tabParam];
     }
-  ];
-
-  // 状态管理
-  const [selectedItemId, setSelectedItemId] = useState<string>('personal-models');
-  const [expandedItems, setExpandedItems] = useState<Set<string>>(new Set(['personal', 'groups']));
+    return 0; // default to first tab
+  };
+
+  // Initialize tabIndex based on URL parameter
+  const [tabIndex, setTabIndex] = useState(getInitialTabIndex);
+
+  // Detect screen size for responsive behavior
   const [isDesktop, setIsDesktop] = useState(false);
 
-  // 响应式检测
   useEffect(() => {
     const checkScreenSize = () => {
-      setIsDesktop(window.innerWidth >= 1024);
+      setIsDesktop(window.innerWidth >= 1024); // 1024px as desktop breakpoint
     };
 
     checkScreenSize();
@@ -145,115 +78,14 @@
     return () => window.removeEventListener('resize', checkScreenSize);
   }, []);
 
-  // 从 URL 初始化选中项
-  useEffect(() => {
-    const section = searchParams.get('section');
-    const subsection = searchParams.get('subsection');
-    
-    if (section && subsection) {
-      const itemId = `${section}-${subsection}`;
-      setSelectedItemId(itemId);
-      setExpandedItems(prev => new Set([...prev, section]));
-    } else if (section) {
-      // 如果只有 section，选择第一个子项或该项本身
-      if (section === 'personal') {
-        setSelectedItemId('personal-models');
-        setExpandedItems(prev => new Set([...prev, 'personal']));
-      } else if (section === 'groups') {
-        setSelectedItemId('groups-management');
-        setExpandedItems(prev => new Set([...prev, 'groups']));
-      } else {
-        setSelectedItemId(section);
-      }
-    }
-  }, [searchParams]);
-
-  // 处理菜单项点击
-  const handleMenuItemClick = useCallback((item: MenuItem) => {
-    if (item.children) {
-      // 如果有子项，切换展开状态
-      setExpandedItems(prev => {
-        const newSet = new Set(prev);
-        if (newSet.has(item.id)) {
-          newSet.delete(item.id);
-        } else {
-          newSet.add(item.id);
-        }
-        return newSet;
-      });
-    } else {
-      // 如果没有子项，选中该项
-      setSelectedItemId(item.id);
-      
-      // 更新 URL
-      const parts = item.id.split('-');
-      if (parts.length === 2) {
-        router.replace(`?section=${parts[0]}&subsection=${parts[1]}`);
-      } else {
-        router.replace(`?section=${item.id}`);
-      }
-    }
-  }, [router]);
-
-  // 获取当前选中的组件
-  const getCurrentComponent = () => {
-    for (const item of menuItems) {
-      if (item.id === selectedItemId && item.component) {
-        return item.component;
-      }
-      if (item.children) {
-        for (const child of item.children) {
-          if (child.id === selectedItemId && child.component) {
-            return child.component;
-          }
-        }
-      }
-    }
-    return ModelList; // 默认组件
-  };
-
-  // 渲染菜单项
-  const renderMenuItem = (item: MenuItem, level: number = 0) => {
-    const isExpanded = expandedItems.has(item.id);
-    const isSelected = selectedItemId === item.id;
-    const hasChildren = item.children && item.children.length > 0;
-    
-    return (
-      <div key={item.id}>
-        <button
-          onClick={() => handleMenuItemClick(item)}
-          className={`w-full flex items-center space-x-3 px-3 py-2 text-sm rounded-md transition-colors duration-200 focus:outline-none ${
-            level > 0 ? 'ml-6' : ''
-          } ${
-            isSelected
-              ? 'bg-muted text-text-primary'
-              : 'text-text-muted hover:text-text-primary hover:bg-muted'
-          }`}
-        >
-          {hasChildren && (
-            <span className="w-4 h-4 flex items-center justify-center">
-              {isExpanded ? (
-                <ChevronDownIcon className="w-3 h-3" />
-              ) : (
-                <ChevronRightIcon className="w-3 h-3" />
-              )}
-            </span>
-          )}
-          {!hasChildren && level > 0 && <span className="w-4 h-4" />}
-          <item.icon className="w-4 h-4" />
-          <span>{item.label}</span>
-        </button>
-        
-        {hasChildren && isExpanded && (
-          <div className="mt-1 space-y-1">
-            {item.children!.map(child => renderMenuItem(child, level + 1))}
-          </div>
-        )}
-      </div>
-    );
-  };
-
-  const CurrentComponent = getCurrentComponent();
+  const handleTabChange = useCallback(
+    (idx: number) => {
+      setTabIndex(idx);
+      const tabName = tabIndexToName[idx] || 'models';
+      router.replace(`?tab=${tabName}`);
+    },
+    [router, tabIndexToName]
+  );
 
   return (
     <div className="flex smart-h-screen bg-base text-text-primary box-border">
@@ -265,26 +97,6 @@
           <UserMenu />
         </TopNavigation>
 
-<<<<<<< HEAD
-        {/* Dashboard Content */}
-        <div className="flex-1 overflow-hidden">
-          <div className="flex h-full">
-            {/* Sidebar Navigation */}
-            <div className={`${isDesktop ? 'w-64' : 'w-full'} bg-base border-r border-border flex flex-col`}>
-              <div className="flex-1 overflow-y-auto px-4 py-4">
-                <nav className="space-y-1">
-                  {menuItems.map(item => renderMenuItem(item))}
-                </nav>
-              </div>
-            </div>
-
-            {/* Main Content Area */}
-            {(isDesktop || selectedItemId) && (
-              <div className="flex-1 min-h-0 px-8 py-4 overflow-y-auto">
-                <CurrentComponent />
-              </div>
-            )}
-=======
         {/* Dashboard Content with Tabs */}
         <div className="flex-1 overflow-x-hidden flex flex-col min-h-0">
           <div className="w-full min-w-0 flex-1 flex flex-col min-h-0">
@@ -478,10 +290,10 @@
                 </>
               )}
             </Tab.Group>
->>>>>>> e511197e
           </div>
         </div>
       </div>
+      {/* No Bot Creation Modal needed here as it's now part of the BotList component */}
     </div>
   );
 }
