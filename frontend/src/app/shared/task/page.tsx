// SPDX-FileCopyrightText: 2025 Weibo, Inc.
//
// SPDX-License-Identifier: Apache-2.0

'use client';

import React, { useEffect, useState, Suspense } from 'react';
import { useSearchParams, useRouter } from 'next/navigation';
import { Button } from '@/components/ui/button';
import { Alert, AlertDescription } from '@/components/ui/alert';
import { taskApis, PublicSharedTaskResponse } from '@/apis/tasks';
import { getToken, userApis } from '@/apis/user';
import { LogIn } from 'lucide-react';
import { useTheme } from '@/features/theme/ThemeProvider';
import TopNavigation from '@/features/layout/TopNavigation';
import { GithubStarButton } from '@/features/layout/GithubStarButton';
import { MessageBubble, type Message } from '@/features/tasks/components/message';
import { useTranslation } from '@/hooks/useTranslation';
import type { User } from '@/types/api';
import { InAppBrowserGuard } from '@/components/InAppBrowserGuard';
import { detectInAppBrowser } from '@/utils/browserDetection';
import '@/features/common/scrollbar.css';

/**
 * Public shared task page - no authentication required
 * Uses the same layout and styling as the chat page for consistency
 */
function SharedTaskContent() {
  const router = useRouter();
  const searchParams = useSearchParams();
  const { theme } = useTheme();
<<<<<<< HEAD
  const { t } = useTranslation();
=======
  const { t } = useTranslation('shared-task');
>>>>>>> 5483eeee

  const [taskData, setTaskData] = useState<PublicSharedTaskResponse | null>(null);
  const [isLoading, setIsLoading] = useState(true);
  const [error, setError] = useState<string | null>(null);
  const [currentUser, setCurrentUser] = useState<User | null>(null);
  const [showInAppBrowserGuard, setShowInAppBrowserGuard] = useState(false);

  // Check if user is logged in
  const isLoggedIn = !!getToken();

  // Fetch current user if logged in
  useEffect(() => {
    const fetchUser = async () => {
      if (isLoggedIn) {
        try {
          const user = await userApis.getCurrentUser();
          setCurrentUser(user);
        } catch (err) {
          console.error('Failed to fetch user:', err);
        }
      }
    };
    fetchUser();
  }, [isLoggedIn]);

  useEffect(() => {
    const token = searchParams.get('token');

    if (!token) {
<<<<<<< HEAD
      setError(t('common:shared_task.error_invalid_link'));
=======
      setError(t('error_invalid_link'));
>>>>>>> 5483eeee
      setIsLoading(false);
      return;
    }

    const fetchSharedTask = async () => {
      try {
        const data = await taskApis.getPublicSharedTask(token);
        setTaskData(data);
      } catch (err) {
        console.error('Failed to load shared task:', err);
        const errorMessage = (err as Error)?.message || '';

        // Map error messages to i18n keys
        if (
          errorMessage.includes('Invalid share link format') ||
          errorMessage.includes('Invalid share token')
        ) {
<<<<<<< HEAD
          setError(t('common:shared_task.error_invalid_link'));
=======
          setError(t('error_invalid_link'));
>>>>>>> 5483eeee
        } else if (
          errorMessage.includes('no longer available') ||
          errorMessage.includes('deleted')
        ) {
<<<<<<< HEAD
          setError(t('common:shared_task.error_task_deleted'));
        } else {
          setError(t('common:shared_task.error_load_failed'));
=======
          setError(t('error_task_deleted'));
        } else {
          setError(t('error_load_failed'));
>>>>>>> 5483eeee
        }
      } finally {
        setIsLoading(false);
      }
    };

    fetchSharedTask();
  }, [searchParams, t]);

  const handleLoginAndCopy = () => {
    const token = searchParams.get('token');
    if (!token) return;

    // Check if we're in an in-app browser
    const browserInfo = detectInAppBrowser();
    if (browserInfo.isInAppBrowser) {
      // Show the in-app browser guard
      setShowInAppBrowserGuard(true);
      return;
    }

    // Not in-app browser, proceed with normal flow
    proceedToLoginOrChat(token);
  };

  const proceedToLoginOrChat = (token: string) => {
    // Check if user is already logged in
    const authToken = getToken();

    if (authToken) {
      // User is logged in, directly navigate to chat with taskShare parameter
      // Use encodeURIComponent to ensure proper URL encoding
      router.push(`/chat?taskShare=${encodeURIComponent(token)}`);
    } else {
      // User is not logged in, redirect to login with the full chat URL as redirect target
      // This way, after login, the user will be redirected directly to /chat?taskShare=xxx
      const redirectTarget = `/chat?taskShare=${encodeURIComponent(token)}`;
      router.push(`/login?redirect=${encodeURIComponent(redirectTarget)}`);
    }
  };

  // Helper function to convert subtask to Message format for MessageBubble
  const convertSubtaskToMessage = (subtask: PublicSharedTaskResponse['subtasks'][0]): Message => {
    const isUser = subtask.role === 'USER';

    // Convert public attachments to Message attachment format
    const attachments =
      subtask.attachments?.map(att => ({
        id: att.id,
        filename: att.original_filename,
        file_size: att.file_size,
        mime_type: att.mime_type,
        status: att.status as 'uploading' | 'parsing' | 'ready' | 'failed',
        text_length: att.text_length,
        error_message: null,
        subtask_id: subtask.id,
        file_extension: att.file_extension,
        created_at: subtask.created_at,
      })) || [];

    // For user messages, use prompt
    if (isUser) {
      return {
        type: 'user',
        content: subtask.prompt || '',
        timestamp: new Date(subtask.created_at).getTime(),
        subtaskStatus: subtask.status,
        subtaskId: subtask.id,
        attachments,
      };
    }

    // For AI messages, extract result value
    let resultContent = '';
    if (subtask.result) {
      if (typeof subtask.result === 'object') {
        const resultObj = subtask.result as { value?: unknown; thinking?: unknown };
        if (resultObj.value !== null && resultObj.value !== undefined && resultObj.value !== '') {
          resultContent = String(resultObj.value);
        } else {
          resultContent = JSON.stringify(subtask.result);
        }
      } else {
        resultContent = String(subtask.result);
      }
    } else if (subtask.status === 'COMPLETED') {
      resultContent = 'Task completed';
    } else if (subtask.status === 'FAILED') {
      resultContent = 'Task failed';
    } else {
      resultContent = 'Processing...';
    }

    // Add ${$$}$ separator to trigger markdown rendering in MessageBubble
    // Format: prompt${$$}$result (empty prompt for shared tasks)
    const content = '$' + '{$$}$' + resultContent;

    return {
      type: 'ai',
      content,
      timestamp: new Date(subtask.created_at).getTime(),
      botName: 'AI Assistant',
      subtaskStatus: subtask.status,
      subtaskId: subtask.id,
      attachments,
    };
  };

  if (isLoading) {
    return (
      <div className="flex flex-col smart-h-screen bg-base text-text-primary box-border">
        <TopNavigation activePage="chat" variant="standalone" showLogo>
          <GithubStarButton />
        </TopNavigation>
        <div className="flex-1 flex items-center justify-center">
          <div className="text-center">
            <div className="animate-spin rounded-full h-12 w-12 border-b-2 border-primary mx-auto mb-4"></div>
            <p className="text-text-muted">Loading shared conversation...</p>
          </div>
        </div>
      </div>
    );
  }

  if (error || !taskData) {
    // Determine error title and description based on error type
<<<<<<< HEAD
    let errorTitle = t('common:shared_task.error_load_failed');
    let errorDesc = t('common:shared_task.error_load_failed_desc');
    let errorIcon = '⚠️';

    if (error) {
      if (error.includes(t('common:shared_task.error_invalid_link'))) {
        errorTitle = t('common:shared_task.error_invalid_link');
        errorDesc = t('common:shared_task.error_invalid_link_desc');
        errorIcon = '🔗';
      } else if (error.includes(t('common:shared_task.error_task_deleted'))) {
        errorTitle = t('common:shared_task.error_task_deleted');
        errorDesc = t('common:shared_task.error_task_deleted_desc');
=======
    let errorTitle = t('error_load_failed');
    let errorDesc = t('error_load_failed_desc');
    let errorIcon = '⚠️';

    if (error) {
      if (error.includes(t('error_invalid_link'))) {
        errorTitle = t('error_invalid_link');
        errorDesc = t('error_invalid_link_desc');
        errorIcon = '🔗';
      } else if (error.includes(t('error_task_deleted'))) {
        errorTitle = t('error_task_deleted');
        errorDesc = t('error_task_deleted_desc');
>>>>>>> 5483eeee
        errorIcon = '🗑️';
      }
    }

    return (
      <div className="flex flex-col smart-h-screen bg-base text-text-primary box-border">
        <TopNavigation activePage="chat" variant="standalone" showLogo>
          <GithubStarButton />
        </TopNavigation>
        <div className="flex-1 flex items-center justify-center p-6">
          <div className="max-w-lg w-full">
            {/* Error Icon */}
            <div className="flex justify-center mb-6">
              <div className="w-20 h-20 rounded-full bg-destructive/10 flex items-center justify-center">
                <span className="text-4xl">{errorIcon}</span>
              </div>
            </div>

            {/* Error Title */}
            <h1 className="text-2xl font-semibold text-center mb-3 text-text-primary">
              {errorTitle}
            </h1>

            {/* Error Description */}
            <p className="text-center text-text-muted mb-8 leading-relaxed">{errorDesc}</p>

            {/* Action Button */}
            <div className="flex justify-center">
              <Button
                onClick={() => router.push('/chat')}
                variant="default"
                size="default"
                className="min-w-[160px]"
              >
<<<<<<< HEAD
                {t('common:shared_task.go_home')}
=======
                {t('go_home')}
>>>>>>> 5483eeee
              </Button>
            </div>
          </div>
        </div>
      </div>
    );
  }

  return (
    <>
      {/* In-app browser guard modal */}
      {showInAppBrowserGuard && (
        <InAppBrowserGuard
          onProceed={() => {
            const token = searchParams.get('token');
            if (token) {
              proceedToLoginOrChat(token);
            }
          }}
          onCancel={() => setShowInAppBrowserGuard(false)}
        />
      )}

      <div className="flex flex-col smart-h-screen bg-base text-text-primary box-border">
        {/* Top navigation */}
        <TopNavigation activePage="chat" variant="standalone" showLogo>
          <GithubStarButton />
          {isLoggedIn && currentUser ? (
            <div className="flex items-center gap-2">
              <span className="text-sm text-text-primary">{currentUser.user_name}</span>
            </div>
          ) : (
            <Button
              onClick={handleLoginAndCopy}
              size="sm"
              variant="default"
              className="flex items-center gap-2"
            >
              <LogIn className="w-4 h-4" />
<<<<<<< HEAD
              <span className="hidden sm:inline">{t('common:shared_task.login_to_continue')}</span>
              <span className="sm:hidden">{t('common:shared_task.login')}</span>
=======
              <span className="hidden sm:inline">{t('login_to_continue')}</span>
              <span className="sm:hidden">{t('login')}</span>
>>>>>>> 5483eeee
            </Button>
          )}
        </TopNavigation>

        {/* Main content area */}
        <div className="flex-1 overflow-y-auto custom-scrollbar">
          <div className="w-full max-w-3xl mx-auto flex flex-col px-4 py-6">
            {/* Task title and sharer info */}
            <div className="mb-6">
              <h1 className="text-2xl font-semibold text-text-primary mb-2">
                {taskData.task_title}
              </h1>
              <p className="text-sm text-text-muted">
<<<<<<< HEAD
                {t('common:shared_task.shared_by')}{' '}
=======
                {t('shared_by')}{' '}
>>>>>>> 5483eeee
                <span className="font-medium text-text-primary">{taskData.sharer_name}</span>
              </p>
            </div>

            {/* Read-only notice */}
            <Alert
              variant="default"
              className="mb-6 bg-blue-50 dark:bg-blue-900/20 border-blue-200 dark:border-blue-800"
            >
              <AlertDescription className="text-sm text-text-primary">
<<<<<<< HEAD
                📖 {t('common:shared_task.read_only_notice')}
=======
                📖 {t('read_only_notice')}
>>>>>>> 5483eeee
              </AlertDescription>
            </Alert>

            {/* Messages area - using MessageBubble component for consistency */}
            <div className="flex-1 space-y-6">
              {taskData.subtasks.map((subtask, index) => {
                const message = convertSubtaskToMessage(subtask);
                return (
                  <MessageBubble
                    key={subtask.id}
                    msg={message}
                    index={index}
                    selectedTaskDetail={null}
                    selectedTeam={null}
                    selectedRepo={null}
                    selectedBranch={null}
                    theme={theme}
                    t={t}
                  />
                );
              })}
            </div>

            {/* Bottom CTA */}
            <div className="mt-8 p-4 rounded-lg bg-surface border border-border">
              <div className="flex items-center justify-between gap-4">
                <div>
                  <p className="text-sm font-medium text-text-primary mb-1">
<<<<<<< HEAD
                    {isLoggedIn
                      ? t('common:shared_task.want_to_continue')
                      : t('common:shared_task.login_prompt')}
                  </p>
                  <p className="text-xs text-text-muted">{t('common:shared_task.copy_and_chat')}</p>
                </div>
                <Button onClick={handleLoginAndCopy} size="sm" className="flex-shrink-0">
                  <LogIn className="w-4 h-4 mr-2" />
                  {isLoggedIn
                    ? t('common:shared_task.continue_chat')
                    : t('common:shared_task.login_to_continue')}
=======
                    {isLoggedIn ? t('want_to_continue') : t('login_prompt')}
                  </p>
                  <p className="text-xs text-text-muted">{t('copy_and_chat')}</p>
                </div>
                <Button onClick={handleLoginAndCopy} size="sm" className="flex-shrink-0">
                  <LogIn className="w-4 h-4 mr-2" />
                  {isLoggedIn ? t('continue_chat') : t('login_to_continue')}
>>>>>>> 5483eeee
                </Button>
              </div>
            </div>
          </div>
        </div>
      </div>
    </>
  );
}

export default function SharedTaskPage() {
  return (
    <Suspense
      fallback={
        <div className="flex smart-h-screen bg-base text-text-primary box-border">
          <div className="flex-1 flex items-center justify-center">
            <div className="text-center">
              <div className="animate-spin rounded-full h-12 w-12 border-b-2 border-primary mx-auto mb-4"></div>
              <p className="text-text-muted">Loading...</p>
            </div>
          </div>
        </div>
      }
    >
      <SharedTaskContent />
    </Suspense>
  );
}<|MERGE_RESOLUTION|>--- conflicted
+++ resolved
@@ -29,11 +29,7 @@
   const router = useRouter();
   const searchParams = useSearchParams();
   const { theme } = useTheme();
-<<<<<<< HEAD
-  const { t } = useTranslation();
-=======
   const { t } = useTranslation('shared-task');
->>>>>>> 5483eeee
 
   const [taskData, setTaskData] = useState<PublicSharedTaskResponse | null>(null);
   const [isLoading, setIsLoading] = useState(true);
@@ -63,11 +59,7 @@
     const token = searchParams.get('token');
 
     if (!token) {
-<<<<<<< HEAD
-      setError(t('common:shared_task.error_invalid_link'));
-=======
       setError(t('error_invalid_link'));
->>>>>>> 5483eeee
       setIsLoading(false);
       return;
     }
@@ -85,24 +77,14 @@
           errorMessage.includes('Invalid share link format') ||
           errorMessage.includes('Invalid share token')
         ) {
-<<<<<<< HEAD
-          setError(t('common:shared_task.error_invalid_link'));
-=======
           setError(t('error_invalid_link'));
->>>>>>> 5483eeee
         } else if (
           errorMessage.includes('no longer available') ||
           errorMessage.includes('deleted')
         ) {
-<<<<<<< HEAD
-          setError(t('common:shared_task.error_task_deleted'));
-        } else {
-          setError(t('common:shared_task.error_load_failed'));
-=======
           setError(t('error_task_deleted'));
         } else {
           setError(t('error_load_failed'));
->>>>>>> 5483eeee
         }
       } finally {
         setIsLoading(false);
@@ -229,20 +211,6 @@
 
   if (error || !taskData) {
     // Determine error title and description based on error type
-<<<<<<< HEAD
-    let errorTitle = t('common:shared_task.error_load_failed');
-    let errorDesc = t('common:shared_task.error_load_failed_desc');
-    let errorIcon = '⚠️';
-
-    if (error) {
-      if (error.includes(t('common:shared_task.error_invalid_link'))) {
-        errorTitle = t('common:shared_task.error_invalid_link');
-        errorDesc = t('common:shared_task.error_invalid_link_desc');
-        errorIcon = '🔗';
-      } else if (error.includes(t('common:shared_task.error_task_deleted'))) {
-        errorTitle = t('common:shared_task.error_task_deleted');
-        errorDesc = t('common:shared_task.error_task_deleted_desc');
-=======
     let errorTitle = t('error_load_failed');
     let errorDesc = t('error_load_failed_desc');
     let errorIcon = '⚠️';
@@ -255,7 +223,6 @@
       } else if (error.includes(t('error_task_deleted'))) {
         errorTitle = t('error_task_deleted');
         errorDesc = t('error_task_deleted_desc');
->>>>>>> 5483eeee
         errorIcon = '🗑️';
       }
     }
@@ -290,11 +257,7 @@
                 size="default"
                 className="min-w-[160px]"
               >
-<<<<<<< HEAD
-                {t('common:shared_task.go_home')}
-=======
                 {t('go_home')}
->>>>>>> 5483eeee
               </Button>
             </div>
           </div>
@@ -334,13 +297,8 @@
               className="flex items-center gap-2"
             >
               <LogIn className="w-4 h-4" />
-<<<<<<< HEAD
-              <span className="hidden sm:inline">{t('common:shared_task.login_to_continue')}</span>
-              <span className="sm:hidden">{t('common:shared_task.login')}</span>
-=======
               <span className="hidden sm:inline">{t('login_to_continue')}</span>
               <span className="sm:hidden">{t('login')}</span>
->>>>>>> 5483eeee
             </Button>
           )}
         </TopNavigation>
@@ -354,11 +312,7 @@
                 {taskData.task_title}
               </h1>
               <p className="text-sm text-text-muted">
-<<<<<<< HEAD
-                {t('common:shared_task.shared_by')}{' '}
-=======
                 {t('shared_by')}{' '}
->>>>>>> 5483eeee
                 <span className="font-medium text-text-primary">{taskData.sharer_name}</span>
               </p>
             </div>
@@ -369,11 +323,7 @@
               className="mb-6 bg-blue-50 dark:bg-blue-900/20 border-blue-200 dark:border-blue-800"
             >
               <AlertDescription className="text-sm text-text-primary">
-<<<<<<< HEAD
-                📖 {t('common:shared_task.read_only_notice')}
-=======
                 📖 {t('read_only_notice')}
->>>>>>> 5483eeee
               </AlertDescription>
             </Alert>
 
@@ -402,19 +352,6 @@
               <div className="flex items-center justify-between gap-4">
                 <div>
                   <p className="text-sm font-medium text-text-primary mb-1">
-<<<<<<< HEAD
-                    {isLoggedIn
-                      ? t('common:shared_task.want_to_continue')
-                      : t('common:shared_task.login_prompt')}
-                  </p>
-                  <p className="text-xs text-text-muted">{t('common:shared_task.copy_and_chat')}</p>
-                </div>
-                <Button onClick={handleLoginAndCopy} size="sm" className="flex-shrink-0">
-                  <LogIn className="w-4 h-4 mr-2" />
-                  {isLoggedIn
-                    ? t('common:shared_task.continue_chat')
-                    : t('common:shared_task.login_to_continue')}
-=======
                     {isLoggedIn ? t('want_to_continue') : t('login_prompt')}
                   </p>
                   <p className="text-xs text-text-muted">{t('copy_and_chat')}</p>
@@ -422,7 +359,6 @@
                 <Button onClick={handleLoginAndCopy} size="sm" className="flex-shrink-0">
                   <LogIn className="w-4 h-4 mr-2" />
                   {isLoggedIn ? t('continue_chat') : t('login_to_continue')}
->>>>>>> 5483eeee
                 </Button>
               </div>
             </div>
