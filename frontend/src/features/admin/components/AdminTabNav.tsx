--- conflicted
+++ resolved
@@ -39,16 +39,10 @@
 
   // Tab items
   const tabs: TabItem[] = [
-<<<<<<< HEAD
-    { id: 'users', label: t('admin:tabs.users'), icon: Users },
-    { id: 'public-models', label: t('admin:tabs.public_models'), icon: Cpu },
-    { id: 'system-config', label: t('admin:tabs.system_config'), icon: Settings },
-=======
     { id: 'users', label: t('tabs.users'), icon: Users },
     { id: 'public-models', label: t('tabs.public_models'), icon: Cpu },
     { id: 'public-skills', label: t('tabs.public_skills'), icon: Sparkles },
     { id: 'system-config', label: t('tabs.system_config'), icon: Settings },
->>>>>>> 5483eeee
   ];
 
   // Update the indicator position when the active tab changes
@@ -86,7 +80,7 @@
       <div className="px-4 py-2 border-t border-border bg-base">
         <Select value={activeTab} onValueChange={value => onTabChange(value as AdminTabId)}>
           <SelectTrigger className="w-full">
-            <SelectValue placeholder={t('admin:tabs.users')} />
+            <SelectValue placeholder={t('tabs.users')} />
           </SelectTrigger>
           <SelectContent>
             <SelectGroup>
