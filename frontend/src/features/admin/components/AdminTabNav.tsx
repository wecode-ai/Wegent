--- conflicted
+++ resolved
@@ -15,20 +15,15 @@
   SelectValue,
 } from '@/components/ui/select';
 import { useIsMobile } from '@/features/layout/hooks/useMediaQuery';
-<<<<<<< HEAD
-import { Users, Cpu, Settings, Sparkles, Database } from 'lucide-react';
+import { Users, Cpu, Settings, Sparkles, KeyRound, Database } from 'lucide-react';
 
 export type AdminTabId =
   | 'users'
   | 'public-models'
   | 'public-retrievers'
   | 'public-skills'
+  | 'api-keys'
   | 'system-config';
-=======
-import { Users, Cpu, Settings, Sparkles, KeyRound } from 'lucide-react';
-
-export type AdminTabId = 'users' | 'public-models' | 'public-skills' | 'api-keys' | 'system-config';
->>>>>>> f71e5757
 
 interface AdminTabNavProps {
   activeTab: AdminTabId;
