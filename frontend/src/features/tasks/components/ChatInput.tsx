// SPDX-FileCopyrightText: 2025 Weibo, Inc.
//
// SPDX-License-Identifier: Apache-2.0

'use client';

import React, { useState, useMemo, useRef, useEffect, useCallback } from 'react';
import { useTranslation } from '@/hooks/useTranslation';
import { useIsMobile } from '@/features/layout/hooks/useMediaQuery';
import { useUser } from '@/features/common/UserContext';
import type { ChatTipItem, Team } from '@/types/api';
import MentionAutocomplete from './chat/MentionAutocomplete';

interface ChatInputProps {
  message: string;
  setMessage: (message: string) => void;
  handleSendMessage: () => void;
  isLoading: boolean;
  disabled?: boolean;
  taskType?: 'chat' | 'code';
  autoFocus?: boolean;
  // Controls whether the message can be submitted (e.g., model selection required)
  canSubmit?: boolean;
  tipText?: ChatTipItem | null;
  // Optional badge element to render inline with text
  badge?: React.ReactNode;
<<<<<<< HEAD
  // Callback when user pastes an image (Ctrl+V)
  onImagePaste?: (file: File) => void;
=======
  // Group chat support
  isGroupChat?: boolean;
  team?: Team | null;
>>>>>>> 4e1c6120
}

export default function ChatInput({
  message,
  setMessage,
  handleSendMessage,
  disabled = false,
  taskType: _taskType = 'code',
  autoFocus = false,
  canSubmit = true,
  tipText,
  badge,
<<<<<<< HEAD
  onImagePaste,
=======
  isGroupChat = false,
  team = null,
>>>>>>> 4e1c6120
}: ChatInputProps) {
  const { t, i18n } = useTranslation('chat');

  // Get current language for tip text
  const currentLang = i18n.language?.startsWith('zh') ? 'zh' : 'en';

  // Use tip text as placeholder if available, otherwise use default
  const placeholder = useMemo(() => {
    if (tipText) {
      return tipText[currentLang] || tipText.en || t('placeholder.input');
    }
    // For group chat, show mention instruction
    if (isGroupChat && team?.name) {
      return t('groupChat.mentionToTrigger', { teamName: team.name });
    }
    return t('placeholder.input');
  }, [tipText, currentLang, t, isGroupChat, team?.name]);
  const [isComposing, setIsComposing] = useState(false);
  // Track if composition just ended (for Safari where compositionend fires before keydown)
  const compositionJustEndedRef = useRef(false);
  const isMobile = useIsMobile();
  const { user } = useUser();
  const editableRef = useRef<HTMLDivElement>(null);
  const badgeRef = useRef<HTMLSpanElement>(null);
  const [badgeWidth, setBadgeWidth] = useState(0);

  // Track if we should show placeholder
  const [showPlaceholder, setShowPlaceholder] = useState(!message);

  // Mention autocomplete state
  const [showMentionMenu, setShowMentionMenu] = useState(false);
  const [mentionMenuPosition, setMentionMenuPosition] = useState({ top: 0, left: 0 });
  const [mentionQuery, setMentionQuery] = useState('');

  // Update placeholder visibility when message changes externally
  useEffect(() => {
    setShowPlaceholder(!message);
  }, [message]);

  // Measure badge width for text-indent
  useEffect(() => {
    if (badgeRef.current && badge) {
      // Add some margin (6px = mr-1.5)
      setBadgeWidth(badgeRef.current.offsetWidth + 8);
    } else {
      setBadgeWidth(0);
    }
  }, [badge]);

  // Helper function to extract text with preserved newlines from contentEditable
  const getTextWithNewlines = useCallback((element: HTMLElement): string => {
    let text = '';
    const childNodes = element.childNodes;

    for (let i = 0; i < childNodes.length; i++) {
      const node = childNodes[i];

      if (node.nodeType === Node.TEXT_NODE) {
        text += node.textContent || '';
      } else if (node.nodeType === Node.ELEMENT_NODE) {
        const el = node as HTMLElement;
        const tagName = el.tagName.toLowerCase();

        // Handle <br> as newline
        if (tagName === 'br') {
          text += '\n';
        } else if (tagName === 'div' || tagName === 'p') {
          // Handle block elements (div, p) - add newline before if not first and has content
          if (text && !text.endsWith('\n')) {
            text += '\n';
          }
          text += getTextWithNewlines(el);
        } else {
          // For other elements, recursively get text
          text += getTextWithNewlines(el);
        }
      }
    }

    return text;
  }, []);

  // Helper function to set innerHTML with newlines converted to <br> tags
  const setContentWithNewlines = useCallback((element: HTMLElement, text: string) => {
    // Convert newlines to <br> tags for proper display in contentEditable
    // Use innerHTML to properly render the <br> tags
    const htmlContent = text
      .split('\n')
      .map(line => {
        // Escape HTML entities to prevent XSS
        const escaped = line.replace(/&/g, '&amp;').replace(/</g, '&lt;').replace(/>/g, '&gt;');
        return escaped;
      })
      .join('<br>');
    element.innerHTML = htmlContent;
  }, []);

  // Sync contenteditable content with message prop
  useEffect(() => {
    if (editableRef.current) {
      // Get current content with newlines preserved
      const currentContent = getTextWithNewlines(editableRef.current);
      if (currentContent !== message) {
        // Only update if different to avoid cursor jumping
        const selection = window.getSelection();
        const hadFocus = document.activeElement === editableRef.current;

        setContentWithNewlines(editableRef.current, message);

        // Restore cursor to end if had focus
        if (hadFocus && selection && message) {
          const range = document.createRange();
          range.selectNodeContents(editableRef.current);
          range.collapse(false);
          selection.removeAllRanges();
          selection.addRange(range);
        }
      }
    }
  }, [message, getTextWithNewlines, setContentWithNewlines]);

  // Auto focus the input when autoFocus is true and not disabled
  useEffect(() => {
    if (autoFocus && !disabled && editableRef.current) {
      // Use setTimeout to ensure the DOM is fully rendered
      const timer = setTimeout(() => {
        editableRef.current?.focus();
      }, 100);
      return () => clearTimeout(timer);
    }
  }, [autoFocus, disabled]);

  // Get user's send key preference (default to 'enter')
  const sendKey = user?.preferences?.send_key || 'enter';

  const handleCompositionStart = () => {
    setIsComposing(true);
    compositionJustEndedRef.current = false;
  };

  const handleCompositionEnd = () => {
    setIsComposing(false);
    // Set flag to indicate composition just ended
    // This handles Safari where compositionend fires before keydown
    compositionJustEndedRef.current = true;
    // Clear the flag after a short delay to allow normal Enter key behavior
    setTimeout(() => {
      compositionJustEndedRef.current = false;
    }, 100);
  };

  const handleKeyDown = (e: React.KeyboardEvent) => {
    // Check multiple conditions for IME compatibility:
    // 1. isComposing state - tracks composition via React state
    // 2. nativeEvent.isComposing - native browser flag (more reliable in some browsers)
    // 3. compositionJustEndedRef - handles Safari where compositionend fires before keydown
    //    This prevents the Enter key that confirms IME selection from also sending the message
    if (disabled || isComposing || e.nativeEvent.isComposing || compositionJustEndedRef.current)
      return;

    // On mobile, Enter always creates new line (no easy Shift+Enter on mobile keyboards)
    // Users can tap the send button to send messages

    if (sendKey === 'cmd_enter') {
      // Cmd/Ctrl+Enter sends message, Enter creates new line
      if (e.key === 'Enter' && (e.metaKey || e.ctrlKey)) {
        e.preventDefault();
        // Check if submission is allowed (e.g., model is selected when required)
        if (canSubmit) {
          handleSendMessage();
        }
      }
      // Enter without modifier creates new line (default behavior)
    } else {
      if (isMobile) {
        return;
      } else if (e.key === 'Enter' && !e.shiftKey) {
        e.preventDefault();
        // Check if submission is allowed (e.g., model is selected when required)
        if (canSubmit) {
          handleSendMessage();
        }
      }
      // Shift+Enter creates new line (default behavior, no preventDefault)
    }
  };

  const handleInput = useCallback(
    (e: React.FormEvent<HTMLDivElement>) => {
      if (disabled) return;
      const text = getTextWithNewlines(e.currentTarget);
      setMessage(text);
      setShowPlaceholder(!text);

      // Check for @ trigger in group chat mode
      if (isGroupChat && team) {
        const lastChar = text[text.length - 1];
        if (lastChar === '@') {
          // Get cursor position to show autocomplete menu
          const selection = window.getSelection();
          if (selection && selection.rangeCount > 0) {
            const range = selection.getRangeAt(0);
            const rect = range.getBoundingClientRect();
            const containerRect = editableRef.current?.getBoundingClientRect();

            if (containerRect) {
              // Position menu above the cursor (bottom of chat input)
              // Calculate position relative to container
              setMentionMenuPosition({
                top: rect.top - containerRect.top - 8, // Position above cursor with 8px gap
                left: rect.left - containerRect.left,
              });
              setShowMentionMenu(true);
              setMentionQuery('');
            }
          }
        } else if (showMentionMenu) {
          // Update query or close menu if user continues typing after @
          const words = text.split(/\s/);
          const lastWord = words[words.length - 1];
          if (lastWord.startsWith('@')) {
            // Extract query after @
            const query = lastWord.substring(1);
            setMentionQuery(query);
          } else {
            setShowMentionMenu(false);
            setMentionQuery('');
          }
        }
      }
    },
    [disabled, setMessage, getTextWithNewlines, isGroupChat, team, showMentionMenu]
  );

  // Handle mention selection
  const handleMentionSelect = useCallback(
    (mention: string) => {
      if (editableRef.current) {
        const currentText = getTextWithNewlines(editableRef.current);
        // Replace the last @word with the selected mention
        const words = currentText.split(/(\s)/);
        const lastWordIndex = words.length - 1;
        if (words[lastWordIndex].startsWith('@')) {
          words[lastWordIndex] = mention + ' ';
        }
        const newText = words.join('');
        setMessage(newText);
        setContentWithNewlines(editableRef.current, newText);

        // Move cursor to end
        const selection = window.getSelection();
        if (selection && editableRef.current) {
          const range = document.createRange();
          range.selectNodeContents(editableRef.current);
          range.collapse(false);
          selection.removeAllRanges();
          selection.addRange(range);
        }

        // Focus back to input
        editableRef.current.focus();
        setShowMentionMenu(false);
        setMentionQuery('');
      }
    },
    [getTextWithNewlines, setMessage, setContentWithNewlines]
  );

  const handlePaste = useCallback(
    (e: React.ClipboardEvent<HTMLDivElement>) => {
      if (disabled) return;

      const clipboardData = e.clipboardData;

      // First, check if clipboard contains image files (Ctrl+V paste image)
      if (onImagePaste && clipboardData.items) {
        for (let i = 0; i < clipboardData.items.length; i++) {
          const item = clipboardData.items[i];
          if (item.type.startsWith('image/')) {
            e.preventDefault();
            const file = item.getAsFile();
            if (file) {
              onImagePaste(file);
            }
            return;
          }
        }
      }

      // No image found, proceed with text paste handling
      e.preventDefault();

      // Get plain text from clipboard, stripping all formatting and invisible characters
      let pastedText = clipboardData.getData('text/plain');

      // Remove invisible/control characters that can break layout
      // This includes: zero-width spaces, zero-width joiners, direction marks, etc.
      // Keep normal whitespace (space, tab, newline) but remove problematic Unicode characters
      pastedText = pastedText.replace(/[\u200B-\u200D\u2028\u2029\uFEFF\u00A0\u2060\u180E]/g, '');

      // Get current selection
      const selection = window.getSelection();
      if (!selection || selection.rangeCount === 0) return;

      const range = selection.getRangeAt(0);
      range.deleteContents();

      // Insert plain text node
      const textNode = document.createTextNode(pastedText);
      range.insertNode(textNode);

      // Move cursor to end of inserted text
      range.setStartAfter(textNode);
      range.setEndAfter(textNode);
      selection.removeAllRanges();
      selection.addRange(range);

      // Update message state - use getTextWithNewlines to preserve newlines
      if (editableRef.current) {
        const newText = getTextWithNewlines(editableRef.current);
        setMessage(newText);
        setShowPlaceholder(!newText);
      }
    },
    [disabled, setMessage, getTextWithNewlines, onImagePaste]
  );

  const handleFocus = useCallback(() => {
    // Move cursor to end on focus
    if (editableRef.current) {
      const selection = window.getSelection();
      if (selection) {
        const range = document.createRange();
        range.selectNodeContents(editableRef.current);
        range.collapse(false);
        selection.removeAllRanges();
        selection.addRange(range);
      }
    }
  }, []);

  // Calculate min height based on device
  const minHeight = isMobile ? '3.5rem' : '1.75rem';
  const maxHeight = isMobile ? '9rem' : '12rem';

  return (
    <div className="w-full relative" data-tour="task-input">
      {/* Placeholder - shown when empty */}
      {showPlaceholder && (
        <div
          className="absolute pointer-events-none text-text-muted text-base"
          style={{
            top: '0.5rem',
            left: badge ? `${badgeWidth}px` : '0',
          }}
        >
          {placeholder}
        </div>
      )}

      {/* Mention autocomplete menu */}
      {showMentionMenu && isGroupChat && team && (
        <MentionAutocomplete
          team={team}
          query={mentionQuery}
          onSelect={handleMentionSelect}
          onClose={() => {
            setShowMentionMenu(false);
            setMentionQuery('');
          }}
          position={mentionMenuPosition}
        />
      )}

      {/* Scrollable container that includes both badge and editable content */}
      <div
        className="w-full custom-scrollbar"
        style={{
          minHeight,
          maxHeight,
          overflowY: 'auto',
        }}
      >
        {/* Inner content wrapper with badge and text */}
        <div className="relative">
          {/* Badge - positioned absolutely so it doesn't affect text flow */}
          {badge && (
            <span
              ref={badgeRef}
              className="absolute left-0 top-2 pointer-events-auto z-10"
              style={{ userSelect: 'none' }}
            >
              {badge}
            </span>
          )}

          {/* Editable content area */}
          <div
            ref={editableRef}
            contentEditable={!disabled}
            onInput={handleInput}
            onKeyDown={handleKeyDown}
            onPaste={handlePaste}
            onCompositionStart={handleCompositionStart}
            onCompositionEnd={handleCompositionEnd}
            onFocus={handleFocus}
            data-testid="message-input"
            className={`w-full py-2 bg-transparent text-text-primary text-base focus:outline-none ${disabled ? 'opacity-50 cursor-not-allowed' : ''}`}
            style={{
              minHeight,
              whiteSpace: 'pre-wrap',
              wordBreak: 'break-word',
              // Use text-indent for first line to leave space for badge
              // Subsequent lines will start from the left edge
              textIndent: badge ? `${badgeWidth}px` : 0,
            }}
            suppressContentEditableWarning
          />
        </div>
      </div>
    </div>
  );
}<|MERGE_RESOLUTION|>--- conflicted
+++ resolved
@@ -24,14 +24,11 @@
   tipText?: ChatTipItem | null;
   // Optional badge element to render inline with text
   badge?: React.ReactNode;
-<<<<<<< HEAD
   // Callback when user pastes an image (Ctrl+V)
   onImagePaste?: (file: File) => void;
-=======
   // Group chat support
   isGroupChat?: boolean;
   team?: Team | null;
->>>>>>> 4e1c6120
 }
 
 export default function ChatInput({
@@ -44,12 +41,9 @@
   canSubmit = true,
   tipText,
   badge,
-<<<<<<< HEAD
   onImagePaste,
-=======
   isGroupChat = false,
   team = null,
->>>>>>> 4e1c6120
 }: ChatInputProps) {
   const { t, i18n } = useTranslation('chat');
 
