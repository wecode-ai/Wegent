--- conflicted
+++ resolved
@@ -8,13 +8,9 @@
 import { useTranslation } from '@/hooks/useTranslation';
 import { useIsMobile } from '@/features/layout/hooks/useMediaQuery';
 import { useUser } from '@/features/common/UserContext';
-<<<<<<< HEAD
 import { Tooltip, TooltipContent, TooltipProvider, TooltipTrigger } from '@/components/ui/tooltip';
-import type { ChatTipItem } from '@/types/api';
-=======
 import type { ChatTipItem, Team } from '@/types/api';
 import MentionAutocomplete from './chat/MentionAutocomplete';
->>>>>>> 3565728b
 
 interface ChatInputProps {
   message: string;
@@ -436,7 +432,6 @@
   }, [sendKey, t]);
 
   return (
-<<<<<<< HEAD
     <TooltipProvider>
       <Tooltip>
         <TooltipTrigger asChild>
@@ -454,6 +449,20 @@
               </div>
             )}
 
+            {/* Mention autocomplete menu */}
+            {showMentionMenu && isGroupChat && team && (
+              <MentionAutocomplete
+                team={team}
+                query={mentionQuery}
+                onSelect={handleMentionSelect}
+                onClose={() => {
+                  setShowMentionMenu(false);
+                  setMentionQuery('');
+                }}
+                position={mentionMenuPosition}
+              />
+            )}
+
             {/* Scrollable container that includes both badge and editable content */}
             <div
               className="w-full custom-scrollbar"
@@ -462,53 +471,6 @@
                 maxHeight,
                 overflowY: 'auto',
               }}
-=======
-    <div className="w-full relative" data-tour="task-input">
-      {/* Placeholder - shown when empty */}
-      {showPlaceholder && (
-        <div
-          className="absolute pointer-events-none text-text-muted text-base"
-          style={{
-            top: '0.5rem',
-            left: badge ? `${badgeWidth}px` : '0',
-          }}
-        >
-          {placeholder}
-        </div>
-      )}
-
-      {/* Mention autocomplete menu */}
-      {showMentionMenu && isGroupChat && team && (
-        <MentionAutocomplete
-          team={team}
-          query={mentionQuery}
-          onSelect={handleMentionSelect}
-          onClose={() => {
-            setShowMentionMenu(false);
-            setMentionQuery('');
-          }}
-          position={mentionMenuPosition}
-        />
-      )}
-
-      {/* Scrollable container that includes both badge and editable content */}
-      <div
-        className="w-full custom-scrollbar"
-        style={{
-          minHeight,
-          maxHeight,
-          overflowY: 'auto',
-        }}
-      >
-        {/* Inner content wrapper with badge and text */}
-        <div className="relative">
-          {/* Badge - positioned absolutely so it doesn't affect text flow */}
-          {badge && (
-            <span
-              ref={badgeRef}
-              className="absolute left-0 top-2 pointer-events-auto z-10"
-              style={{ userSelect: 'none' }}
->>>>>>> 3565728b
             >
               {/* Inner content wrapper with badge and text */}
               <div className="relative">
