// SPDX-FileCopyrightText: 2025 Weibo, Inc.
//
// SPDX-License-Identifier: Apache-2.0

'use client';

import React, { useState, useMemo } from 'react';
import TextareaAutosize from 'react-textarea-autosize';
import { Tooltip } from 'antd';
import { useTranslation } from '@/hooks/useTranslation';
import { useIsMobile } from '@/features/layout/hooks/useMediaQuery';

interface ChatInputProps {
  message: string;
  setMessage: (message: string) => void;
  handleSendMessage: () => void;
  isLoading: boolean;
  disabled?: boolean;
  taskType?: 'chat' | 'code';
}

export default function ChatInput({
  message,
  setMessage,
  handleSendMessage,
  disabled = false,
  taskType = 'code',
}: ChatInputProps) {
  const { t } = useTranslation('chat');
  const placeholderKey = taskType === 'chat' ? 'placeholder.input' : 'placeholder.input';
  const [isComposing, setIsComposing] = useState(false);
  const isMobile = useIsMobile();

  // Detect macOS platform
  const isMac = useMemo(() => {
    if (typeof navigator !== 'undefined') {
      return navigator.platform.toLowerCase().includes('mac');
    }
    return false;
  }, []);

  // Get tooltip text based on platform
  const tooltipText = useMemo(() => {
    return isMac ? t('send_shortcut_cmd') : t('send_shortcut_ctrl');
  }, [isMac, t]);

  const handleCompositionStart = () => {
    setIsComposing(true);
  };

  const handleCompositionEnd = () => {
    setIsComposing(false);
  };

  const handleKeyPress = (e: React.KeyboardEvent) => {
    // Ctrl+Enter (Windows/Linux) or Cmd+Enter (macOS) sends message
    if (e.key === 'Enter' && (e.ctrlKey || e.metaKey) && !disabled && !isComposing) {
      e.preventDefault();
      handleSendMessage();
    }
    // Enter key alone creates new line (default behavior, no preventDefault)
  };

  return (
<<<<<<< HEAD
    <Tooltip title={tooltipText} placement="topLeft">
      <div className="w-full" data-tour="task-input">
        <TextareaAutosize
          value={message}
          onChange={e => {
            if (!disabled) setMessage(e.target.value);
          }}
          onKeyDown={handleKeyPress}
          onCompositionStart={handleCompositionStart}
          onCompositionEnd={handleCompositionEnd}
          placeholder={t(placeholderKey)}
          className={`w-full p-3 bg-transparent custom-scrollbar text-text-primary text-base placeholder:text-text-muted placeholder:text-base focus:outline-none data-[focus]:outline-none ${disabled ? 'opacity-50 cursor-not-allowed' : ''}`}
          disabled={disabled}
          minRows={isMobile ? 2 : 3}
          maxRows={isMobile ? 6 : 8}
          style={{ resize: 'none', overflow: 'auto' }}
        />
      </div>
    </Tooltip>
=======
    <div className="w-full" data-tour="task-input">
      <TextareaAutosize
        value={message}
        onChange={e => {
          if (!disabled) setMessage(e.target.value);
        }}
        onKeyDown={handleKeyPress}
        onCompositionStart={handleCompositionStart}
        onCompositionEnd={handleCompositionEnd}
        placeholder={t(placeholderKey)}
        className={`w-full px-3 py-2 bg-transparent custom-scrollbar text-text-primary text-base placeholder:text-text-muted placeholder:text-base focus:outline-none data-[focus]:outline-none ${disabled ? 'opacity-50 cursor-not-allowed' : ''}`}
        disabled={disabled}
        minRows={1}
        maxRows={isMobile ? 6 : 8}
        style={{ resize: 'none', overflow: 'auto' }}
      />
    </div>
>>>>>>> 20580a01
  );
}<|MERGE_RESOLUTION|>--- conflicted
+++ resolved
@@ -62,7 +62,6 @@
   };
 
   return (
-<<<<<<< HEAD
     <Tooltip title={tooltipText} placement="topLeft">
       <div className="w-full" data-tour="task-input">
         <TextareaAutosize
@@ -74,32 +73,13 @@
           onCompositionStart={handleCompositionStart}
           onCompositionEnd={handleCompositionEnd}
           placeholder={t(placeholderKey)}
-          className={`w-full p-3 bg-transparent custom-scrollbar text-text-primary text-base placeholder:text-text-muted placeholder:text-base focus:outline-none data-[focus]:outline-none ${disabled ? 'opacity-50 cursor-not-allowed' : ''}`}
+          className={`w-full px-3 py-2 bg-transparent custom-scrollbar text-text-primary text-base placeholder:text-text-muted placeholder:text-base focus:outline-none data-[focus]:outline-none ${disabled ? 'opacity-50 cursor-not-allowed' : ''}`}
           disabled={disabled}
-          minRows={isMobile ? 2 : 3}
+          minRows={1}
           maxRows={isMobile ? 6 : 8}
           style={{ resize: 'none', overflow: 'auto' }}
         />
       </div>
     </Tooltip>
-=======
-    <div className="w-full" data-tour="task-input">
-      <TextareaAutosize
-        value={message}
-        onChange={e => {
-          if (!disabled) setMessage(e.target.value);
-        }}
-        onKeyDown={handleKeyPress}
-        onCompositionStart={handleCompositionStart}
-        onCompositionEnd={handleCompositionEnd}
-        placeholder={t(placeholderKey)}
-        className={`w-full px-3 py-2 bg-transparent custom-scrollbar text-text-primary text-base placeholder:text-text-muted placeholder:text-base focus:outline-none data-[focus]:outline-none ${disabled ? 'opacity-50 cursor-not-allowed' : ''}`}
-        disabled={disabled}
-        minRows={1}
-        maxRows={isMobile ? 6 : 8}
-        style={{ resize: 'none', overflow: 'auto' }}
-      />
-    </div>
->>>>>>> 20580a01
   );
 }