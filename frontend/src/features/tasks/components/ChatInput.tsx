// SPDX-FileCopyrightText: 2025 Weibo, Inc.
//
// SPDX-License-Identifier: Apache-2.0

'use client';

import React, { useState, useMemo, useRef, useEffect } from 'react';
import TextareaAutosize from 'react-textarea-autosize';
import { Tooltip, TooltipContent, TooltipProvider, TooltipTrigger } from '@/components/ui/tooltip';
import { useTranslation } from '@/hooks/useTranslation';
import { useIsMobile } from '@/features/layout/hooks/useMediaQuery';
import { useUser } from '@/features/common/UserContext';
import type { ChatTipItem } from '@/types/api';

interface ChatInputProps {
  message: string;
  setMessage: (message: string) => void;
  handleSendMessage: () => void;
  isLoading: boolean;
  disabled?: boolean;
  taskType?: 'chat' | 'code';
  autoFocus?: boolean;
<<<<<<< HEAD
  // Controls whether the message can be submitted (e.g., model selection required)
  canSubmit?: boolean;
=======
  tipText?: ChatTipItem | null;
>>>>>>> 88a4f64e
}

export default function ChatInput({
  message,
  setMessage,
  handleSendMessage,
  disabled = false,
  taskType: _taskType = 'code',
  autoFocus = false,
<<<<<<< HEAD
  canSubmit = true,
=======
  tipText,
>>>>>>> 88a4f64e
}: ChatInputProps) {
  const { t, i18n } = useTranslation('chat');

  // Get current language for tip text
  const currentLang = i18n.language?.startsWith('zh') ? 'zh' : 'en';

  // Use tip text as placeholder if available, otherwise use default
  const placeholder = useMemo(() => {
    if (tipText) {
      return tipText[currentLang] || tipText.en || t('placeholder.input');
    }
    return t('placeholder.input');
  }, [tipText, currentLang, t]);
  const [isComposing, setIsComposing] = useState(false);
  // Track if composition just ended (for Safari where compositionend fires before keydown)
  const compositionJustEndedRef = useRef(false);
  const isMobile = useIsMobile();
  const { user } = useUser();
  const textareaRef = useRef<HTMLTextAreaElement>(null);

  // Auto focus the input when autoFocus is true and not disabled
  useEffect(() => {
    if (autoFocus && !disabled && textareaRef.current) {
      // Use setTimeout to ensure the DOM is fully rendered
      const timer = setTimeout(() => {
        textareaRef.current?.focus();
      }, 100);
      return () => clearTimeout(timer);
    }
  }, [autoFocus, disabled]);

  // Get user's send key preference (default to 'enter')
  const sendKey = user?.preferences?.send_key || 'enter';

  // Check if running on Mac
  const isMac = useMemo(() => {
    if (typeof window !== 'undefined') {
      return navigator.platform.toUpperCase().indexOf('MAC') >= 0;
    }
    return false;
  }, []);

  // Get tooltip text for send shortcut based on user preference
  const tooltipText = useMemo(() => {
    if (sendKey === 'cmd_enter') {
      return isMac ? t('send_shortcut_cmd_enter_mac') : t('send_shortcut_cmd_enter_win');
    }
    return t('send_shortcut');
  }, [t, sendKey, isMac]);

  const handleCompositionStart = () => {
    setIsComposing(true);
    compositionJustEndedRef.current = false;
  };

  const handleCompositionEnd = () => {
    setIsComposing(false);
    // Set flag to indicate composition just ended
    // This handles Safari where compositionend fires before keydown
    compositionJustEndedRef.current = true;
    // Clear the flag after a short delay to allow normal Enter key behavior
    setTimeout(() => {
      compositionJustEndedRef.current = false;
    }, 100);
  };

  const handleKeyPress = (e: React.KeyboardEvent) => {
    // Check multiple conditions for IME compatibility:
    // 1. isComposing state - tracks composition via React state
    // 2. nativeEvent.isComposing - native browser flag (more reliable in some browsers)
    // 3. compositionJustEndedRef - handles Safari where compositionend fires before keydown
    //    This prevents the Enter key that confirms IME selection from also sending the message
    if (disabled || isComposing || e.nativeEvent.isComposing || compositionJustEndedRef.current)
      return;

    // On mobile, Enter always creates new line (no easy Shift+Enter on mobile keyboards)
    // Users can tap the send button to send messages

    if (sendKey === 'cmd_enter') {
      // Cmd/Ctrl+Enter sends message, Enter creates new line
      if (e.key === 'Enter' && (e.metaKey || e.ctrlKey)) {
        e.preventDefault();
        // Check if submission is allowed (e.g., model is selected when required)
        if (canSubmit) {
          handleSendMessage();
        }
      }
      // Enter without modifier creates new line (default behavior)
    } else {
      if (isMobile) {
        return;
      } else if (e.key === 'Enter' && !e.shiftKey) {
        e.preventDefault();
        // Check if submission is allowed (e.g., model is selected when required)
        if (canSubmit) {
          handleSendMessage();
        }
      }
      // Shift+Enter creates new line (default behavior, no preventDefault)
    }
  };

  return (
    <TooltipProvider>
      <Tooltip>
        <TooltipTrigger asChild>
          <div className="w-full" data-tour="task-input">
            <TextareaAutosize
              ref={textareaRef}
              value={message}
              onChange={e => {
                if (!disabled) setMessage(e.target.value);
              }}
              onKeyDown={handleKeyPress}
              onCompositionStart={handleCompositionStart}
              onCompositionEnd={handleCompositionEnd}
              placeholder={placeholder}
              className={`w-full px-3 py-2 bg-transparent custom-scrollbar text-text-primary text-base placeholder:text-text-muted placeholder:text-base focus:outline-none data-[focus]:outline-none ${disabled ? 'opacity-50 cursor-not-allowed' : ''}`}
              disabled={disabled}
              minRows={isMobile ? 2 : 1}
              maxRows={isMobile ? 6 : 8}
              style={{ resize: 'none', overflow: 'auto' }}
            />
          </div>
        </TooltipTrigger>
        <TooltipContent side="top" align="start">
          <p>{tooltipText}</p>
        </TooltipContent>
      </Tooltip>
    </TooltipProvider>
  );
}<|MERGE_RESOLUTION|>--- conflicted
+++ resolved
@@ -20,12 +20,9 @@
   disabled?: boolean;
   taskType?: 'chat' | 'code';
   autoFocus?: boolean;
-<<<<<<< HEAD
   // Controls whether the message can be submitted (e.g., model selection required)
   canSubmit?: boolean;
-=======
   tipText?: ChatTipItem | null;
->>>>>>> 88a4f64e
 }
 
 export default function ChatInput({
@@ -35,11 +32,8 @@
   disabled = false,
   taskType: _taskType = 'code',
   autoFocus = false,
-<<<<<<< HEAD
   canSubmit = true,
-=======
   tipText,
->>>>>>> 88a4f64e
 }: ChatInputProps) {
   const { t, i18n } = useTranslation('chat');
 
