--- conflicted
+++ resolved
@@ -26,11 +26,7 @@
   taskTitle,
   shareUrl,
 }: TaskShareModalProps) {
-<<<<<<< HEAD
-  const { t } = useTranslation();
-=======
   const { t } = useTranslation('shared-task');
->>>>>>> 5483eeee
   const { toast } = useToast();
   const { traced } = useTraceAction();
 
@@ -43,13 +39,8 @@
     try {
       await navigator.clipboard.writeText(shareUrl);
       toast({
-<<<<<<< HEAD
-        title: t('common:shared_task.link_copied'),
-        description: t('common:shared_task.link_copied_desc'),
-=======
         title: t('link_copied'),
         description: t('link_copied_desc'),
->>>>>>> 5483eeee
       });
       onClose();
     } catch {
@@ -61,62 +52,34 @@
       document.execCommand('copy');
       document.body.removeChild(textArea);
       toast({
-<<<<<<< HEAD
-        title: t('common:shared_task.link_copied'),
-        description: t('common:shared_task.link_copied_desc'),
-=======
         title: t('link_copied'),
         description: t('link_copied_desc'),
->>>>>>> 5483eeee
       });
       onClose();
     }
   });
 
   return (
-    <Modal
-      isOpen={visible}
-      onClose={onClose}
-<<<<<<< HEAD
-      title={t('common:shared_task.share_success_title')}
-=======
-      title={t('share_success_title')}
->>>>>>> 5483eeee
-      maxWidth="lg"
-    >
+    <Modal isOpen={visible} onClose={onClose} title={t('share_success_title')} maxWidth="lg">
       <div>
         <div className="space-y-6">
           {/* Success message */}
           <div className="text-center">
             <p className="text-lg font-medium text-text-primary leading-relaxed">
-<<<<<<< HEAD
-              {t('common:shared_task.share_success_message_prefix')}
-              <span className="text-lg font-semibold text-blue-600"> {taskTitle} </span>
-              {t('common:shared_task.share_success_message_suffix')}
-=======
               {t('share_success_message_prefix')}
               <span className="text-lg font-semibold text-blue-600"> {taskTitle} </span>
               {t('share_success_message_suffix')}
->>>>>>> 5483eeee
             </p>
           </div>
 
           {/* Instructions */}
           <div className="mx-auto max-w-md">
             <Alert variant="default" className="text-sm">
-<<<<<<< HEAD
-              <AlertDescription>{t('common:shared_task.share_link_info')}</AlertDescription>
-            </Alert>
-            <div className="mt-2"></div>
-            <Alert variant="default" className="text-sm mt-2">
-              <AlertDescription>{t('common:shared_task.share_continue_info')}</AlertDescription>
-=======
               <AlertDescription>{t('share_link_info')}</AlertDescription>
             </Alert>
             <div className="mt-2"></div>
             <Alert variant="default" className="text-sm mt-2">
               <AlertDescription>{t('share_continue_info')}</AlertDescription>
->>>>>>> 5483eeee
             </Alert>
           </div>
         </div>
@@ -128,11 +91,7 @@
           </Button>
           <Button onClick={handleCopyLink} variant="default" size="sm" style={{ flex: 1 }}>
             <DocumentDuplicateIcon className="w-4 h-4" />
-<<<<<<< HEAD
-            {t('common:shared_task.copy_link')}
-=======
             {t('copy_link')}
->>>>>>> 5483eeee
           </Button>
         </div>
       </div>
