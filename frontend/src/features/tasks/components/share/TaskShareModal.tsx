--- conflicted
+++ resolved
@@ -60,16 +60,12 @@
   });
 
   return (
-<<<<<<< HEAD
-    <Modal isOpen={visible} onClose={onClose} title={t('share_success_title')} maxWidth="lg">
-=======
     <Modal
       isOpen={visible}
       onClose={onClose}
       title={t('shared-task:share_success_title')}
       maxWidth="lg"
     >
->>>>>>> d2696fd5
       <div>
         <div className="space-y-6">
           {/* Success message */}
