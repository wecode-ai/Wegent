--- conflicted
+++ resolved
@@ -407,11 +407,7 @@
                 taskType={taskType}
               />
               {/* Team Selector and Send Button */}
-<<<<<<< HEAD
-              <div className="flex items-end justify-between px-3 py-0 gap-2">
-=======
               <div className="flex items-center justify-between px-3 pb-0.5 gap-2">
->>>>>>> eb8924fc
                 <div className="flex-1 min-w-0 overflow-hidden">
                   {teams.length > 0 && (
                     <TeamSelector
@@ -434,11 +430,7 @@
                       selectedTaskDetail?.status === 'PENDING' ||
                       selectedTaskDetail?.status === 'RUNNING'
                     }
-<<<<<<< HEAD
-                    className="h-10 w-10 rounded-full hover:bg-primary/10 flex-shrink-0"
-=======
                     className="h-6 w-6 rounded-full hover:bg-primary/10 flex-shrink-0 translate-y-0.5"
->>>>>>> eb8924fc
                   >
                     {isLoading ||
                     selectedTaskDetail?.status === 'PENDING' ||
