// SPDX-FileCopyrightText: 2025 Weibo, Inc.
//
// SPDX-License-Identifier: Apache-2.0

'use client';

import React, { useState, useEffect, useRef, useCallback, useMemo } from 'react';
import { CircleStop, Upload, ShieldX } from 'lucide-react';
import MessagesArea from './MessagesArea';
import ChatInput from './ChatInput';
import SendButton from './SendButton';
import DeepThinkingToggle from './DeepThinkingToggle';
import ClarificationToggle from './ClarificationToggle';
import CorrectionModeToggle from './CorrectionModeToggle';
import ModelSelector, {
  Model,
  DEFAULT_MODEL_NAME,
  allBotsHavePredefinedModel,
} from './ModelSelector';
import RepositorySelector from './RepositorySelector';
import BranchSelector from './BranchSelector';
import LoadingDots from './LoadingDots';
import ExternalApiParamsInput from './ExternalApiParamsInput';
import FileUpload from './FileUpload';
import { QuickAccessCards } from './QuickAccessCards';
import { SelectedTeamBadge } from './SelectedTeamBadge';
import type { Team, GitRepoInfo, GitBranch, ChatTipItem, ChatSloganItem } from '@/types/api';
import type { WelcomeConfigResponse } from '@/types/api';
import { userApis } from '@/apis/user';
import { useTranslation } from '@/hooks/useTranslation';
import { parseError } from '@/utils/errorParser';
import { isChatShell } from '../service/messageService';
import { useUser } from '@/features/common/UserContext';
import { useRouter, useSearchParams } from 'next/navigation';
import { useTaskContext } from '../contexts/taskContext';
import { useChatStreamContext, computeIsStreaming } from '../contexts/chatStreamContext';
import { useSocket } from '@/contexts/SocketContext';
import { Button } from '@/components/ui/button';
import QuotaUsage from './QuotaUsage';
import { useMediaQuery } from '@/hooks/useMediaQuery';
import { saveLastTeamByMode, getLastTeamIdByMode, saveLastRepo } from '@/utils/userPreferences';
import { useToast } from '@/hooks/use-toast';
import { taskApis } from '@/apis/tasks';
import { useAttachment } from '@/hooks/useAttachment';
import { GroupChatSyncManager } from './group-chat';
import type { SubtaskWithSender } from '@/apis/group-chat';
import { useTraceAction } from '@/hooks/useTraceAction';

const SHOULD_HIDE_QUOTA_NAME_LIMIT = 18;

// Responsive collapse thresholds based on container width
// Collapse selectors with text to icon-only mode
const COLLAPSE_SELECTORS_THRESHOLD = 420;

// Slogan Display Component - shows above input when no messages
// Always renders a container with fixed height to prevent layout shift when switching tabs
function SloganDisplay({ slogan }: { slogan: ChatSloganItem | null }) {
  const { i18n } = useTranslation();
  const currentLang = i18n.language?.startsWith('zh') ? 'zh' : 'en';
  const sloganText = slogan ? (currentLang === 'zh' ? slogan.zh : slogan.en) : '';

  // Always render the container to maintain consistent layout height
  // This prevents the chat input from "jumping" when switching between /chat and /code tabs
  return (
    <div className="text-center mb-8 min-h-[2.5rem] sm:min-h-[3rem]">
      {sloganText && (
        <h1 className="text-2xl sm:text-3xl md:text-4xl font-bold text-text-primary tracking-tight">
          {sloganText}
        </h1>
      )}
    </div>
  );
}

interface ChatAreaProps {
  teams: Team[];
  isTeamsLoading: boolean;
  selectedTeamForNewTask?: Team | null;
  showRepositorySelector?: boolean;
  taskType?: 'chat' | 'code';
  onShareButtonRender?: (button: React.ReactNode) => void;
  onRefreshTeams?: () => Promise<Team[]>;
}

export default function ChatArea({
  teams,
  isTeamsLoading,
  selectedTeamForNewTask,
  showRepositorySelector = true,
  taskType = 'chat',
  onShareButtonRender,
  onRefreshTeams,
}: ChatAreaProps) {
  const { toast } = useToast();
  const { user } = useUser();
  const { t } = useTranslation('chat');
  const { traceAction } = useTraceAction();

  // Pre-load team preference from localStorage to use as initial value
  const initialTeamIdRef = useRef<number | null>(null);
  if (initialTeamIdRef.current === null && typeof window !== 'undefined') {
    // Use mode-specific preference, with fallback to generic preference
    initialTeamIdRef.current = getLastTeamIdByMode(taskType);
  }

  const [selectedTeam, setSelectedTeam] = useState<Team | null>(null);
  const [selectedRepo, setSelectedRepo] = useState<GitRepoInfo | null>(null);
  const [selectedBranch, setSelectedBranch] = useState<GitBranch | null>(null);
  const [selectedModel, setSelectedModel] = useState<Model | null>(null);
  const [forceOverride, setForceOverride] = useState(false);
  const [hasRestoredPreferences, setHasRestoredPreferences] = useState(false);
  const isMobile = useMediaQuery('(max-width: 640px)');

  const [taskInputMessage, setTaskInputMessage] = useState('');
  const [isLoading, setIsLoading] = useState(false);
  // Unified error prompt using antd message.error, no local error state needed
  const [_error, setError] = useState('');

  // Store last failed message for retry
  const lastFailedMessageRef = useRef<string | null>(null);

  // Store handleSendMessage reference to avoid circular dependency in handleSendError
  const handleSendMessageRef = useRef<((message?: string) => Promise<void>) | null>(null);

  // Local pending state for immediate UI feedback (before context state is updated)
  const [localPendingMessage, setLocalPendingMessage] = useState<string | null>(null);

  // Unified function to reset streaming-related state
  // This is called in multiple scenarios: task switch, stream complete, stream error, etc.
  const resetStreamingState = useCallback(() => {
    setLocalPendingMessage(null);
    setStreamingTaskId(null);
  }, []);

  // Deep thinking toggle state (session-level, not persisted)
  const [enableDeepThinking, setEnableDeepThinking] = useState(true);

  // Clarification toggle state (session-level, not persisted)
  const [enableClarification, setEnableClarification] = useState(false);

  // Correction mode state (persisted in localStorage)
  const [enableCorrectionMode, setEnableCorrectionMode] = useState(false);
  const [correctionModelId, setCorrectionModelId] = useState<string | null>(null);
  const [correctionModelName, setCorrectionModelName] = useState<string | null>(null);

  // Handle correction mode toggle
  const handleCorrectionModeToggle = useCallback((enabled: boolean, modelId?: string, modelName?: string) => {
    setEnableCorrectionMode(enabled);
    setCorrectionModelId(modelId || null);
    setCorrectionModelName(modelName || null);
  }, []);

  // Welcome config state for dynamic placeholder
  const [welcomeConfig, setWelcomeConfig] = useState<WelcomeConfigResponse | null>(null);

  // Fetch welcome config for dynamic placeholder
  useEffect(() => {
    const fetchWelcomeConfig = async () => {
      try {
        const response = await userApis.getWelcomeConfig();
        setWelcomeConfig(response);
      } catch (error) {
        console.error('Failed to fetch welcome config:', error);
      }
    };

    fetchWelcomeConfig();
  }, []);

  // Use refs to store the random indices, ensuring they stay stable across taskType changes
  // This prevents the "jitter" effect when switching between /chat and /code tabs
  const sloganRandomIndexRef = useRef<number | null>(null);
  const tipRandomIndexRef = useRef<number | null>(null);

  // Get random slogan for display - memoized to prevent re-randomization on re-renders
  // Filter slogans by taskType: show slogans that match the current mode or are for 'both' modes
  const randomSlogan = useMemo<ChatSloganItem | null>(() => {
    if (!welcomeConfig?.slogans || welcomeConfig.slogans.length === 0) {
      return null;
    }
    // Filter slogans by mode: include slogans that match current taskType or are for 'both'
    const filteredSlogans = welcomeConfig.slogans.filter(slogan => {
      const sloganMode = slogan.mode || 'both'; // Default to 'both' if mode is not specified
      return sloganMode === taskType || sloganMode === 'both';
    });

    if (filteredSlogans.length === 0) {
      return null;
    }

    // Use stable random index: only generate once per session
    if (sloganRandomIndexRef.current === null) {
      sloganRandomIndexRef.current = Math.floor(Math.random() * filteredSlogans.length);
    }
    // Ensure index is within bounds (in case filtered list changed)
    const index = sloganRandomIndexRef.current % filteredSlogans.length;
    return filteredSlogans[index];
  }, [welcomeConfig?.slogans, taskType]);

  // Get random tip for placeholder - memoized to prevent re-randomization on re-renders
  // Filter tips by taskType: show tips that match the current mode or are for 'both' modes
  const randomTip = useMemo<ChatTipItem | null>(() => {
    if (!welcomeConfig?.tips || welcomeConfig.tips.length === 0) {
      return null;
    }
    // Filter tips by mode: include tips that match current taskType or are for 'both'
    const filteredTips = welcomeConfig.tips.filter(tip => {
      const tipMode = tip.mode || 'both'; // Default to 'both' if mode is not specified
      return tipMode === taskType || tipMode === 'both';
    });

    if (filteredTips.length === 0) {
      return null;
    }

    // Use stable random index: only generate once per session
    if (tipRandomIndexRef.current === null) {
      tipRandomIndexRef.current = Math.floor(Math.random() * filteredTips.length);
    }
    // Ensure index is within bounds (in case filtered list changed)
    const index = tipRandomIndexRef.current % filteredTips.length;
    return filteredTips[index];
  }, [welcomeConfig?.tips, taskType]);

  // External API parameters state
  const [externalApiParams, setExternalApiParams] = useState<Record<string, string>>({});
  const [appMode, setAppMode] = useState<string | undefined>(undefined);

  // File attachment state
  const {
    state: attachmentState,
    handleFileSelect,
    handleRemove: handleAttachmentRemove,
    reset: resetAttachment,
    isReadyToSend: isAttachmentReadyToSend,
  } = useAttachment();

  // Memoize the params change handler to prevent infinite re-renders
  const handleExternalApiParamsChange = useCallback((params: Record<string, string>) => {
    setExternalApiParams(params);
  }, []);

  // Handle app mode change from ExternalApiParamsInput
  const handleAppModeChange = useCallback((mode: string | undefined) => {
    setAppMode(mode);
  }, []);

  const chatAreaRef = useRef<HTMLDivElement>(null);
  const scrollContainerRef = useRef<HTMLDivElement>(null);
  const isUserNearBottomRef = useRef(true);
  const floatingInputRef = useRef<HTMLDivElement>(null);
  const AUTO_SCROLL_THRESHOLD = 32;
  const router = useRouter();
  const searchParams = useSearchParams();
  const [floatingMetrics, setFloatingMetrics] = useState({ width: 0, left: 0 });
  const [inputHeight, setInputHeight] = useState(0);
  const [isDragging, setIsDragging] = useState(false);

  // Responsive collapse state for input controls
  // Track container width to determine collapse level
  const inputControlsRef = useRef<HTMLDivElement>(null);
  const [controlsContainerWidth, setControlsContainerWidth] = useState<number>(0);

  // Observe container width changes for responsive collapse
  useEffect(() => {
    const element = inputControlsRef.current;
    if (!element) return;

    const resizeObserver = new ResizeObserver(entries => {
      for (const entry of entries) {
        setControlsContainerWidth(entry.contentRect.width);
      }
    });

    resizeObserver.observe(element);
    // Initial measurement
    setControlsContainerWidth(element.clientWidth);

    return () => resizeObserver.disconnect();
  }, []);

  // Determine collapse levels based on container width
  // Collapse selectors to icon-only mode when space is limited
  const shouldCollapseSelectors =
    controlsContainerWidth > 0 && controlsContainerWidth < COLLAPSE_SELECTORS_THRESHOLD;

  // New: Get selectedTask to determine if there are messages
  const {
    selectedTaskDetail,
    refreshTasks,
    refreshSelectedTaskDetail,
    setSelectedTask,
    markTaskAsViewed,
    accessDenied,
    clearAccessDenied,
  } = useTaskContext();

  const detailTeamId = useMemo<number | null>(() => {
    if (!selectedTaskDetail?.team) {
      return null;
    }
    if (typeof selectedTaskDetail.team === 'number') {
      return selectedTaskDetail.team;
    }
    if (typeof selectedTaskDetail.team === 'object') {
      const maybeId = (selectedTaskDetail.team as { id?: number }).id;
      return typeof maybeId === 'number' ? maybeId : null;
    }
    return null;
  }, [selectedTaskDetail?.team]);

  const _detailTeamName = useMemo<string | null>(() => {
    if (!selectedTaskDetail?.team) {
      return null;
    }
    if (typeof selectedTaskDetail.team === 'object') {
      const maybeName = (selectedTaskDetail.team as { name?: string }).name;
      return typeof maybeName === 'string' ? maybeName : null;
    }
    return null;
  }, [selectedTaskDetail?.team]);

  // Global Chat Stream Context - streams persist across task switches
  const {
    getStreamState,
    isTaskStreaming,
    sendMessage: contextSendMessage,
    stopStream: contextStopStream,
    resetStream: contextResetStream,
    resumeStream: contextResumeStream,
    clearVersion,
  } = useChatStreamContext();

  const { retryMessage } = useSocket();

  // Track the task ID that is currently being streamed (for new tasks before they have a real ID)
  // This is separate from selectedTaskDetail?.id to allow switching tasks while streaming continues
  const [streamingTaskId, setStreamingTaskId] = useState<number | null>(null);

  // Determine which task ID to use for stream state display
  // Priority:
  // 1. If viewing a task that has an active stream, show that stream
  // 2. If we started a new stream (streamingTaskId is set) and haven't switched away, show that
  const currentDisplayTaskId = selectedTaskDetail?.id;

  // Get stream state for the currently displayed task
  const currentStreamState = useMemo(() => {
    if (!currentDisplayTaskId) {
      // No task selected - check if we have an active new stream
      if (streamingTaskId) {
        return getStreamState(streamingTaskId);
      }
      return undefined;
    }
    return getStreamState(currentDisplayTaskId);
  }, [currentDisplayTaskId, streamingTaskId, getStreamState]);
  // Check if there's any active stream (for the streaming task we started)
  const isStreamingTaskActive = streamingTaskId ? isTaskStreaming(streamingTaskId) : false;

  // Check if context reports streaming (for message sender, before subtask status is updated)
  // Computed from messages - a task is streaming if any AI message has status='streaming'
  const isContextStreaming = computeIsStreaming(currentStreamState?.messages);

  // Check if any AI message (assistant subtask) is currently running
  // This is the source of truth for streaming state, derived from actual subtask status
  // This ensures all users (including group chat members) see correct streaming state
  const isSubtaskStreaming = useMemo(() => {
    if (!selectedTaskDetail?.subtasks) return false;
    return selectedTaskDetail.subtasks.some(
      subtask => subtask.role === 'assistant' && subtask.status === 'RUNNING'
    );
  }, [selectedTaskDetail?.subtasks]);

  // Combine both sources of truth:
  // - isSubtaskStreaming: for group chat members and after task detail refresh
  // - isContextStreaming: for message sender, before subtask status is updated
  const isStreaming = isSubtaskStreaming || isContextStreaming;

  const isStopping = currentStreamState?.isStopping || false;

  // Check if there are any pending user messages in the unified messages Map
  const hasPendingUserMessage = useMemo(() => {
    if (localPendingMessage) return true;
    if (!currentStreamState?.messages) return false;
    for (const msg of currentStreamState.messages.values()) {
      if (msg.type === 'user' && msg.status === 'pending') return true;
    }
    return false;
  }, [localPendingMessage, currentStreamState?.messages]);

  // Wrapper for stopStream that uses the current display task ID
  // Passes current subtasks and team to help find running AI subtask if chat:start hasn't been received
  const stopStream = useCallback(async () => {
    const taskIdToStop = currentDisplayTaskId || streamingTaskId;

    if (taskIdToStop && taskIdToStop > 0) {
      // Pass current subtasks and team from task detail to help find running subtask and get shell_type
      const team =
        typeof selectedTaskDetail?.team === 'object' ? selectedTaskDetail.team : undefined;
      await contextStopStream(taskIdToStop, selectedTaskDetail?.subtasks, team);
    }
  }, [
    currentDisplayTaskId,
    streamingTaskId,
    contextStopStream,
    selectedTaskDetail?.subtasks,
    selectedTaskDetail?.team,
  ]);

  // Wrapper for resetStream that uses the current display task ID
  // Note: This function is kept for potential future use but currently
  // the stream is reset via contextResetStream in onComplete callback
  const _resetStream = useCallback(() => {
    const taskIdToReset = currentDisplayTaskId || streamingTaskId;
    if (taskIdToReset) {
      contextResetStream(taskIdToReset);
    }
    setStreamingTaskId(null);
  }, [currentDisplayTaskId, streamingTaskId, contextResetStream]);

  // Group chat message handlers
  // Note: Group chat streaming from other users is now handled by useMultipleStreamingRecovery
  // in MessagesArea, which detects RUNNING ASSISTANT subtasks and recovers their streaming content.
  // This simplifies the architecture by using a single mechanism for all streaming recovery.
  const handleNewMessages = useCallback(
    (messages: SubtaskWithSender[]) => {
      if (messages.length > 0) {
        refreshSelectedTaskDetail();
      }
    },
    [refreshSelectedTaskDetail]
  );

  // When group chat stream completes, refresh to get the final message
  const handleStreamComplete = useCallback(
    (_subtaskId: number, _result?: Record<string, unknown>) => {
      // Refresh to get the final message
      refreshSelectedTaskDetail();
    },
    [refreshSelectedTaskDetail]
  );

  // Reset all local state when clearAllStreams is called (e.g., user clicks "New Chat")
  // This ensures the UI is not stuck in loading/streaming state
  // Use a ref to track the previous clearVersion to detect actual changes
  const prevClearVersionRef = useRef(clearVersion);
  useEffect(() => {
    // Only reset when clearVersion actually changes (not on initial mount)
    if (clearVersion !== prevClearVersionRef.current) {
      console.log('[ChatArea] clearVersion changed, resetting all local state', {
        prev: prevClearVersionRef.current,
        current: clearVersion,
      });
      prevClearVersionRef.current = clearVersion;

      // Reset ALL streaming-related state immediately
      setIsLoading(false);
      setLocalPendingMessage(null);
      setStreamingTaskId(null);

      // Also reset the previousTaskIdRef to prevent stale state issues
      previousTaskIdRef.current = undefined;

      // Reset prevTaskIdForModelRef to prevent model sync when creating new task
      // This ensures user's model selection is preserved after clicking "New Chat"
      prevTaskIdForModelRef.current = undefined;

      // Reset hasRestoredPreferences to allow team preference restoration for new task
      // This ensures the team selector can re-initialize when starting a new conversation
      setHasRestoredPreferences(false);

      // Reset isCancelling state to prevent UI from being stuck
      setIsCancelling(false);
    }
  }, [clearVersion]);

  // Clear streamingTaskId when the streaming task completes or when we switch to a different task
  useEffect(() => {
    if (streamingTaskId && selectedTaskDetail?.id && selectedTaskDetail.id !== streamingTaskId) {
      // User switched to a different task, clear the streaming task ID
      // The stream will continue in the background
      setStreamingTaskId(null);
    }
  }, [selectedTaskDetail?.id, streamingTaskId]);

  // Unified effect to reset streaming state in specific scenarios:
  // Only reset when user navigates to a fresh new task state (no selectedTaskDetail and no streamingTaskId)
  //
  // IMPORTANT: Do NOT reset when stream completes (streamingTaskId && !isStreamingTaskActive)
  // because we want to keep localPendingMessage visible until displayMessages is updated.
  // The pending message will be hidden by isPendingMessageAlreadyDisplayed logic in MessagesArea.
  useEffect(() => {
    // Only reset when no task selected and no active streaming task
    // This handles the case when user clicks "New Chat" or navigates away
    if (!selectedTaskDetail?.id && !streamingTaskId) {
      resetStreamingState();
      // Also reset isLoading to ensure UI is not stuck in loading state
      // This is important when user clicks "New Chat" while a message is being sent
      setIsLoading(false);
    }
  }, [selectedTaskDetail?.id, streamingTaskId, resetStreamingState]);

  // IMPORTANT: Only reset when switching to a DIFFERENT task, not when the current task gets an ID
  // This prevents clearing the pending message when a new task is created and gets its ID
  const previousTaskIdRef = useRef<number | null | undefined>(undefined);
  useEffect(() => {
    const currentTaskId = selectedTaskDetail?.id;
    const previousTaskId = previousTaskIdRef.current;

    // Only reset if:
    // 1. We had a previous task ID (not undefined, meaning this isn't the first render)
    // 2. The task ID actually changed to a different value
    // 3. We're not transitioning from null/undefined to a new ID (which happens when creating a new task)
    if (
      previousTaskId !== undefined &&
      currentTaskId !== previousTaskId &&
      previousTaskId !== null // Don't reset when going from null to a new ID
    ) {
      resetStreamingState();
    }

    previousTaskIdRef.current = currentTaskId;
  }, [selectedTaskDetail?.id, resetStreamingState]);

  // Try to resume streaming when task changes or on initial load
  // This handles the case when user refreshes the page while streaming is in progress
  useEffect(() => {
    const taskId = selectedTaskDetail?.id;
    if (!taskId) return;

    // Only try to resume if we're not already streaming for this task
    // Use isStreaming which is derived from subtask status
    if (isStreaming) return;

    // Only try to resume for Chat Shell tasks
    if (!selectedTeam || !isChatShell(selectedTeam)) return;

    // Try to resume the stream
    const tryResumeStream = async () => {
      console.log('[ChatArea] Trying to resume stream for task', taskId);
      const resumed = await contextResumeStream(taskId, {
        onComplete: (completedTaskId, subtaskId) => {
          console.log('[ChatArea] Resumed stream completed', { completedTaskId, subtaskId });
          // Refresh task detail to get the final content
          refreshSelectedTaskDetail(false);
        },
        onError: error => {
          console.error('[ChatArea] Resumed stream error', error);
        },
      });

      if (resumed) {
        console.log('[ChatArea] Stream resumed successfully for task', taskId);
        setStreamingTaskId(taskId);
      }
    };

    tryResumeStream();
  }, [
    selectedTaskDetail?.id,
    selectedTeam,
    isStreaming,
    contextResumeStream,
    refreshSelectedTaskDetail,
  ]);

  const subtaskList = selectedTaskDetail?.subtasks ?? [];
  const lastSubtask = subtaskList.length ? subtaskList[subtaskList.length - 1] : null;
  const lastSubtaskId = lastSubtask?.id;
  const lastSubtaskUpdatedAt = lastSubtask?.updated_at || lastSubtask?.completed_at;

  // Determine if there are messages to display
  // We consider it has messages if:
  // 1. There is a selected task with ID (existing chat)
  // 2. There is a pending user message for the current task (optimistic UI for new chat)
  // 3. The current task is streaming
  // 4. We're creating a new task (no selected task) and have an active stream
  // 5. CRITICAL: Once we have messages, keep showing them even during data refresh
  //    to prevent the "flash of empty state" bug
  // 6. NEW: Local pending message for immediate UI feedback
  const isViewingExistingTask = Boolean(selectedTaskDetail?.id);

  const hasMessages = React.useMemo(() => {
    const hasSelectedTask = selectedTaskDetail && selectedTaskDetail.id;
    const hasNewTaskStream = !selectedTaskDetail?.id && streamingTaskId && isStreamingTaskActive;
    const hasSubtasks = selectedTaskDetail?.subtasks && selectedTaskDetail.subtasks.length > 0;
    const hasLocalPending = localPendingMessage !== null;
    // Check if there are any messages in the unified messages Map
    const hasUnifiedMessages = currentStreamState?.messages && currentStreamState.messages.size > 0;

    // Once we have a task with subtasks, always show messages view
    // This prevents flashing back to empty state during refresh
    if (hasSelectedTask && hasSubtasks) {
      return true;
    }

    return Boolean(
      hasSelectedTask ||
      hasPendingUserMessage ||
      isStreaming ||
      hasNewTaskStream ||
      hasLocalPending ||
      hasUnifiedMessages
    );
  }, [
    selectedTaskDetail,
    hasPendingUserMessage,
    isStreaming,
    streamingTaskId,
    isStreamingTaskActive,
    localPendingMessage,
    currentStreamState?.messages,
  ]);

  useEffect(() => {
    console.debug('[ChatArea][sync-state]', {
      selectedTaskId: selectedTaskDetail?.id ?? null,
      taskModelId: selectedTaskDetail?.model_id ?? null,
      detailTeamId,
      selectedTeamId: selectedTeam?.id ?? null,
      selectedModel: selectedModel?.name ?? null,
      forceOverride,
      hasMessages,
      isViewingExistingTask,
    });
  }, [
    selectedTaskDetail?.id,
    selectedTaskDetail?.model_id,
    detailTeamId,
    selectedTeam?.id,
    selectedModel?.name,
    forceOverride,
    hasMessages,
    isViewingExistingTask,
  ]);

  // Determine if chat input should be hidden (workflow mode always hides chat input)
  const shouldHideChatInput = React.useMemo(() => {
    return appMode === 'workflow';
  }, [appMode]);

  // Helper function to check if a team is compatible with the current mode
  const isTeamCompatibleWithMode = useCallback(
    (team: Team): boolean => {
      // If bind_mode is not set or is an empty array, team is not compatible
      if (!team.bind_mode || team.bind_mode.length === 0) return false;
      // Otherwise, check if current mode is in bind_mode
      return team.bind_mode.includes(taskType);
    },
    [taskType]
  );

  // Restore user preferences from localStorage when teams load
  // Only runs for new tasks (no messages), not when switching to existing tasks
  useEffect(() => {
    // Skip if already restored, no teams, or viewing existing task (has messages)
    if (hasRestoredPreferences || !teams.length || (!selectedTaskDetail && hasMessages)) return;

    const lastTeamId = initialTeamIdRef.current;

    if (lastTeamId) {
      const lastTeam = teams.find(team => team.id === lastTeamId);
      // Only restore if the team is compatible with current mode
      if (lastTeam && isTeamCompatibleWithMode(lastTeam)) {
        setSelectedTeam(lastTeam);
        setHasRestoredPreferences(true);
        return;
      } else {
        console.log(
          '[ChatArea] ❌ Team from localStorage not found or not compatible with current mode, ID:',
          lastTeamId
        );
      }
    }

    // No valid preference, use first compatible team as default
    const compatibleTeam = teams.find(team => isTeamCompatibleWithMode(team));
    if (compatibleTeam) {
      console.log(
        '[ChatArea] No valid preference, using first compatible team as default:',
        compatibleTeam.name,
        compatibleTeam.id
      );
      setSelectedTeam(compatibleTeam);
    } else {
      console.log('[ChatArea] No compatible team found for current mode:', taskType);
    }
    setHasRestoredPreferences(true);
    // Note: selectedTaskDetail is intentionally excluded from dependencies
    // This effect should only run when teams load, not when task detail changes
    // eslint-disable-next-line react-hooks/exhaustive-deps
  }, [teams, hasRestoredPreferences, hasMessages, isTeamCompatibleWithMode]);

  // Handle external team selection for new tasks (from team sharing)
  useEffect(() => {
    if (selectedTeamForNewTask && !selectedTaskDetail) {
      setSelectedTeam(selectedTeamForNewTask);
    }
  }, [selectedTeamForNewTask, selectedTaskDetail]);

  // Sync team selection when viewing an existing task
  useEffect(() => {
    if (!detailTeamId) {
      return;
    }

    if (!selectedTeam?.id || selectedTeam.id !== detailTeamId) {
      // Try to find team in teams list first
      const matchedTeam = teams.find(team => team.id === detailTeamId) || null;
      if (matchedTeam) {
        setSelectedTeam(matchedTeam);
        setHasRestoredPreferences(true);
      } else {
        // For group chat members: team might not be in teams list
        // Use team object directly from selectedTaskDetail if available
        if (selectedTaskDetail?.team && typeof selectedTaskDetail.team === 'object') {
          const teamFromDetail = selectedTaskDetail.team as Team;
          if (teamFromDetail.id === detailTeamId) {
            console.log(
              '[ChatArea] Using team from task detail (group chat member):',
              teamFromDetail.name
            );
            setSelectedTeam(teamFromDetail);
            setHasRestoredPreferences(true);
          }
        }
      }
    }
  }, [detailTeamId, teams, selectedTeam?.id, setSelectedTeam, selectedTaskDetail?.team]);

  // Set model and override flag when viewing existing task
  // Track previous task ID to only run when task actually changes
  const prevTaskIdForModelRef = useRef<number | null | undefined>(undefined);
  useEffect(() => {
    if (!selectedTaskDetail?.id || !selectedTeam) {
      return;
    }

    // Only sync model when task ID actually changes (not on every render)
    // This prevents overwriting user's model selection when they manually change it
    const taskIdChanged = prevTaskIdForModelRef.current !== selectedTaskDetail.id;
    if (!taskIdChanged) {
      // Task ID hasn't changed, don't override user's selection
      return;
    }

    // IMPORTANT: Only sync model when switching FROM an existing task TO another task
    // When prevTaskIdForModelRef.current is undefined, it means:
    // 1. Initial page load, OR
    // 2. User just sent a message and created a new task
    // In both cases, we should NOT override the user's model selection
    // We only sync model when user explicitly switches to a different existing task
    const isUserSwitchingTasks =
      prevTaskIdForModelRef.current !== undefined && prevTaskIdForModelRef.current !== null;

    prevTaskIdForModelRef.current = selectedTaskDetail.id;

    // Skip model sync if this is not a user-initiated task switch
    if (!isUserSwitchingTasks) {
      return;
    }

    const taskModelId = selectedTaskDetail.model_id;

    const handleDefaultModel = () => {
      setSelectedModel({ name: DEFAULT_MODEL_NAME, provider: '', modelId: '' });
      setForceOverride(false);
    };

    const handleExplicitModel = (modelName: string) => {
      setSelectedModel({
        name: modelName,
        provider: '',
        modelId: modelName,
        displayName: null,
        type: undefined,
      });
    };

    if (!taskModelId || taskModelId === DEFAULT_MODEL_NAME) {
      // Try to match the team's current default model (first bot's bound model)
      const teamModelName = (() => {
        if (!selectedTeam.bots || selectedTeam.bots.length === 0) {
          return null;
        }
        const firstBotConfig = selectedTeam.bots[0]?.bot?.agent_config;
        if (!firstBotConfig) {
          return null;
        }
        try {
          return (firstBotConfig as Record<string, unknown>).bind_model as string | undefined;
        } catch (_error) {
          return null;
        }
      })();

      if (teamModelName) {
        handleExplicitModel(teamModelName);
        setForceOverride(false);
      } else {
        handleDefaultModel();
      }
      return;
    }

    handleExplicitModel(taskModelId);
    setForceOverride(true);
  }, [
    selectedTaskDetail?.id,
    selectedTaskDetail?.model_id,
    selectedTeam,
    // NOTE: selectedModel and forceOverride are intentionally excluded
    // to prevent overwriting user's manual selection
    setSelectedModel,
    setForceOverride,
  ]);
  const shouldHideQuotaUsage = React.useMemo(() => {
    if (!isMobile || !selectedTeam?.name) return false;

    if (selectedTeam.share_status === 2 && selectedTeam.user?.user_name) {
      return selectedTeam.name.trim().length > 12;
    }

    return selectedTeam.name.trim().length > SHOULD_HIDE_QUOTA_NAME_LIMIT;
  }, [selectedTeam, isMobile]);

  // Always use compact mode (icon only) to save space
  const shouldUseCompactQuota = true;

  // Check if model selection is required but not fulfilled
  // For legacy teams without predefined models, user MUST select a model before sending
  const isModelSelectionRequired = React.useMemo(() => {
    // Skip check if team is not selected, or if team type is 'dify' (external API)
    if (!selectedTeam || selectedTeam.agent_type === 'dify') return false;
    // If team's bots have predefined models, "Default" option is available, no need to force selection
    const hasDefaultOption = allBotsHavePredefinedModel(selectedTeam);
    if (hasDefaultOption) return false;
    // Model selection is required when no model is selected
    return !selectedModel;
  }, [selectedTeam, selectedModel]);

  // Unified canSubmit flag for both button and keyboard submission
  // This ensures consistent behavior between clicking the send button and pressing Enter
  const canSubmit = React.useMemo(() => {
    return !isLoading && !isStreaming && !isModelSelectionRequired && isAttachmentReadyToSend;
  }, [isLoading, isStreaming, isModelSelectionRequired, isAttachmentReadyToSend]);

  const handleTeamChange = (team: Team | null) => {
    console.log('[ChatArea] handleTeamChange called:', team?.name || 'null', team?.id || 'null');
    setSelectedTeam(team);

    // Reset external API params when team changes
    setExternalApiParams({});
    setAppMode(undefined);

    // Save team preference to localStorage by mode
    if (team && team.id) {
      console.log('[ChatArea] Saving team to localStorage for mode:', taskType, team.id);
      saveLastTeamByMode(team.id, taskType);
    }
  };

  // Save repository preference when it changes
  useEffect(() => {
    if (selectedRepo) {
      saveLastRepo(selectedRepo.git_repo_id, selectedRepo.git_repo);
    }
  }, [selectedRepo]);

  // Load prompt from sessionStorage (from FinalPromptMessage)
  useEffect(() => {
    if (hasMessages) return; // Only load for new tasks

    const pendingPromptData = sessionStorage.getItem('pendingTaskPrompt');
    if (pendingPromptData) {
      try {
        const data = JSON.parse(pendingPromptData);

        // Check if data is recent (within 5 minutes)
        const isRecent = Date.now() - data.timestamp < 5 * 60 * 1000;

        if (isRecent && data.prompt) {
          // Set the prompt in the input
          setTaskInputMessage(data.prompt);

          // Clear the sessionStorage after loading
          sessionStorage.removeItem('pendingTaskPrompt');
        }
      } catch (error) {
        console.error('Failed to parse pending prompt data:', error);
        sessionStorage.removeItem('pendingTaskPrompt');
      }
    }
  }, [hasMessages]);

  // Drag and drop handlers
  const handleDragEnter = useCallback(
    (e: React.DragEvent) => {
      e.preventDefault();
      e.stopPropagation();

      // Only allow if Chat Shell
      if (!selectedTeam || !isChatShell(selectedTeam)) return;

      if (isLoading || isStreaming || attachmentState.attachment) return;
      setIsDragging(true);
    },
    [isLoading, isStreaming, attachmentState.attachment, selectedTeam]
  );

  const handleDragLeave = useCallback((e: React.DragEvent) => {
    e.preventDefault();
    e.stopPropagation();
    // Check if we're actually leaving the container (and not just entering a child)
    if (e.currentTarget.contains(e.relatedTarget as Node)) return;
    setIsDragging(false);
  }, []);

  const handleDragOver = useCallback((e: React.DragEvent) => {
    e.preventDefault();
    e.stopPropagation();
  }, []);

  const handleDrop = useCallback(
    (e: React.DragEvent) => {
      e.preventDefault();
      e.stopPropagation();
      setIsDragging(false);

      // Only allow if Chat Shell
      if (!selectedTeam || !isChatShell(selectedTeam)) return;

      if (isLoading || isStreaming || attachmentState.attachment) return;

      const file = e.dataTransfer.files?.[0];
      if (file) {
        handleFileSelect(file);
      }
    },
    [isLoading, isStreaming, attachmentState.attachment, handleFileSelect, selectedTeam]
  );

  const scrollToBottom = useCallback((force = false) => {
    const container = scrollContainerRef.current;
    if (!container) return;

    if (force || isUserNearBottomRef.current) {
      // Use requestAnimationFrame to ensure DOM is fully rendered before scrolling
      requestAnimationFrame(() => {
        if (container) {
          container.scrollTop = container.scrollHeight;
          // Force means user initiated action, treat as pinned to bottom
          if (force) {
            isUserNearBottomRef.current = true;
          }
        }
      });
    }
  }, []);

  /**
   * Helper function to create retry button for toast notifications
   * Reduces code duplication for error handling
   */
  const createRetryButton = useCallback(
    (onRetryClick: () => void) => (
      <Button variant="outline" size="sm" onClick={onRetryClick}>
        {t('actions.retry') || '重试'}
      </Button>
    ),
    [t]
  );

  /**
   * Helper function to handle send errors with retry logic
   * Extracts duplicate error handling from onError callback and catch block
   */
  const handleSendError = useCallback(
    (error: Error, message: string) => {
      // Reset all streaming state on error
      resetStreamingState();

      // Parse error to provide better user feedback
      const parsedError = parseError(error);

      // Store message for retry
      lastFailedMessageRef.current = message;

      // Show error toast with retry button if error is retryable
      toast({
        variant: 'destructive',
        title: parsedError.retryable
          ? t('errors.request_failed_retry')
          : t('errors.model_unsupported'),
        action: parsedError.retryable
          ? createRetryButton(() => {
              // Retry by calling handleSendMessage with the last failed message
              if (lastFailedMessageRef.current && handleSendMessageRef.current) {
                handleSendMessageRef.current(lastFailedMessageRef.current);
              }
            })
          : undefined,
      });
    },
    [resetStreamingState, toast, t, createRetryButton]
  );

  // Core message sending logic - can be called directly with a message or use taskInputMessage
  // All team types now use WebSocket for unified message sending
  const handleSendMessage = useCallback(
    async (overrideMessage?: string) => {
      const message = overrideMessage?.trim() || taskInputMessage.trim();
      if (!message && !shouldHideChatInput) return;

      // Check if attachment is ready
      if (!isAttachmentReadyToSend) {
        toast({
          variant: 'destructive',
          title: '请等待文件上传完成',
        });
        return;
      }

      // For code type tasks, repository is required
      // Use git info from selectedTaskDetail if available (for existing tasks opened via URL)
      // This fixes the issue where clarification form can't submit when repo selector hasn't synced yet
      const effectiveRepo = selectedRepo || (selectedTaskDetail ? {
        git_url: selectedTaskDetail.git_url,
        git_repo: selectedTaskDetail.git_repo,
        git_repo_id: selectedTaskDetail.git_repo_id,
        git_domain: selectedTaskDetail.git_domain,
      } : null);

      if (taskType === 'code' && showRepositorySelector && !effectiveRepo?.git_repo) {
        toast({
          variant: 'destructive',
          title: 'Please select a repository for code tasks',
        });
        return;
      }

      setIsLoading(true);
      setError('');

      console.log('[ChatArea] handleSendMessage - using unified WebSocket mode:', {
        selectedTeam: selectedTeam?.name,
        selectedTeamId: selectedTeam?.id,
        agentType: selectedTeam?.agent_type,
        taskType: taskType,
        attachmentId: attachmentState.attachment?.id,
      });

      // OPTIMIZATION: Set local pending state IMMEDIATELY for instant UI feedback
      // This happens synchronously before any async operations
      setLocalPendingMessage(message);

      setTaskInputMessage('');
      // Reset attachment immediately after sending (clear from input area)
      resetAttachment();

      // When default model is selected, don't pass model_id (use bot's predefined model)
      const modelId = selectedModel?.name === DEFAULT_MODEL_NAME ? undefined : selectedModel?.name;

      // Prepare message with embedded external API parameters if applicable (for Dify teams)
      let finalMessage = message;
      if (Object.keys(externalApiParams).length > 0) {
        // Embed parameters using special marker format
        // Backend will extract these parameters for external API calls
        const paramsJson = JSON.stringify(externalApiParams);
        finalMessage = `[EXTERNAL_API_PARAMS]${paramsJson}[/EXTERNAL_API_PARAMS]\n${message}`;
      }

      try {
        // For new tasks, generate a temporary ID for tracking
        // NOTE: We do NOT set streamingTaskId here - it will be set when chat:start event is received
        // This ensures AI response rendering is only triggered by server push events
        const immediateTaskId = selectedTaskDetail?.id || -Date.now();
        // Use the global context to send message with callbacks
        // Pass immediateTaskId to ensure ChatArea and context use the same temporary ID
        const tempTaskId = await contextSendMessage(
          {
            message: finalMessage,
            team_id: selectedTeam?.id ?? 0,
            task_id: selectedTaskDetail?.id,
            model_id: modelId,
            force_override_bot_model: forceOverride,
            attachment_id: attachmentState.attachment?.id,
            enable_deep_thinking: enableDeepThinking,
            enable_clarification: enableClarification,
            is_group_chat: selectedTaskDetail?.is_group_chat || false,
            // Pass repository info for code tasks
            // Use effectiveRepo to handle cases where repo selector hasn't synced yet
            git_url: showRepositorySelector ? effectiveRepo?.git_url : undefined,
            git_repo: showRepositorySelector ? effectiveRepo?.git_repo : undefined,
            git_repo_id: showRepositorySelector ? effectiveRepo?.git_repo_id : undefined,
            git_domain: showRepositorySelector ? effectiveRepo?.git_domain : undefined,
            branch_name: showRepositorySelector ? (selectedBranch?.name || selectedTaskDetail?.branch_name) : undefined,
            task_type: taskType,
          },
          {
            pendingUserMessage: message,
            pendingAttachment: attachmentState.attachment,
            immediateTaskId: immediateTaskId,
            // Pass current user info for group chat sender display
            currentUserId: user?.id,
            currentUserName: user?.user_name,
            // Called immediately after message is sent (before AI response)
            // NOTE: NO REFRESH - the UI displays pendingUserMessage from state
            // The message will remain visible until user sends another message or switches tasks
            // New signature: (localMessageId, taskId, subtaskId) for precise message update
            onMessageSent: (
              _localMessageId: string,
              completedTaskId: number,
              _subtaskId: number
            ) => {
              // Update streaming task ID when real task ID is resolved
              if (completedTaskId > 0) {
                setStreamingTaskId(completedTaskId);
              }

              // If this was a new task (first message), update URL and task list
              if (completedTaskId && !selectedTaskDetail?.id) {
                const params = new URLSearchParams(Array.from(searchParams.entries()));
                params.set('taskId', String(completedTaskId));
                router.push(`?${params.toString()}`);

                // Update task list in sidebar (but don't refresh task detail)
                refreshTasks();
              }

              // For group chat: mark task as viewed when user sends a message
              // This prevents showing unread indicator for the sender's own messages
              // The backend updates task.updated_at when any message is sent,
              // so we need to update viewedAt to match
              if (selectedTaskDetail?.is_group_chat && completedTaskId) {
                markTaskAsViewed(
                  completedTaskId,
                  selectedTaskDetail.status,
                  new Date().toISOString()
                );
              }
              // NO REFRESH of task detail - pendingUserMessage is displayed from state
              // This prevents the progress bar flash issue
            },
            onError: (error: Error) => {
              handleSendError(error, message);
            },
          }
        );

        // Update streaming task ID if it changed (e.g., from immediate to returned)
        // Only update if we got a different ID back
        if (tempTaskId !== immediateTaskId && tempTaskId > 0) {
          setStreamingTaskId(tempTaskId);
        }

        // Note: For new tasks, the selected task is now set in onTaskIdResolved callback
        // when the real task ID is received from the backend

        // Manually trigger scroll to bottom after sending message
        setTimeout(() => scrollToBottom(true), 0);
      } catch (err) {
        handleSendError(err as Error, message);
      }

      setIsLoading(false);
    },
    // eslint-disable-next-line react-hooks/exhaustive-deps
    [
      taskInputMessage,
      shouldHideChatInput,
      isAttachmentReadyToSend,
      toast,
      selectedTeam,
      attachmentState.attachment,
      resetAttachment,
      selectedModel?.name,
      selectedTaskDetail?.id,
      selectedTaskDetail?.is_group_chat,
      selectedTaskDetail?.status,
      selectedTaskDetail?.git_url,
      selectedTaskDetail?.git_repo,
      selectedTaskDetail?.git_repo_id,
      selectedTaskDetail?.git_domain,
      selectedTaskDetail?.branch_name,
      contextSendMessage,
      forceOverride,
      enableDeepThinking,
      enableClarification,
      refreshTasks,
      searchParams,
      router,
      refreshSelectedTaskDetail,
      contextResetStream,
      resetStreamingState,
      scrollToBottom,
      externalApiParams,
      showRepositorySelector,
      selectedRepo,
      selectedBranch,
      taskType,
      setSelectedTask,
      markTaskAsViewed,
      user?.id,
      user?.user_name,
      createRetryButton,
    ]
  );

  // Update ref when handleSendMessage changes
  useEffect(() => {
    handleSendMessageRef.current = handleSendMessage;
  }, [handleSendMessage]);

  /**
   * Handle retry for failed messages
   * Uses Same-ID retry: reuses the original user message and creates a new AI subtask
   * with the same message_id
   */
  const handleRetry = useCallback(
    async (message: { content: string; type: string; error?: string; subtaskId?: number }) => {
      // Same-ID retry: retry on the same message by reusing the existing user message
      // and creating a new AI subtask with the same message_id
      if (!message.subtaskId) {
        toast({
          variant: 'destructive',
          title: t('errors.request_failed_retry'),
          description: 'Subtask ID not found',
        });
        return;
      }

      if (!selectedTaskDetail?.id) {
        toast({
          variant: 'destructive',
          title: t('errors.request_failed_retry'),
          description: 'Task ID not found',
        });
        return;
      }

      await traceAction(
        'chat-retry-message',
        {
          'action.type': 'retry',
          'task.id': selectedTaskDetail.id.toString(),
          'subtask.id': message.subtaskId.toString(),
          ...(selectedModel && { 'model.id': selectedModel.name }),
        },
        async () => {
          try {
            // Use the SAME model logic as sending new messages
            // When default model is selected, don't pass model_id (use bot's predefined model)
            const modelId =
              selectedModel?.name === DEFAULT_MODEL_NAME ? undefined : selectedModel?.name;
            const modelType = modelId ? selectedModel?.type : undefined;

            const result = await retryMessage(
              selectedTaskDetail.id,
              message.subtaskId!,
              modelId,
              modelType,
              forceOverride
            );

            if (result.error) {
              toast({
                variant: 'destructive',
                title: t('errors.request_failed_retry'),
              });
            }
          } catch (error) {
            console.error('[ChatArea] Retry failed:', error);
            toast({
              variant: 'destructive',
              title: t('errors.request_failed_retry'),
            });
            throw error; // Re-throw to mark the trace as failed
          }
        }
      );
    },
    [
      retryMessage,
      selectedTaskDetail?.id,
      selectedModel?.name,
      selectedModel?.type,
      forceOverride,
      t,
      toast,
      traceAction,
    ]
  );

  const [isCancelling, setIsCancelling] = useState(false);

  const handleCancelTask = useCallback(async () => {
    if (!selectedTaskDetail?.id || isCancelling) return;

    setIsCancelling(true);

    try {
      // Create a 60-second timeout promise
      const timeoutPromise = new Promise((_, reject) => {
        setTimeout(() => reject(new Error('Cancel operation timed out')), 60000);
      });

      // Race between cancel API call and timeout
      await Promise.race([taskApis.cancelTask(selectedTaskDetail.id), timeoutPromise]);

      toast({
        title: 'Task cancelled successfully',
        description: 'The task has been cancelled.',
      });

      // Refresh to update status
      refreshTasks();
      refreshSelectedTaskDetail(false);
    } catch (err: unknown) {
      const errorMessage =
        err instanceof Error && err.message === 'Cancel operation timed out'
          ? 'Cancel operation timed out, please check task status later'
          : 'Failed to cancel task';

      toast({
        variant: 'destructive',
        title: errorMessage,
        action: (
          <Button
            variant="outline"
            size="sm"
            onClick={() => {
              setIsCancelling(false);
              handleCancelTask();
            }}
          >
            Retry
          </Button>
        ),
      });

      console.error('Cancel task failed:', err);

      // Still refresh status even on timeout
      if (err instanceof Error && err.message === 'Cancel operation timed out') {
        refreshTasks();
        refreshSelectedTaskDetail(false);
      }
    } finally {
      setIsCancelling(false);
    }
  }, [selectedTaskDetail?.id, isCancelling, toast, refreshTasks, refreshSelectedTaskDetail]);

  // Callback for MessagesArea to notify content changes (for auto-scroll during streaming)
  const handleMessagesContentChange = useCallback(() => {
    // During streaming or when user is near bottom, auto-scroll to bottom
    if (isStreaming || isUserNearBottomRef.current) {
      scrollToBottom();
    }
  }, [isStreaming, scrollToBottom]);
  // Callback for child components (e.g., ClarificationForm) to send messages directly
  // This ensures all chat options (web search, clarification mode, model, etc.) are properly included
  // Reuses handleSendMessage to avoid code duplication
  const handleSendMessageFromChild = useCallback(
    async (content: string) => {
      // Combine the content from child component with any existing input text
      const existingInput = taskInputMessage.trim();
      const combinedMessage = existingInput ? `${content}\n\n---\n\n${existingInput}` : content;

      // Clear the input field immediately
      setTaskInputMessage('');

      // Reuse handleSendMessage with the combined message
      await handleSendMessage(combinedMessage);
    },
    [taskInputMessage, handleSendMessage]
  );

  useEffect(() => {
    const container = scrollContainerRef.current;
    if (!container) return;

    const handleScroll = () => {
      const distanceFromBottom =
        container.scrollHeight - container.scrollTop - container.clientHeight;
      isUserNearBottomRef.current = distanceFromBottom <= AUTO_SCROLL_THRESHOLD;
    };

    container.addEventListener('scroll', handleScroll);
    // Initialize state based on current position
    handleScroll();

    return () => {
      container.removeEventListener('scroll', handleScroll);
    };
  }, [hasMessages]);

  useEffect(() => {
    if (hasMessages) {
      // Use timeout to ensure DOM is updated before scrolling
      // Force scroll to bottom when opening a historical task
      setTimeout(() => scrollToBottom(true), 100);
    }
  }, [selectedTaskDetail?.id, hasMessages, scrollToBottom]);

  useEffect(() => {
    if (!hasMessages || !lastSubtaskId) return;

    const timer = setTimeout(() => {
      // Auto scroll when new subtasks/messages are appended
      scrollToBottom();
    }, 60);

    return () => clearTimeout(timer);
  }, [hasMessages, lastSubtaskId, lastSubtaskUpdatedAt, scrollToBottom]);

  // Keep floating input aligned with the chat area width to avoid overflow
  useEffect(() => {
    if (!hasMessages) {
      setFloatingMetrics({ width: 0, left: 0 });
      return;
    }

    const updateFloatingMetrics = () => {
      if (!chatAreaRef.current) return;
      const rect = chatAreaRef.current.getBoundingClientRect();
      setFloatingMetrics({
        width: rect.width,
        left: rect.left,
      });
    };

    updateFloatingMetrics();
    window.addEventListener('resize', updateFloatingMetrics);

    let observer: ResizeObserver | null = null;
    if (chatAreaRef.current && typeof ResizeObserver !== 'undefined') {
      observer = new ResizeObserver(updateFloatingMetrics);
      observer.observe(chatAreaRef.current);
    }

    return () => {
      window.removeEventListener('resize', updateFloatingMetrics);
      observer?.disconnect();
    };
  }, [hasMessages]);

  // Measure floating input height to pad the scroll area so content is not hidden under it
  useEffect(() => {
    if (!hasMessages || !floatingInputRef.current) {
      setInputHeight(0);
      return;
    }

    const element = floatingInputRef.current;
    const updateHeight = () => setInputHeight(element.offsetHeight);

    updateHeight();

    if (typeof ResizeObserver !== 'undefined') {
      const resizeObserver = new ResizeObserver(updateHeight);
      resizeObserver.observe(element);
      return () => resizeObserver.disconnect();
    }

    window.addEventListener('resize', updateHeight);
    return () => window.removeEventListener('resize', updateHeight);
  }, [hasMessages]);

  // Style reference: TaskParamWrapper.tsx
  // Handle access denied state - show error UI when user doesn't have permission
  if (accessDenied) {
    const handleGoHome = () => {
      clearAccessDenied();
      setSelectedTask(null);
      router.push('/chat');
    };

    return (
      <div
        ref={chatAreaRef}
        className="flex-1 flex flex-col min-h-0 w-full relative"
        style={{ height: '100%', boxSizing: 'border-box' }}
      >
        <div className="flex-1 flex items-center justify-center p-6">
          <div className="max-w-lg w-full">
            {/* Error Icon */}
            <div className="flex justify-center mb-6">
              <div className="w-20 h-20 rounded-full bg-destructive/10 flex items-center justify-center">
                <ShieldX className="h-10 w-10 text-destructive" />
              </div>
            </div>

            {/* Error Title */}
            <h1 className="text-2xl font-semibold text-center mb-3 text-text-primary">
              {t('tasks.access_denied_title')}
            </h1>

            {/* Error Description */}
            <p className="text-center text-text-muted mb-8 leading-relaxed">
              {t('tasks.access_denied_description')}
            </p>

            {/* Action Button */}
            <div className="flex justify-center">
              <Button
                onClick={handleGoHome}
                variant="default"
                size="default"
                className="min-w-[160px]"
              >
                {t('tasks.access_denied_go_home')}
              </Button>
            </div>
          </div>
        </div>
      </div>
    );
  }

  return (
    <div
      ref={chatAreaRef}
      className="flex-1 flex flex-col min-h-0 w-full relative"
      style={{ height: '100%', boxSizing: 'border-box' }}
    >
      {/* Group Chat Sync Manager - zero UI, handles polling for new messages */}
      {/* Note: Streaming content recovery is handled by useMultipleStreamingRecovery in MessagesArea */}
      {selectedTaskDetail?.is_group_chat && selectedTaskDetail.id && (
        <GroupChatSyncManager
          taskId={selectedTaskDetail.id}
          isGroupChat={true}
          enabled={true}
          onNewMessages={handleNewMessages}
          onStreamComplete={handleStreamComplete}
        />
      )}

      {/* Messages Area: always mounted to keep scroll container stable */}
      <div className={hasMessages ? 'relative flex-1 min-h-0' : 'relative'}>
        {/* Top gradient fade effect - only show when has messages */}
        {hasMessages && (
          <div
            className="absolute top-0 left-0 right-0 h-12 z-10 pointer-events-none"
            style={{
              background:
                'linear-gradient(to bottom, rgb(var(--color-bg-base)) 0%, rgb(var(--color-bg-base) / 0.8) 40%, rgb(var(--color-bg-base) / 0) 100%)',
            }}
          />
        )}
        <div
          ref={scrollContainerRef}
          className={
            (hasMessages ? 'h-full overflow-y-auto custom-scrollbar' : 'overflow-y-hidden') +
            ' transition-opacity duration-200 ' +
            (hasMessages ? 'opacity-100' : 'opacity-0 pointer-events-none h-0')
          }
          aria-hidden={!hasMessages}
          style={{ paddingBottom: hasMessages ? `${inputHeight + 16}px` : '0' }}
        >
          <div className="w-full max-w-5xl mx-auto px-4 sm:px-6 pt-12">
            <MessagesArea
              selectedTeam={selectedTeam}
              selectedRepo={selectedRepo}
              selectedBranch={selectedBranch}
              onContentChange={handleMessagesContentChange}
              onShareButtonRender={onShareButtonRender}
              onSendMessage={handleSendMessageFromChild}
              isGroupChat={selectedTaskDetail?.is_group_chat || false}
<<<<<<< HEAD
              enableCorrectionMode={enableCorrectionMode}
              correctionModelId={correctionModelId}
=======
              onRetry={handleRetry}
>>>>>>> 695e0064
            />
          </div>
        </div>
      </div>

      {/* Main Content Area */}
      <div className={hasMessages ? 'w-full' : 'flex-1 flex flex-col w-full'}>
        {/* Center area for input when no messages */}
        {!hasMessages && (
          <div
            className="flex-1 flex items-center justify-center w-full"
            style={{ marginBottom: '20vh' }}
          >
            {/* Floating Input Area */}
            <div ref={floatingInputRef} className="w-full max-w-4xl mx-auto px-4 sm:px-6">
              {/* Slogan Display - always render to maintain consistent layout height */}
              {/* This prevents the chat input from "jumping" when switching between /chat and /code tabs */}
              <SloganDisplay slogan={randomSlogan} />
              <div className="w-full">
                {/* External API Parameters Input - only show for Dify teams */}
                {selectedTeam && selectedTeam.agent_type === 'dify' && (
                  <ExternalApiParamsInput
                    teamId={selectedTeam.id}
                    onParamsChange={handleExternalApiParamsChange}
                    onAppModeChange={handleAppModeChange}
                    initialParams={externalApiParams}
                  />
                )}

                {/* Chat Input Card */}
                <div
                  className={`relative w-full flex flex-col rounded-3xl border border-border bg-base shadow-[0px_4px_24px_0px_rgba(111,79,191,0.06)] transition-colors ${isDragging ? 'border-primary ring-2 ring-primary/20' : ''}`}
                  onDragEnter={handleDragEnter}
                  onDragLeave={handleDragLeave}
                  onDragOver={handleDragOver}
                  onDrop={handleDrop}
                >
                  {/* Drag Overlay */}
                  {isDragging && (
                    <div className="absolute inset-0 z-50 rounded-3xl bg-base/95 backdrop-blur-sm flex flex-col items-center justify-center border-2 border-dashed border-primary transition-all animate-in fade-in duration-200">
                      <div className="p-4 rounded-full bg-primary/10 mb-4 animate-bounce">
                        <Upload className="h-8 w-8 text-primary" />
                      </div>
                      <p className="text-lg font-medium text-primary">释放以上传文件</p>
                      <p className="text-sm text-text-muted mt-1">
                        支持 PDF, Word, TXT, Markdown 等格式
                      </p>
                    </div>
                  )}

                  {/* File Upload Preview - show above input on its own row */}
                  {(attachmentState.attachment ||
                    attachmentState.isUploading ||
                    attachmentState.error) && (
                    <div className="px-3 pt-2">
                      <FileUpload
                        attachment={attachmentState.attachment}
                        isUploading={attachmentState.isUploading}
                        uploadProgress={attachmentState.uploadProgress}
                        error={attachmentState.error}
                        disabled={hasMessages || isLoading || isStreaming}
                        onFileSelect={handleFileSelect}
                        onRemove={handleAttachmentRemove}
                      />
                    </div>
                  )}
                  {/* Chat Input with inline badge */}
                  {!shouldHideChatInput && (
                    <div className="px-4 pt-2">
                      <ChatInput
                        message={taskInputMessage}
                        setMessage={setTaskInputMessage}
                        handleSendMessage={handleSendMessage}
                        isLoading={isLoading}
                        taskType={taskType}
                        autoFocus={!hasMessages}
                        canSubmit={canSubmit}
                        tipText={randomTip}
                        badge={selectedTeam ? <SelectedTeamBadge team={selectedTeam} /> : undefined}
                        isGroupChat={selectedTaskDetail?.is_group_chat || false}
                        team={selectedTeam}
                        onPasteFile={
                          isChatShell(selectedTeam) && !attachmentState.attachment
                            ? handleFileSelect
                            : undefined
                        }
                      />
                    </div>
                  )}
                  {/* Selected Team Badge only - show when chat input is hidden (workflow mode) */}
                  {shouldHideChatInput && selectedTeam && (
                    <div className="px-4 pt-3">
                      <SelectedTeamBadge team={selectedTeam} />
                    </div>
                  )}
                  {/* Team Selector and Send Button - always show */}
                  <div
                    className={`flex items-center justify-between px-3 gap-2 ${shouldHideChatInput ? 'py-3' : 'pb-2 pt-1'}`}
                    ref={inputControlsRef}
                  >
                    <div
                      className="flex-1 min-w-0 overflow-hidden flex items-center gap-3"
                      data-tour="input-controls"
                    >
                      {/* File Upload Button - only show when no file is selected */}
                      {!attachmentState.attachment &&
                        !attachmentState.isUploading &&
                        isChatShell(selectedTeam) && (
                          <FileUpload
                            attachment={null}
                            isUploading={false}
                            uploadProgress={0}
                            error={attachmentState.error}
                            disabled={hasMessages || isLoading || isStreaming}
                            onFileSelect={handleFileSelect}
                            onRemove={handleAttachmentRemove}
                          />
                        )}
                      {/* Clarification Toggle Button - only show for chat shell */}
                      {isChatShell(selectedTeam) && (
                        <ClarificationToggle
                          enabled={enableClarification}
                          onToggle={setEnableClarification}
                          disabled={isLoading || isStreaming}
                        />
                      )}
                      {/* Correction Mode Toggle Button - only show for chat shell */}
                      {isChatShell(selectedTeam) && (
                        <CorrectionModeToggle
                          enabled={enableCorrectionMode}
                          onToggle={handleCorrectionModeToggle}
                          disabled={isLoading || isStreaming}
                          correctionModelName={correctionModelName}
                        />
                      )}
                      {selectedTeam && (
                        <ModelSelector
                          selectedModel={selectedModel}
                          setSelectedModel={setSelectedModel}
                          forceOverride={forceOverride}
                          setForceOverride={setForceOverride}
                          selectedTeam={selectedTeam}
                          disabled={
                            isLoading || isStreaming || (hasMessages && !isChatShell(selectedTeam))
                          }
                          compact={shouldCollapseSelectors}
                        />
                      )}
                      {/* Repository and Branch Selectors - inside input box */}
                      {showRepositorySelector && (
                        <>
                          <RepositorySelector
                            selectedRepo={selectedRepo}
                            handleRepoChange={setSelectedRepo}
                            disabled={hasMessages}
                            selectedTaskDetail={selectedTaskDetail}
                            compact={shouldCollapseSelectors}
                          />

                          {selectedRepo && (
                            <BranchSelector
                              selectedRepo={selectedRepo}
                              selectedBranch={selectedBranch}
                              handleBranchChange={setSelectedBranch}
                              disabled={hasMessages}
                              compact={shouldCollapseSelectors}
                            />
                          )}
                        </>
                      )}
                    </div>
                    <div className="ml-auto flex items-center gap-2 flex-shrink-0">
                      {!shouldHideQuotaUsage && (
                        <QuotaUsage className="flex-shrink-0" compact={shouldUseCompactQuota} />
                      )}
                      {/* Deep Thinking Toggle Button - only show for chat shell */}
                      {isChatShell(selectedTeam) && (
                        <DeepThinkingToggle
                          enabled={enableDeepThinking}
                          onToggle={setEnableDeepThinking}
                          disabled={isLoading || isStreaming}
                        />
                      )}
                      {isStreaming || isStopping ? (
                        isStopping ? (
                          <div className="relative h-6 w-6 flex items-center justify-center flex-shrink-0 translate-y-0.5">
                            <div className="absolute inset-0 rounded-full border-2 border-orange-200 border-t-orange-500 animate-spin" />
                            <CircleStop className="h-4 w-4 text-orange-500" />
                          </div>
                        ) : (
                          <Button
                            variant="ghost"
                            size="icon"
                            onClick={stopStream}
                            className="h-6 w-6 rounded-full hover:bg-orange-100 flex-shrink-0 translate-y-0.5"
                            title="Stop generating"
                          >
                            <CircleStop className="h-5 w-5 text-orange-500" />
                          </Button>
                        )
                      ) : selectedTaskDetail?.status === 'PENDING' &&
                        !isSubtaskStreaming &&
                        selectedTaskDetail?.is_group_chat ? (
                        // For group chat: if task status is PENDING but no AI subtask is running,
                        // show normal send button instead of loading animation.
                        // This handles the case where group chat messages don't trigger AI (no @mention)
                        <SendButton
                          onClick={() => handleSendMessage()}
                          disabled={
                            isLoading ||
                            isStreaming ||
                            isModelSelectionRequired ||
                            !isAttachmentReadyToSend ||
                            (shouldHideChatInput ? false : !taskInputMessage.trim())
                          }
                          isLoading={isLoading}
                        />
                      ) : selectedTaskDetail?.status === 'PENDING' ? (
                        // For non-group-chat tasks with PENDING status, show loading animation
                        <Button
                          variant="ghost"
                          size="icon"
                          disabled
                          className="h-6 w-6 rounded-full flex-shrink-0 translate-y-0.5"
                        >
                          <LoadingDots />
                        </Button>
                      ) : selectedTaskDetail?.status === 'CANCELLING' ? (
                        <div className="relative h-6 w-6 flex items-center justify-center flex-shrink-0 translate-y-0.5">
                          <div className="absolute inset-0 rounded-full border-2 border-orange-200 border-t-orange-500 animate-spin" />
                          <CircleStop className="h-5 w-5 text-orange-500" />
                        </div>
                      ) : (
                        <SendButton
                          onClick={() => handleSendMessage()}
                          disabled={
                            isLoading ||
                            isStreaming ||
                            isModelSelectionRequired ||
                            !isAttachmentReadyToSend ||
                            (shouldHideChatInput ? false : !taskInputMessage.trim())
                          }
                          isLoading={isLoading}
                        />
                      )}
                    </div>
                  </div>
                </div>
              </div>
              {/* Quick Access Cards - show below input card when no messages */}
              <QuickAccessCards
                teams={teams}
                selectedTeam={selectedTeam}
                onTeamSelect={handleTeamChange}
                currentMode={taskType}
                isLoading={isTeamsLoading}
                isTeamsLoading={isTeamsLoading}
                hideSelected={true}
                onRefreshTeams={onRefreshTeams}
                showWizardButton={taskType === 'chat'}
              />
            </div>
          </div>
        )}

        {/* Floating Input Area for messages view */}
        {hasMessages && (
          <div
            ref={floatingInputRef}
            className="fixed bottom-0 z-50 bg-gradient-to-t from-base via-base/95 to-base/0"
            style={{
              left: floatingMetrics.width ? floatingMetrics.left : 0,
              width: floatingMetrics.width || '100%',
              right: floatingMetrics.width ? undefined : 0,
            }}
          >
            <div className="w-full max-w-4xl mx-auto px-4 sm:px-6 py-4">
              {/* External API Parameters Input - only show for Dify teams */}
              {selectedTeam && selectedTeam.agent_type === 'dify' && (
                <ExternalApiParamsInput
                  teamId={selectedTeam.id}
                  onParamsChange={handleExternalApiParamsChange}
                  onAppModeChange={handleAppModeChange}
                  initialParams={externalApiParams}
                />
              )}

              {/* Chat Input Card */}
              <div
                className={`relative w-full flex flex-col rounded-3xl border border-border bg-base shadow-[0px_4px_24px_0px_rgba(111,79,191,0.06)] transition-colors ${isDragging ? 'border-primary ring-2 ring-primary/20' : ''}`}
                onDragEnter={handleDragEnter}
                onDragLeave={handleDragLeave}
                onDragOver={handleDragOver}
                onDrop={handleDrop}
              >
                {/* Drag Overlay */}
                {isDragging && (
                  <div className="absolute inset-0 z-50 rounded-3xl bg-base/95 backdrop-blur-sm flex flex-col items-center justify-center border-2 border-dashed border-primary transition-all animate-in fade-in duration-200">
                    <div className="p-4 rounded-full bg-primary/10 mb-4 animate-bounce">
                      <Upload className="h-8 w-8 text-primary" />
                    </div>
                    <p className="text-lg font-medium text-primary">释放以上传文件</p>
                    <p className="text-sm text-text-muted mt-1">
                      支持 PDF, Word, TXT, Markdown 等格式
                    </p>
                  </div>
                )}

                {/* File Upload Preview - show above input when file is selected */}
                {(attachmentState.attachment ||
                  attachmentState.isUploading ||
                  attachmentState.error) && (
                  <div className="px-3 pt-2">
                    <FileUpload
                      attachment={attachmentState.attachment}
                      isUploading={attachmentState.isUploading}
                      uploadProgress={attachmentState.uploadProgress}
                      error={attachmentState.error}
                      disabled={isLoading || isStreaming}
                      onFileSelect={handleFileSelect}
                      onRemove={handleAttachmentRemove}
                    />
                  </div>
                )}
                {/* Chat Input - hide for workflow mode */}
                {!shouldHideChatInput && (
                  <div className="px-4 pt-2">
                    <ChatInput
                      message={taskInputMessage}
                      setMessage={setTaskInputMessage}
                      handleSendMessage={handleSendMessage}
                      isLoading={isLoading}
                      taskType={taskType}
                      canSubmit={canSubmit}
                      tipText={randomTip}
                      badge={selectedTeam ? <SelectedTeamBadge team={selectedTeam} /> : undefined}
                      isGroupChat={selectedTaskDetail?.is_group_chat || false}
                      team={selectedTeam}
                      onPasteFile={
                        isChatShell(selectedTeam) && !attachmentState.attachment
                          ? handleFileSelect
                          : undefined
                      }
                    />
                  </div>
                )}
                {/* Team Selector and Send Button - always show */}
                <div
                  className={`flex items-center justify-between px-3 gap-2 ${shouldHideChatInput ? 'py-3' : 'pb-2 pt-1'}`}
                >
                  <div className="flex-1 min-w-0 overflow-hidden flex items-center gap-3">
                    {/* File Upload Button - only show when no file is selected */}
                    {!attachmentState.attachment &&
                      !attachmentState.isUploading &&
                      isChatShell(selectedTeam) && (
                        <FileUpload
                          attachment={null}
                          isUploading={false}
                          uploadProgress={0}
                          error={attachmentState.error}
                          disabled={isLoading || isStreaming}
                          onFileSelect={handleFileSelect}
                          onRemove={handleAttachmentRemove}
                        />
                      )}
                    {/* Clarification Toggle Button - only show for chat shell */}
                    {isChatShell(selectedTeam) && (
                      <ClarificationToggle
                        enabled={enableClarification}
                        onToggle={setEnableClarification}
                        disabled={isLoading || isStreaming}
                      />
                    )}
                    {/* Correction Mode Toggle Button - only show for chat shell */}
                    {isChatShell(selectedTeam) && (
                      <CorrectionModeToggle
                        enabled={enableCorrectionMode}
                        onToggle={handleCorrectionModeToggle}
                        disabled={isLoading || isStreaming}
                        correctionModelName={correctionModelName}
                      />
                    )}
                    {selectedTeam && (
                      <ModelSelector
                        selectedModel={selectedModel}
                        setSelectedModel={setSelectedModel}
                        forceOverride={forceOverride}
                        setForceOverride={setForceOverride}
                        selectedTeam={selectedTeam}
                        disabled={
                          isLoading || isStreaming || (hasMessages && !isChatShell(selectedTeam))
                        }
                        compact={shouldCollapseSelectors}
                      />
                    )}
                    {/* Repository and Branch Selectors - inside input box */}
                    {showRepositorySelector && (
                      <>
                        <RepositorySelector
                          selectedRepo={selectedRepo}
                          handleRepoChange={setSelectedRepo}
                          disabled={hasMessages}
                          selectedTaskDetail={selectedTaskDetail}
                          compact={shouldCollapseSelectors}
                        />

                        {selectedRepo && (
                          <BranchSelector
                            selectedRepo={selectedRepo}
                            selectedBranch={selectedBranch}
                            handleBranchChange={setSelectedBranch}
                            disabled={hasMessages}
                            compact={shouldCollapseSelectors}
                          />
                        )}
                      </>
                    )}
                  </div>
                  <div className="ml-auto flex items-center gap-2 flex-shrink-0">
                    {!shouldHideQuotaUsage && (
                      <QuotaUsage className="flex-shrink-0" compact={shouldUseCompactQuota} />
                    )}
                    {/* Deep Thinking Toggle Button - only show for chat shell */}
                    {isChatShell(selectedTeam) && (
                      <DeepThinkingToggle
                        enabled={enableDeepThinking}
                        onToggle={setEnableDeepThinking}
                        disabled={isLoading || isStreaming}
                      />
                    )}
                    {isStreaming || isStopping ? (
                      isStopping ? (
                        <div className="relative h-6 w-6 flex items-center justify-center flex-shrink-0 translate-y-0.5">
                          <div className="absolute inset-0 rounded-full border-2 border-orange-200 border-t-orange-500 animate-spin" />
                          <CircleStop className="h-4 w-4 text-orange-500" />
                        </div>
                      ) : (
                        <Button
                          variant="ghost"
                          size="icon"
                          onClick={stopStream}
                          className="h-6 w-6 rounded-full hover:bg-orange-100 flex-shrink-0 translate-y-0.5"
                          title="Stop generating"
                        >
                          <CircleStop className="h-5 w-5 text-orange-500" />
                        </Button>
                      )
                    ) : selectedTaskDetail?.status === 'PENDING' &&
                      !isSubtaskStreaming &&
                      selectedTaskDetail?.is_group_chat ? (
                      // For group chat: if task status is PENDING but no AI subtask is running,
                      // show normal send button instead of loading animation.
                      // This handles the case where group chat messages don't trigger AI (no @mention)
                      <SendButton
                        onClick={() => handleSendMessage()}
                        disabled={
                          isLoading ||
                          isStreaming ||
                          isModelSelectionRequired ||
                          !isAttachmentReadyToSend ||
                          (shouldHideChatInput ? false : !taskInputMessage.trim())
                        }
                        isLoading={isLoading}
                      />
                    ) : selectedTaskDetail?.status === 'PENDING' ? (
                      // For non-group-chat tasks with PENDING status, show loading animation
                      <Button
                        variant="ghost"
                        size="icon"
                        disabled
                        className="h-6 w-6 rounded-full flex-shrink-0 translate-y-0.5"
                      >
                        <LoadingDots />
                      </Button>
                    ) : selectedTaskDetail?.status === 'CANCELLING' ? (
                      <div className="relative h-6 w-6 flex items-center justify-center flex-shrink-0 translate-y-0.5">
                        <div className="absolute inset-0 rounded-full border-2 border-orange-200 border-t-orange-500 animate-spin" />
                        <CircleStop className="h-5 w-5 text-orange-500" />
                      </div>
                    ) : (
                      <SendButton
                        onClick={() => handleSendMessage()}
                        disabled={
                          isLoading ||
                          isStreaming ||
                          isModelSelectionRequired ||
                          !isAttachmentReadyToSend ||
                          (shouldHideChatInput ? false : !taskInputMessage.trim())
                        }
                        isLoading={isLoading}
                      />
                    )}
                  </div>
                </div>
              </div>
            </div>
          </div>
        )}
      </div>
    </div>
  );
}<|MERGE_RESOLUTION|>--- conflicted
+++ resolved
@@ -144,11 +144,14 @@
   const [correctionModelName, setCorrectionModelName] = useState<string | null>(null);
 
   // Handle correction mode toggle
-  const handleCorrectionModeToggle = useCallback((enabled: boolean, modelId?: string, modelName?: string) => {
-    setEnableCorrectionMode(enabled);
-    setCorrectionModelId(modelId || null);
-    setCorrectionModelName(modelName || null);
-  }, []);
+  const handleCorrectionModeToggle = useCallback(
+    (enabled: boolean, modelId?: string, modelName?: string) => {
+      setEnableCorrectionMode(enabled);
+      setCorrectionModelId(modelId || null);
+      setCorrectionModelName(modelName || null);
+    },
+    []
+  );
 
   // Welcome config state for dynamic placeholder
   const [welcomeConfig, setWelcomeConfig] = useState<WelcomeConfigResponse | null>(null);
@@ -1024,12 +1027,16 @@
       // For code type tasks, repository is required
       // Use git info from selectedTaskDetail if available (for existing tasks opened via URL)
       // This fixes the issue where clarification form can't submit when repo selector hasn't synced yet
-      const effectiveRepo = selectedRepo || (selectedTaskDetail ? {
-        git_url: selectedTaskDetail.git_url,
-        git_repo: selectedTaskDetail.git_repo,
-        git_repo_id: selectedTaskDetail.git_repo_id,
-        git_domain: selectedTaskDetail.git_domain,
-      } : null);
+      const effectiveRepo =
+        selectedRepo ||
+        (selectedTaskDetail
+          ? {
+              git_url: selectedTaskDetail.git_url,
+              git_repo: selectedTaskDetail.git_repo,
+              git_repo_id: selectedTaskDetail.git_repo_id,
+              git_domain: selectedTaskDetail.git_domain,
+            }
+          : null);
 
       if (taskType === 'code' && showRepositorySelector && !effectiveRepo?.git_repo) {
         toast({
@@ -1094,7 +1101,9 @@
             git_repo: showRepositorySelector ? effectiveRepo?.git_repo : undefined,
             git_repo_id: showRepositorySelector ? effectiveRepo?.git_repo_id : undefined,
             git_domain: showRepositorySelector ? effectiveRepo?.git_domain : undefined,
-            branch_name: showRepositorySelector ? (selectedBranch?.name || selectedTaskDetail?.branch_name) : undefined,
+            branch_name: showRepositorySelector
+              ? selectedBranch?.name || selectedTaskDetail?.branch_name
+              : undefined,
             task_type: taskType,
           },
           {
@@ -1567,12 +1576,9 @@
               onShareButtonRender={onShareButtonRender}
               onSendMessage={handleSendMessageFromChild}
               isGroupChat={selectedTaskDetail?.is_group_chat || false}
-<<<<<<< HEAD
               enableCorrectionMode={enableCorrectionMode}
               correctionModelId={correctionModelId}
-=======
               onRetry={handleRetry}
->>>>>>> 695e0064
             />
           </div>
         </div>
