--- conflicted
+++ resolved
@@ -1254,21 +1254,6 @@
                     </>
                   )}
                 </div>
-<<<<<<< HEAD
-                {/* Export PDF Button - show when has messages, disabled during streaming */}
-                {exportableMessages.length > 0 && (
-                  <ExportPdfButton
-                    messages={exportableMessages}
-                    taskName={
-                      selectedTaskDetail?.title ||
-                      selectedTaskDetail?.prompt?.slice(0, 50) ||
-                      'Chat'
-                    }
-                    disabled={isStreaming}
-                  />
-                )}
-=======
->>>>>>> 1efc2930
               </div>
             </div>
           </div>
