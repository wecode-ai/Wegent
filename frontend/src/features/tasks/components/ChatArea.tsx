--- conflicted
+++ resolved
@@ -212,10 +212,6 @@
   const handleSendMessage = async () => {
     setIsLoading(true);
     setError('');
-<<<<<<< HEAD
-    // When default model is selected, don't pass model_id (use bot's predefined model)
-    const modelId = selectedModel?.name === DEFAULT_MODEL_NAME ? undefined : selectedModel?.name;
-=======
 
     // Prepare message with embedded external API parameters if applicable
     let finalMessage = taskInputMessage;
@@ -226,7 +222,8 @@
       finalMessage = `[EXTERNAL_API_PARAMS]${paramsJson}[/EXTERNAL_API_PARAMS]\n${taskInputMessage}`;
     }
 
->>>>>>> f983609f
+    // When default model is selected, don't pass model_id (use bot's predefined model)
+    const modelId = selectedModel?.name === DEFAULT_MODEL_NAME ? undefined : selectedModel?.name;
     const { error, newTask } = await sendMessage({
       message: finalMessage,
       team: selectedTeam,
@@ -496,18 +493,6 @@
 
                 {/* Chat Input Card */}
                 <div className="relative w-full flex flex-col rounded-2xl border border-border bg-base shadow-lg">
-<<<<<<< HEAD
-                  <ChatInput
-                    message={taskInputMessage}
-                    setMessage={setTaskInputMessage}
-                    handleSendMessage={handleSendMessage}
-                    isLoading={isLoading}
-                    taskType={taskType}
-                  />
-                  {/* Team Selector and Send Button */}
-                  <div className="flex items-center justify-between px-3 pb-0.5 gap-2">
-                    <div className="flex-1 min-w-0 overflow-hidden flex items-center gap-3">
-=======
                   {/* Chat Input - hide for workflow mode when no messages */}
                   {!shouldHideChatInput && (
                     <ChatInput
@@ -522,8 +507,7 @@
                   <div
                     className={`flex items-center justify-between px-3 gap-2 ${shouldHideChatInput ? 'py-3' : 'pb-0.5'}`}
                   >
-                    <div className="flex-1 min-w-0 overflow-hidden">
->>>>>>> f983609f
+                    <div className="flex-1 min-w-0 overflow-hidden flex items-center gap-3">
                       {teams.length > 0 && (
                         <TeamSelector
                           selectedTeam={selectedTeam}
@@ -649,18 +633,6 @@
 
               {/* Chat Input Card */}
               <div className="relative w-full flex flex-col rounded-2xl border border-border bg-base shadow-lg">
-<<<<<<< HEAD
-                <ChatInput
-                  message={taskInputMessage}
-                  setMessage={setTaskInputMessage}
-                  handleSendMessage={handleSendMessage}
-                  isLoading={isLoading}
-                  taskType={taskType}
-                />
-                {/* Team Selector and Send Button */}
-                <div className="flex items-center justify-between px-3 pb-0.5 gap-2">
-                  <div className="flex-1 min-w-0 overflow-hidden flex items-center gap-3">
-=======
                 {/* Chat Input - hide for workflow mode */}
                 {!shouldHideChatInput && (
                   <ChatInput
@@ -675,8 +647,7 @@
                 <div
                   className={`flex items-center justify-between px-3 gap-2 ${shouldHideChatInput ? 'py-3' : 'pb-0.5'}`}
                 >
-                  <div className="flex-1 min-w-0 overflow-hidden">
->>>>>>> f983609f
+                  <div className="flex-1 min-w-0 overflow-hidden flex items-center gap-3">
                     {teams.length > 0 && (
                       <TeamSelector
                         selectedTeam={selectedTeam}
