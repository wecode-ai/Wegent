// SPDX-FileCopyrightText: 2025 Weibo, Inc.
//
// SPDX-License-Identifier: Apache-2.0

'use client';

import React from 'react';
import { Button } from '@/components/ui/button';
import { Tooltip, TooltipContent, TooltipProvider, TooltipTrigger } from '@/components/ui/tooltip';
import { useTranslation } from '@/hooks/useTranslation';

interface AddContextButtonProps {
  onClick: () => void;
}

/**
 * Add Context Button - Icon-only button that opens knowledge base selector
 * Always displays "@" symbol with tooltip on hover
 * Matches AttachmentButton's visual style (h-9 w-9 rounded-full)
 */
export default function AddContextButton({ onClick }: AddContextButtonProps) {
  const { t } = useTranslation('knowledge');

  return (
<<<<<<< HEAD
    <button
      type="button"
      onClick={onClick}
      className={cn(
        'flex items-center gap-1 min-w-0 rounded-full pl-2.5 pr-3 py-2.5 h-9',
        'border transition-colors',
        'border-border bg-base hover:bg-hover',
        'focus:outline-none focus:ring-0'
      )}
    >
      <span className="text-base font-medium text-text-primary flex-shrink-0">@</span>
      {!hasSelection && (
        <span className="truncate text-xs text-text-primary min-w-0">{t('add_context')}</span>
      )}
      <ChevronDown className="h-2.5 w-2.5 text-text-primary flex-shrink-0 opacity-60" />
    </button>
=======
    <TooltipProvider>
      <Tooltip>
        <TooltipTrigger asChild>
          <Button
            type="button"
            variant="outline"
            size="icon"
            onClick={onClick}
            className="h-9 w-9 rounded-full border-border bg-base text-text-primary hover:bg-hover"
            aria-label={t('tooltip')}
          >
            <span className="text-base font-medium text-text-primary">@</span>
          </Button>
        </TooltipTrigger>
        <TooltipContent side="top">
          <p>{t('tooltip')}</p>
        </TooltipContent>
      </Tooltip>
    </TooltipProvider>
>>>>>>> 50bacbea
  );
}<|MERGE_RESOLUTION|>--- conflicted
+++ resolved
@@ -22,24 +22,6 @@
   const { t } = useTranslation('knowledge');
 
   return (
-<<<<<<< HEAD
-    <button
-      type="button"
-      onClick={onClick}
-      className={cn(
-        'flex items-center gap-1 min-w-0 rounded-full pl-2.5 pr-3 py-2.5 h-9',
-        'border transition-colors',
-        'border-border bg-base hover:bg-hover',
-        'focus:outline-none focus:ring-0'
-      )}
-    >
-      <span className="text-base font-medium text-text-primary flex-shrink-0">@</span>
-      {!hasSelection && (
-        <span className="truncate text-xs text-text-primary min-w-0">{t('add_context')}</span>
-      )}
-      <ChevronDown className="h-2.5 w-2.5 text-text-primary flex-shrink-0 opacity-60" />
-    </button>
-=======
     <TooltipProvider>
       <Tooltip>
         <TooltipTrigger asChild>
@@ -59,6 +41,5 @@
         </TooltipContent>
       </Tooltip>
     </TooltipProvider>
->>>>>>> 50bacbea
   );
 }