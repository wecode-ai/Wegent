// SPDX-FileCopyrightText: 2025 Weibo, Inc.
//
// SPDX-License-Identifier: Apache-2.0

'use client';

import React from 'react';
import { Button } from '@/components/ui/button';
import Image from 'next/image';
import { LogIn, MessageSquare } from 'lucide-react';
import { useTranslation } from '@/hooks/useTranslation';

interface PublicTaskSidebarProps {
  taskTitle: string;
  sharerName: string;
  onLoginClick: () => void;
  isLoggedIn?: boolean;
}

/**
 * Simplified sidebar for public shared task viewing
 * Shows the current shared task and prompts users to login
 */
export default function PublicTaskSidebar({
  taskTitle,
  sharerName,
  onLoginClick,
  isLoggedIn = false,
}: PublicTaskSidebarProps) {
<<<<<<< HEAD
  const { t } = useTranslation();
=======
  const { t } = useTranslation('shared-task');
>>>>>>> 5483eeee

  return (
    <div className="flex flex-col bg-surface w-full h-full">
      {/* Logo */}
      <div className="px-1 py-2 sm:py-3">
        <div className="flex items-center justify-between pl-2 gap-2">
          <div className="flex items-center gap-2">
            <Image
              src="/weibo-logo.png"
              alt="Weibo Logo"
              width={20}
              height={20}
              className="object-container"
            />
            <span className="text-sm text-text-primary">Wegent</span>
          </div>
        </div>
      </div>

      {/* Login prompt */}
      <div className="px-1 mb-3">
        <Button
          variant="default"
          onClick={onLoginClick}
          className="w-full justify-start px-2 py-1.5 h-8 text-sm"
          size="sm"
        >
          <LogIn className="h-4 w-4 mr-1.5" />
<<<<<<< HEAD
          {isLoggedIn
            ? t('common:shared_task.continue_chat')
            : t('common:shared_task.login_to_continue')}
=======
          {isLoggedIn ? t('continue_chat') : t('login_to_continue')}
>>>>>>> 5483eeee
        </Button>
      </div>

      {/* Current shared task */}
      <div className="flex-1 pl-2 pr-1 pt-2 overflow-y-auto">
        <div className="mb-2">
<<<<<<< HEAD
          <div className="text-xs text-text-muted px-2 mb-1">
            {t('common:shared_task.shared_task')}
          </div>
=======
          <div className="text-xs text-text-muted px-2 mb-1">{t('shared_task')}</div>
>>>>>>> 5483eeee
        </div>

        <div className="relative group rounded-lg border border-border bg-muted/50 px-2 py-2 mb-2">
          <div className="flex items-start gap-2">
            <div className="flex-shrink-0 mt-0.5">
              <MessageSquare className="h-3.5 w-3.5 text-primary" />
            </div>
            <div className="flex-1 min-w-0">
              <div className="text-xs font-medium text-text-primary line-clamp-2 mb-1">
                {taskTitle}
              </div>
              <div className="text-xs text-text-muted">
<<<<<<< HEAD
                {t('common:shared_task.shared_by')} {sharerName}
=======
                {t('shared_by')} {sharerName}
>>>>>>> 5483eeee
              </div>
            </div>
          </div>
        </div>

        {/* Information box */}
        <div className="mt-4 mx-2 p-3 rounded-lg bg-blue-50 dark:bg-blue-900/20 border border-blue-200 dark:border-blue-800">
          <div className="text-xs text-text-primary space-y-2">
<<<<<<< HEAD
            <p className="font-medium">👀 {t('common:shared_task.read_only_view')}</p>
            <p className="text-text-muted">
              {isLoggedIn
                ? t('common:shared_task.continue_prompt')
                : t('common:shared_task.login_prompt')}
=======
            <p className="font-medium">👀 {t('read_only_view')}</p>
            <p className="text-text-muted">
              {isLoggedIn ? t('continue_prompt') : t('login_prompt')}
>>>>>>> 5483eeee
            </p>
          </div>
        </div>
      </div>

      {/* Bottom login CTA */}
      <div className="p-3 border-t border-border">
        <Button
          variant="outline"
          size="sm"
          onClick={onLoginClick}
          className="w-full text-text-primary hover:text-text-primary hover:bg-hover"
        >
          <LogIn className="h-3.5 w-3.5 mr-2" />
<<<<<<< HEAD
          {t('common:shared_task.continue_chat')}
=======
          {t('continue_chat')}
>>>>>>> 5483eeee
        </Button>
      </div>
    </div>
  );
}<|MERGE_RESOLUTION|>--- conflicted
+++ resolved
@@ -27,11 +27,7 @@
   onLoginClick,
   isLoggedIn = false,
 }: PublicTaskSidebarProps) {
-<<<<<<< HEAD
-  const { t } = useTranslation();
-=======
   const { t } = useTranslation('shared-task');
->>>>>>> 5483eeee
 
   return (
     <div className="flex flex-col bg-surface w-full h-full">
@@ -60,26 +56,14 @@
           size="sm"
         >
           <LogIn className="h-4 w-4 mr-1.5" />
-<<<<<<< HEAD
-          {isLoggedIn
-            ? t('common:shared_task.continue_chat')
-            : t('common:shared_task.login_to_continue')}
-=======
           {isLoggedIn ? t('continue_chat') : t('login_to_continue')}
->>>>>>> 5483eeee
         </Button>
       </div>
 
       {/* Current shared task */}
       <div className="flex-1 pl-2 pr-1 pt-2 overflow-y-auto">
         <div className="mb-2">
-<<<<<<< HEAD
-          <div className="text-xs text-text-muted px-2 mb-1">
-            {t('common:shared_task.shared_task')}
-          </div>
-=======
           <div className="text-xs text-text-muted px-2 mb-1">{t('shared_task')}</div>
->>>>>>> 5483eeee
         </div>
 
         <div className="relative group rounded-lg border border-border bg-muted/50 px-2 py-2 mb-2">
@@ -92,11 +76,7 @@
                 {taskTitle}
               </div>
               <div className="text-xs text-text-muted">
-<<<<<<< HEAD
-                {t('common:shared_task.shared_by')} {sharerName}
-=======
                 {t('shared_by')} {sharerName}
->>>>>>> 5483eeee
               </div>
             </div>
           </div>
@@ -105,17 +85,9 @@
         {/* Information box */}
         <div className="mt-4 mx-2 p-3 rounded-lg bg-blue-50 dark:bg-blue-900/20 border border-blue-200 dark:border-blue-800">
           <div className="text-xs text-text-primary space-y-2">
-<<<<<<< HEAD
-            <p className="font-medium">👀 {t('common:shared_task.read_only_view')}</p>
-            <p className="text-text-muted">
-              {isLoggedIn
-                ? t('common:shared_task.continue_prompt')
-                : t('common:shared_task.login_prompt')}
-=======
             <p className="font-medium">👀 {t('read_only_view')}</p>
             <p className="text-text-muted">
               {isLoggedIn ? t('continue_prompt') : t('login_prompt')}
->>>>>>> 5483eeee
             </p>
           </div>
         </div>
@@ -130,11 +102,7 @@
           className="w-full text-text-primary hover:text-text-primary hover:bg-hover"
         >
           <LogIn className="h-3.5 w-3.5 mr-2" />
-<<<<<<< HEAD
-          {t('common:shared_task.continue_chat')}
-=======
           {t('continue_chat')}
->>>>>>> 5483eeee
         </Button>
       </div>
     </div>
