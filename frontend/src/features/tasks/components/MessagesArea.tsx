--- conflicted
+++ resolved
@@ -14,11 +14,7 @@
   GitBranch,
   Attachment,
 } from '@/types/api';
-<<<<<<< HEAD
-import { Copy, Share2 } from 'lucide-react';
-=======
-import { Bot, Copy, Check, Download, Share2, Link, FileText, ChevronDown } from 'lucide-react';
->>>>>>> 1efc2930
+import { Copy, Share2, Link, FileText, ChevronDown } from 'lucide-react';
 import { Button } from '@/components/ui/button';
 import {
   DropdownMenu,
