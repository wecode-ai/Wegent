// SPDX-FileCopyrightText: 2025 Weibo, Inc.
//
// SPDX-License-Identifier: Apache-2.0

'use client';

import React, { useCallback, useEffect, useLayoutEffect, useMemo, useState } from 'react';
import { useTaskContext } from '../contexts/taskContext';
import type { TaskDetail, TaskDetailSubtask, Team, GitRepoInfo, GitBranch } from '@/types/api';
import { Share2, FileText, ChevronDown, Download, MessageSquare, Users } from 'lucide-react';
import { Button } from '@/components/ui/button';
import {
  DropdownMenu,
  DropdownMenuContent,
  DropdownMenuItem,
  DropdownMenuTrigger,
} from '@/components/ui/dropdown';
import { useTranslation } from '@/hooks/useTranslation';
import { useToast } from '@/hooks/use-toast';
import { useTheme } from '@/features/theme/ThemeProvider';
import { useTypewriter } from '@/hooks/useTypewriter';
import MessageBubble, { type Message } from './MessageBubble';
import TaskShareModal from './TaskShareModal';
import { taskApis } from '@/apis/tasks';
import { type SelectableMessage } from './ExportPdfButton';
import { generateChatPdf } from '@/utils/pdf';
import { getAttachmentPreviewUrl, isImageExtension } from '@/apis/attachments';
import { getToken } from '@/apis/user';
import { TaskMembersPanel } from './group-chat';
import { useUser } from '@/features/common/UserContext';
import { useUnifiedMessages, type DisplayMessage } from '../hooks/useUnifiedMessages';
import { useTraceAction } from '@/hooks/useTraceAction';
import { correctionApis, CorrectionResponse } from '@/apis/correction';
import CorrectionResultPanel from './CorrectionResultPanel';

/**
 * Component to render a streaming message with typewriter effect.
 */
interface StreamingMessageBubbleProps {
  message: DisplayMessage;
  selectedTaskDetail: TaskDetail | null;
  selectedTeam?: Team | null;
  selectedRepo?: GitRepoInfo | null;
  selectedBranch?: GitBranch | null;
  theme: 'light' | 'dark';
  t: (key: string) => string;
  onSendMessage?: (content: string) => void;
  index: number;
}

function StreamingMessageBubble({
  message,
  selectedTaskDetail,
  selectedTeam,
  selectedRepo,
  selectedBranch,
  theme,
  t,
  onSendMessage,
  index,
}: StreamingMessageBubbleProps) {
  // Use typewriter effect for streaming content
  const displayContent = useTypewriter(message.content || '');

  const hasContent = Boolean(message.content && message.content.trim());
  const isStreaming = message.status === 'streaming';
  // Check if we have thinking data (for executor tasks like Claude Code)
  const hasThinking = Boolean(
    message.thinking && Array.isArray(message.thinking) && message.thinking.length > 0
  );

  // Create msg object with thinking data
  // IMPORTANT: Create a new object each time to ensure memo comparison detects changes
  const msgForBubble = {
    type: 'ai' as const,
    content: '${$$}$' + (message.content || ''),
    timestamp: message.timestamp,
    botName: message.botName || selectedTeam?.name || t('messages.bot') || 'Bot',
    subtaskStatus: 'RUNNING',
    recoveredContent: isStreaming ? displayContent : hasContent ? message.content : undefined,
    isRecovered: false,
    isIncomplete: false,
    subtaskId: message.subtaskId,
    // Pass thinking data for executor tasks (Claude Code, etc.)
    thinking: message.thinking as Message['thinking'],
    // Pass result with shell_type for component selection
    result: message.result,
  };

  return (
    <MessageBubble
      key={message.id}
      msg={msgForBubble}
      index={index}
      selectedTaskDetail={selectedTaskDetail}
      selectedTeam={selectedTeam}
      selectedRepo={selectedRepo}
      selectedBranch={selectedBranch}
      theme={theme}
      t={t}
      isWaiting={Boolean(isStreaming && !hasContent && !hasThinking)}
      onSendMessage={onSendMessage}
    />
  );
}

interface MessagesAreaProps {
  selectedTeam?: Team | null;
  selectedRepo?: GitRepoInfo | null;
  selectedBranch?: GitBranch | null;
  onShareButtonRender?: (button: React.ReactNode) => void;
  onContentChange?: () => void;
  onSendMessage?: (content: string) => void;
  isGroupChat?: boolean;
<<<<<<< HEAD
  // Correction mode props
  enableCorrectionMode?: boolean;
  correctionModelId?: string | null;
=======
  onRetry?: (message: Message) => void;
>>>>>>> 695e0064
}

export default function MessagesArea({
  selectedTeam,
  selectedRepo,
  selectedBranch,
  onContentChange,
  onShareButtonRender,
  onSendMessage,
  isGroupChat = false,
<<<<<<< HEAD
  enableCorrectionMode = false,
  correctionModelId = null,
=======
  onRetry,
>>>>>>> 695e0064
}: MessagesAreaProps) {
  const { t } = useTranslation('chat');
  const { t: tCommon } = useTranslation('common');
  const { toast } = useToast();
  const { selectedTaskDetail, refreshSelectedTaskDetail, refreshTasks, setSelectedTask } =
    useTaskContext();
  const { theme } = useTheme();
  const { user } = useUser();
  const { traceAction } = useTraceAction();

  // Use unified messages hook - SINGLE SOURCE OF TRUTH
  const { messages, streamingSubtaskIds } = useUnifiedMessages({
    team: selectedTeam || null,
    isGroupChat,
  });

  // Task share modal state
  const [showShareModal, setShowShareModal] = useState(false);
  const [shareUrl, setShareUrl] = useState('');
  const [isSharing, setIsSharing] = useState(false);
  const [isExportingPdf, setIsExportingPdf] = useState(false);
  const [isExportingDocx, setIsExportingDocx] = useState(false);

  // Group chat members panel state
  const [showMembersPanel, setShowMembersPanel] = useState(false);

  // Correction mode state
  const [correctionResults, setCorrectionResults] = useState<Map<number, CorrectionResponse>>(
    new Map()
  );
  const [correctionLoading, setCorrectionLoading] = useState<Set<number>>(new Set());

  // Trigger correction when AI message completes
  useEffect(() => {
    if (!enableCorrectionMode || !correctionModelId || !selectedTaskDetail?.id) return;

    // Find completed AI messages that haven't been corrected yet
    messages.forEach((msg, index) => {
      // Skip if not AI message, still streaming, or already corrected/loading
      if (msg.type !== 'ai' || msg.status === 'streaming') return;
      if (!msg.subtaskId) return;
      if (correctionResults.has(msg.subtaskId) || correctionLoading.has(msg.subtaskId)) return;

      // Find the corresponding user message (previous message)
      const userMsg = index > 0 ? messages[index - 1] : null;
      if (!userMsg || userMsg.type !== 'user' || !userMsg.content) return;

      // Start correction
      const subtaskId = msg.subtaskId;
      setCorrectionLoading(prev => new Set(prev).add(subtaskId));

      correctionApis
        .correctResponse({
          task_id: selectedTaskDetail.id,
          message_id: subtaskId,
          original_question: userMsg.content,
          original_answer: msg.content || '',
          correction_model_id: correctionModelId,
        })
        .then(result => {
          setCorrectionResults(prev => new Map(prev).set(subtaskId, result));
        })
        .catch(error => {
          console.error('Correction failed:', error);
          toast({
            variant: 'destructive',
            title: 'Correction failed',
            description: error?.message || 'Unknown error',
          });
        })
        .finally(() => {
          setCorrectionLoading(prev => {
            const next = new Set(prev);
            next.delete(subtaskId);
            return next;
          });
        });
    });
  }, [
    enableCorrectionMode,
    correctionModelId,
    messages,
    selectedTaskDetail?.id,
    correctionResults,
    correctionLoading,
    toast,
  ]);

  // Handle task share
  const handleShareTask = useCallback(async () => {
    if (!selectedTaskDetail?.id) {
      toast({
        variant: 'destructive',
        title: tCommon('shared_task.no_task_selected'),
        description: tCommon('shared_task.no_task_selected_desc'),
      });
      return;
    }

    setIsSharing(true);
    await traceAction(
      'share-task',
      {
        'action.type': 'share',
        'task.title': selectedTaskDetail?.title || '',
        'task.status': selectedTaskDetail?.status || '',
      },
      async () => {
        try {
          const response = await taskApis.shareTask(selectedTaskDetail.id);
          setShareUrl(response.share_url);
          setShowShareModal(true);
        } catch (err) {
          console.error('Failed to share task:', err);
          toast({
            variant: 'destructive',
            title: tCommon('shared_task.share_failed'),
            description: (err as Error)?.message || tCommon('shared_task.share_failed_desc'),
          });
          throw err;
        } finally {
          setIsSharing(false);
        }
      }
    );
  }, [
    selectedTaskDetail?.id,
    selectedTaskDetail?.title,
    selectedTaskDetail?.status,
    toast,
    tCommon,
    traceAction,
  ]);

  // Load image data as base64 for embedding in PDF
  const loadImageAsBase64 = useCallback(
    async (attachmentId: number): Promise<string | undefined> => {
      try {
        const token = getToken();
        const response = await fetch(getAttachmentPreviewUrl(attachmentId), {
          headers: {
            ...(token && { Authorization: `Bearer ${token}` }),
          },
        });

        if (!response.ok) {
          console.warn(`Failed to load image ${attachmentId}: ${response.status}`);
          return undefined;
        }

        const blob = await response.blob();
        return new Promise((resolve, reject) => {
          const reader = new FileReader();
          reader.onloadend = () => {
            const base64 = reader.result as string;
            const base64Data = base64.split(',')[1];
            resolve(base64Data);
          };
          reader.onerror = reject;
          reader.readAsDataURL(blob);
        });
      } catch (error) {
        console.warn(`Failed to load image ${attachmentId}:`, error);
        return undefined;
      }
    },
    []
  );

  // Handle PDF export
  const handleExportPdf = useCallback(async () => {
    if (!selectedTaskDetail?.id) {
      toast({
        variant: 'destructive',
        title: tCommon('shared_task.no_task_selected'),
        description: tCommon('shared_task.no_task_selected_desc'),
      });
      return;
    }

    setIsExportingPdf(true);
    await traceAction(
      'export-pdf',
      {
        'action.type': 'export',
        'export.format': 'pdf',
        'task.title': selectedTaskDetail?.title || '',
        'task.status': selectedTaskDetail?.status || '',
        'export.message_count': selectedTaskDetail?.subtasks?.length || 0,
      },
      async () => {
        try {
          const exportableMessages: SelectableMessage[] = selectedTaskDetail.subtasks
            ? await Promise.all(
                selectedTaskDetail.subtasks.map(async (sub: TaskDetailSubtask) => {
                  const isUser = sub.role === 'USER';
                  let content = sub.prompt || '';

                  if (!isUser && sub.result) {
                    if (typeof sub.result === 'object' && 'value' in sub.result) {
                      const value = (sub.result as { value?: unknown }).value;
                      if (typeof value === 'string') {
                        content = value;
                      } else if (value !== null && value !== undefined) {
                        content = JSON.stringify(value);
                      }
                    } else if (typeof sub.result === 'string') {
                      content = sub.result;
                    }
                  }

                  let attachmentsWithImages;
                  if (sub.attachments && sub.attachments.length > 0) {
                    attachmentsWithImages = await Promise.all(
                      sub.attachments.map(async att => {
                        const exportAtt = {
                          id: att.id,
                          filename: att.filename,
                          file_size: att.file_size,
                          file_extension: att.file_extension,
                          imageData: undefined as string | undefined,
                        };

                        if (isImageExtension(att.file_extension)) {
                          exportAtt.imageData = await loadImageAsBase64(att.id);
                        }

                        return exportAtt;
                      })
                    );
                  }

                  return {
                    id: sub.id,
                    type: isUser ? ('user' as const) : ('ai' as const),
                    content,
                    timestamp: new Date(sub.updated_at).getTime(),
                    botName: sub.bots?.[0]?.name || 'Bot',
                    userName: sub.sender_user_name || selectedTaskDetail?.user?.user_name,
                    teamName: selectedTaskDetail?.team?.name,
                    attachments: attachmentsWithImages,
                  };
                })
              )
            : [];

          const validMessages = exportableMessages.filter(msg => msg.content.trim() !== '');

          if (validMessages.length === 0) {
            toast({
              variant: 'destructive',
              title: t('export.no_messages') || 'No messages to export',
            });
            return;
          }

          await generateChatPdf({
            taskName:
              selectedTaskDetail?.title ||
              selectedTaskDetail?.prompt?.slice(0, 50) ||
              'Chat Export',
            messages: validMessages,
          });

          toast({
            title: t('export.success') || 'PDF exported successfully',
          });
        } catch (error) {
          console.error('Failed to export PDF:', error);
          toast({
            variant: 'destructive',
            title: t('export.failed') || 'Failed to export PDF',
            description: error instanceof Error ? error.message : 'Unknown error',
          });
          throw error;
        } finally {
          setIsExportingPdf(false);
        }
      }
    );
  }, [selectedTaskDetail, toast, t, tCommon, loadImageAsBase64, traceAction]);

  // Handle DOCX export
  const handleExportDocx = useCallback(async () => {
    if (!selectedTaskDetail?.id) {
      toast({
        variant: 'destructive',
        title: tCommon('shared_task.no_task_selected'),
        description: tCommon('shared_task.no_task_selected_desc'),
      });
      return;
    }

    setIsExportingDocx(true);
    await traceAction(
      'export-docx',
      {
        'action.type': 'export',
        'export.format': 'docx',
        'task.title': selectedTaskDetail?.title || '',
        'task.status': selectedTaskDetail?.status || '',
        'export.message_count': selectedTaskDetail?.subtasks?.length || 0,
      },
      async () => {
        try {
          const blob = await taskApis.exportTaskDocx(selectedTaskDetail.id);

          const url = window.URL.createObjectURL(blob);
          const link = document.createElement('a');
          link.href = url;
          link.download = `${selectedTaskDetail.title || selectedTaskDetail.prompt?.slice(0, 50) || 'Chat_Export'}_${new Date().toISOString().split('T')[0]}.docx`;
          document.body.appendChild(link);
          link.click();
          document.body.removeChild(link);
          window.URL.revokeObjectURL(url);

          toast({
            title: t('export.docx_success') || 'DOCX exported successfully',
          });
        } catch (error) {
          console.error('Failed to export DOCX:', error);
          toast({
            variant: 'destructive',
            title: t('export.docx_failed') || 'Failed to export DOCX',
            description: error instanceof Error ? error.message : 'Unknown error',
          });
          throw error;
        } finally {
          setIsExportingDocx(false);
        }
      }
    );
  }, [selectedTaskDetail, toast, t, tCommon, traceAction]);

  // Removed polling - relying entirely on WebSocket real-time updates
  // Task details will be updated via WebSocket events in taskContext

  // Notify parent component when content changes (for scroll management)
  useLayoutEffect(() => {
    if (onContentChange) {
      onContentChange();
    }
  }, [messages, onContentChange]);

  // Handle user leaving group chat
  const handleLeaveGroupChat = useCallback(() => {
    setSelectedTask(null);
  }, [setSelectedTask]);

  // Handle members changed in group chat panel
  const handleMembersChanged = useCallback(() => {
    // Refresh both task list (to move task to correct category)
    // and task detail (to update is_group_chat flag and enable @ feature)
    refreshTasks();
    refreshSelectedTaskDetail(false);
  }, [refreshTasks, refreshSelectedTaskDetail]);

  // Memoize share and export buttons
  const shareButton = useMemo(() => {
    if (!selectedTaskDetail?.id || messages.length === 0) {
      return null;
    }

    const isGroupChatTask = selectedTaskDetail?.is_group_chat || false;
    const isChatAgentType = selectedTaskDetail?.team?.agent_type === 'chat';
    const showMembersButton = isGroupChatTask || isChatAgentType;

    return (
      <div className="flex items-center gap-2">
        {showMembersButton && (
          <Button
            variant="outline"
            size="sm"
            onClick={() => setShowMembersPanel(true)}
            className="flex items-center gap-1 h-8 pl-2 pr-3 rounded-[7px] text-sm"
          >
            <Users className="h-3.5 w-3.5" />
            {t('groupChat.members.title') || 'Members'}
          </Button>
        )}

        {/* Hide share link button for group chat tasks */}
        {!isGroupChatTask && (
          <Button
            variant="outline"
            size="sm"
            onClick={handleShareTask}
            disabled={isSharing}
            className="flex items-center gap-1 h-8 pl-2 pr-3 rounded-[7px] text-sm"
          >
            <Share2 className="h-3.5 w-3.5" />
            {isSharing ? tCommon('shared_task.sharing') : tCommon('shared_task.share_link')}
          </Button>
        )}

        <DropdownMenu>
          <DropdownMenuTrigger asChild>
            <Button
              variant="outline"
              size="sm"
              disabled={isExportingPdf || isExportingDocx}
              className="flex items-center gap-1 h-8 pl-2 pr-3 rounded-[7px] text-sm"
            >
              <Download className="h-3.5 w-3.5" />
              {t('export.export')}
              <ChevronDown className="h-3 w-3 ml-0.5" />
            </Button>
          </DropdownMenuTrigger>
          <DropdownMenuContent align="end" className="w-30">
            <DropdownMenuItem
              onClick={handleExportPdf}
              disabled={isExportingPdf}
              className="flex items-center gap-2 cursor-pointer"
            >
              <FileText className="h-4 w-4" />
              <span>
                {isExportingPdf
                  ? t('export.exporting') || 'Exporting...'
                  : tCommon('shared_task.share_pdf')}
              </span>
            </DropdownMenuItem>
            <DropdownMenuItem
              onClick={handleExportDocx}
              disabled={isExportingDocx}
              className="flex items-center gap-2 cursor-pointer"
            >
              <FileText className="h-4 w-4" />
              <span>
                {isExportingDocx
                  ? t('export.exporting_docx') || 'Exporting DOCX...'
                  : t('export.export_docx') || 'Export DOCX'}
              </span>
            </DropdownMenuItem>
          </DropdownMenuContent>

          <Button
            variant="outline"
            size="sm"
            onClick={() => {
              const feedbackUrl =
                process.env.NEXT_PUBLIC_FEEDBACK_URL ||
                'https://github.com/wecode-ai/wegent/issues/new';
              window.open(feedbackUrl, '_blank');
            }}
            className="flex items-center gap-1 h-8 pl-2 pr-3 rounded-[7px] text-sm"
          >
            <MessageSquare className="h-3.5 w-3.5" />
            {tCommon('navigation.feedback')}
          </Button>
        </DropdownMenu>
      </div>
    );
  }, [
    selectedTaskDetail?.id,
    selectedTaskDetail?.is_group_chat,
    selectedTaskDetail?.team?.agent_type,
    messages.length,
    isSharing,
    isExportingPdf,
    isExportingDocx,
    handleShareTask,
    handleExportPdf,
    handleExportDocx,
    t,
    tCommon,
  ]);

  // Pass share button to parent for rendering in TopNavigation
  useEffect(() => {
    if (onShareButtonRender) {
      onShareButtonRender(shareButton);
    }
  }, [onShareButtonRender, shareButton]);

  // Convert DisplayMessage to Message format for MessageBubble
  const convertToMessage = useCallback((msg: DisplayMessage): Message => {
    // For AI messages, format content with separator
    let content = msg.content;
    if (msg.type === 'ai') {
      content = '${$$}$' + msg.content;
    }

    return {
      type: msg.type,
      content,
      timestamp: msg.timestamp,
      botName: msg.botName,
      subtaskStatus: msg.subtaskStatus,
      subtaskId: msg.subtaskId,
      attachments: msg.attachments,
      senderUserName: msg.senderUserName,
      senderUserId: msg.senderUserId,
      shouldShowSender: msg.shouldShowSender,
      thinking: msg.thinking as Message['thinking'],
      result: msg.result, // Include result with shell_type for component selection
      recoveredContent: msg.recoveredContent,
      isRecovered: msg.isRecovered,
      isIncomplete: msg.isIncomplete,
      status: msg.status,
      error: msg.error,
    };
  }, []);

  return (
    <div
      className="flex-1 w-full max-w-3xl mx-auto flex flex-col"
      data-chat-container="true"
      translate="no"
    >
      {/* Messages Area */}
      {(messages.length > 0 || streamingSubtaskIds.length > 0 || selectedTaskDetail?.id) && (
        <div className="flex-1 space-y-8 messages-container">
          {messages.map((msg, index) => {
            const messageKey = msg.subtaskId
              ? `${msg.type}-${msg.subtaskId}`
              : `msg-${index}-${msg.timestamp}`;

            // Determine if this is the current user's message (for group chat alignment)
            const isCurrentUserMessage =
              msg.type === 'user' ? (isGroupChat ? msg.senderUserId === user?.id : true) : false;

            // Check if this AI message has a correction result
            const hasCorrectionResult =
              msg.type === 'ai' &&
              msg.subtaskId !== undefined &&
              correctionResults.has(msg.subtaskId);
            const isCorrecting =
              msg.type === 'ai' &&
              msg.subtaskId !== undefined &&
              correctionLoading.has(msg.subtaskId);
            const correctionResult = msg.subtaskId
              ? correctionResults.get(msg.subtaskId)
              : undefined;

            // Use StreamingMessageBubble for streaming AI messages
            if (msg.type === 'ai' && msg.status === 'streaming') {
              return (
                <StreamingMessageBubble
                  key={messageKey}
                  message={msg}
                  selectedTaskDetail={selectedTaskDetail}
                  selectedTeam={selectedTeam}
                  selectedRepo={selectedRepo}
                  selectedBranch={selectedBranch}
                  theme={theme as 'light' | 'dark'}
                  t={t}
                  onSendMessage={onSendMessage}
                  index={index}
                />
              );
            }

            // For AI messages with correction mode enabled, render side by side
            if (
              msg.type === 'ai' &&
              enableCorrectionMode &&
              (hasCorrectionResult || isCorrecting)
            ) {
              return (
                <div key={messageKey} className="grid grid-cols-1 lg:grid-cols-2 gap-4">
                  <MessageBubble
                    msg={convertToMessage(msg)}
                    index={index}
                    selectedTaskDetail={selectedTaskDetail}
                    selectedTeam={selectedTeam}
                    selectedRepo={selectedRepo}
                    selectedBranch={selectedBranch}
                    theme={theme as 'light' | 'dark'}
                    t={t}
                    onSendMessage={onSendMessage}
                    isCurrentUserMessage={isCurrentUserMessage}
                  />
                  <CorrectionResultPanel
                    result={
                      correctionResult || {
                        message_id: 0,
                        scores: { accuracy: 0, logic: 0, completeness: 0 },
                        corrections: [],
                        summary: '',
                        improved_answer: '',
                        is_correct: false,
                      }
                    }
                    isLoading={isCorrecting}
                  />
                </div>
              );
            }

            // Use regular MessageBubble for other messages
            return (
              <MessageBubble
                key={messageKey}
                msg={convertToMessage(msg)}
                index={index}
                selectedTaskDetail={selectedTaskDetail}
                selectedTeam={selectedTeam}
                selectedRepo={selectedRepo}
                selectedBranch={selectedBranch}
                theme={theme as 'light' | 'dark'}
                t={t}
                onSendMessage={onSendMessage}
                isCurrentUserMessage={isCurrentUserMessage}
                onRetry={onRetry}
              />
            );
          })}
        </div>
      )}

      {/* Task Share Modal */}
      <TaskShareModal
        visible={showShareModal}
        onClose={() => setShowShareModal(false)}
        taskTitle={selectedTaskDetail?.title || 'Untitled Task'}
        shareUrl={shareUrl}
      />

      {/* Group Chat Members Panel */}
      {selectedTaskDetail?.id && user?.id && (
        <TaskMembersPanel
          open={showMembersPanel}
          onClose={() => setShowMembersPanel(false)}
          taskId={selectedTaskDetail.id}
          taskTitle={selectedTaskDetail.title || selectedTaskDetail.prompt || 'Untitled Task'}
          currentUserId={user.id}
          onLeave={handleLeaveGroupChat}
          onMembersChanged={handleMembersChanged}
        />
      )}
    </div>
  );
}<|MERGE_RESOLUTION|>--- conflicted
+++ resolved
@@ -112,13 +112,10 @@
   onContentChange?: () => void;
   onSendMessage?: (content: string) => void;
   isGroupChat?: boolean;
-<<<<<<< HEAD
+  onRetry?: (message: Message) => void;
   // Correction mode props
   enableCorrectionMode?: boolean;
   correctionModelId?: string | null;
-=======
-  onRetry?: (message: Message) => void;
->>>>>>> 695e0064
 }
 
 export default function MessagesArea({
@@ -129,12 +126,9 @@
   onShareButtonRender,
   onSendMessage,
   isGroupChat = false,
-<<<<<<< HEAD
+  onRetry,
   enableCorrectionMode = false,
   correctionModelId = null,
-=======
-  onRetry,
->>>>>>> 695e0064
 }: MessagesAreaProps) {
   const { t } = useTranslation('chat');
   const { t: tCommon } = useTranslation('common');
