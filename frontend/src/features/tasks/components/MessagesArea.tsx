--- conflicted
+++ resolved
@@ -88,8 +88,28 @@
     isIncomplete: recovery.incomplete,
   };
 
+  // Find the corresponding subtask from selectedTaskDetail
+  const subtask = selectedTaskDetail?.subtasks?.find(s => s.id === msg.subtaskId);
+
+  // If no subtask found or not a group chat, render without wrapper
+  if (!subtask || !isGroupChat) {
+    return (
+      <MessageBubble
+        msg={modifiedMsg}
+        index={index}
+        selectedTaskDetail={selectedTaskDetail}
+        selectedTeam={selectedTeam}
+        selectedRepo={selectedRepo}
+        selectedBranch={selectedBranch}
+        theme={theme}
+        t={t}
+        onSendMessage={onSendMessage}
+      />
+    );
+  }
+
   return (
-    <GroupChatMessageWrapper subtask={msg.subtask!} isGroupChat={isGroupChat}>
+    <GroupChatMessageWrapper subtask={subtask} isGroupChat={isGroupChat}>
       <MessageBubble
         msg={modifiedMsg}
         index={index}
@@ -563,11 +583,7 @@
           recoveredContent, // Add recovered content if available
           isRecovered, // Flag to indicate this is recovered content
           isIncomplete, // Flag to indicate content is incomplete
-<<<<<<< HEAD
           senderUserName: sub.sender_user_name, // Add sender user name for group chat
-=======
-          subtask: sub, // Add original subtask for group chat sender info
->>>>>>> d094626f
         });
       });
     }
@@ -841,12 +857,31 @@
             }
 
             // Use regular MessageBubble for other messages
+            // Find the corresponding subtask from selectedTaskDetail
+            const subtask = msg.subtaskId
+              ? selectedTaskDetail?.subtasks?.find(s => s.id === msg.subtaskId)
+              : undefined;
+
+            // If no subtask found or not a group chat, render without wrapper
+            if (!subtask || !isGroupChat) {
+              return (
+                <MessageBubble
+                  key={messageKey}
+                  msg={msg}
+                  index={index}
+                  selectedTaskDetail={selectedTaskDetail}
+                  selectedTeam={selectedTeam}
+                  selectedRepo={selectedRepo}
+                  selectedBranch={selectedBranch}
+                  theme={theme as 'light' | 'dark'}
+                  t={t}
+                  onSendMessage={onSendMessage}
+                />
+              );
+            }
+
             return (
-              <GroupChatMessageWrapper
-                key={messageKey}
-                subtask={msg.subtask!}
-                isGroupChat={isGroupChat}
-              >
+              <GroupChatMessageWrapper key={messageKey} subtask={subtask} isGroupChat={isGroupChat}>
                 <MessageBubble
                   msg={msg}
                   index={index}
