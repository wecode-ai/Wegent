// SPDX-FileCopyrightText: 2025 Weibo, Inc.
//
// SPDX-License-Identifier: Apache-2.0

'use client';

import React, { memo, useState } from 'react';
import type { TaskDetail, Team, GitRepoInfo, GitBranch, Attachment } from '@/types/api';
import {
  Bot,
  Download,
  AlertCircle,
  Loader2,
  Clock,
  CheckCircle2,
  XCircle,
  Ban,
  User,
  RefreshCw,
} from 'lucide-react';
import { Button } from '@/components/ui/button';
import { Tooltip, TooltipContent, TooltipTrigger } from '@/components/ui/tooltip';
import { Popover, PopoverContent, PopoverTrigger } from '@/components/ui/popover';
import MarkdownEditor from '@uiw/react-markdown-editor';
<<<<<<< HEAD
import MarkdownWithMermaid from '@/components/common/MarkdownWithMermaid';
import ThinkingComponent from './ThinkingComponent';
import InlineToolStatus from './InlineToolStatus';
=======
import { ThinkingDisplay } from './thinking';
>>>>>>> 930ebb17
import ClarificationForm from '../clarification/ClarificationForm';
import FinalPromptMessage from './FinalPromptMessage';
import ClarificationAnswerSummary from '../clarification/ClarificationAnswerSummary';
import AttachmentPreview from '../input/AttachmentPreview';
import StreamingWaitIndicator from './StreamingWaitIndicator';
import BubbleTools, { CopyButton } from './BubbleTools';
import { SourceReferences } from '../chat/SourceReferences';
import type { ClarificationData, FinalPromptData, ClarificationAnswer } from '@/types/api';
import type { SourceReference } from '@/types/socket';
import { useTraceAction } from '@/hooks/useTraceAction';
import { useMessageFeedback } from '@/hooks/useMessageFeedback';
export interface Message {
  type: 'user' | 'ai';
  content: string;
  timestamp: number;
  botName?: string;
  subtaskStatus?: string;
  subtaskId?: number;
  thinking?: Array<{
    title: string;
    next_action: string;
    details?: Record<string, unknown>;
    action?: string;
    result?: string;
    reasoning?: string;
    confidence?: number;
    value?: unknown;
  }> | null;
  /** Full result data from backend (for code executor with workbench, or chat with shell_type) */
  result?: {
    value?: string;
    thinking?: unknown[];
    workbench?: Record<string, unknown>;
    shell_type?: string; // Shell type (Chat, ClaudeCode, Agno, etc.)
    sources?: SourceReference[]; // RAG knowledge base sources
  };
  attachments?: Attachment[];
  /** Recovered content from Redis/DB when user refreshes during streaming */
  recoveredContent?: string;
  /** Flag indicating this message has recovered content */
  isRecovered?: boolean;
  /** Flag indicating the content is incomplete (client disconnected) */
  isIncomplete?: boolean;
  /** Flag indicating this message is waiting for first character (streaming but no content yet) */
  isWaiting?: boolean;
  /** Group chat: sender user name (for USER type messages) */
  senderUserName?: string;
  /** Group chat: sender user ID (for determining message alignment) */
  senderUserId?: number;
  /** Whether this is a group chat or chat agent type (to show sender names) */
  shouldShowSender?: boolean;
  /** Message status: pending, streaming, completed, error */
  status?: 'pending' | 'streaming' | 'completed' | 'error';
  /** Error message if status is 'error' */
  error?: string;
  /** RAG knowledge base sources (top-level for backward compatibility) */
  sources?: SourceReference[];
}

/** Configuration for paragraph-level action button */
export interface ParagraphAction {
  /** Icon to display on hover */
  icon: React.ReactNode;
  /** Tooltip text for the action button */
  tooltip?: string;
  /** Callback when action is triggered - receives paragraph text and optional click event */
  onAction: (paragraphText: string, event?: React.MouseEvent) => void;
  /** Optional: Render a popover content instead of just calling onAction */
  renderPopover?: (props: { paragraphText: string; onClose: () => void }) => React.ReactNode;
}

export interface MessageBubbleProps {
  msg: Message;
  index: number;
  selectedTaskDetail: TaskDetail | null;
  selectedTeam?: Team | null;
  selectedRepo?: GitRepoInfo | null;
  selectedBranch?: GitBranch | null;
  theme: 'light' | 'dark';
  t: (key: string) => string;
  /** Whether to show waiting indicator (streaming but no content yet) */
  isWaiting?: boolean;
  /** Generic callback when a component inside the message bubble wants to send a message (e.g., ClarificationForm) */
  onSendMessage?: (content: string) => void;
  /** Callback when user selects text in AI message (optional) - receives selected text */
  onTextSelect?: (selectedText: string) => void;
  /** Paragraph-level action configuration - shows action button on hover for each paragraph in AI messages */
  paragraphAction?: ParagraphAction;
  /**
   * Whether this message is from the current user (for group chat alignment).
   * In group chat, only current user's messages should be right-aligned.
   * Other users' messages should be left-aligned like AI messages.
   * If not provided, defaults to true for user messages (backward compatible).
   */
  isCurrentUserMessage?: boolean;
  /** Callback when user clicks retry button for failed messages */
  onRetry?: (message: Message) => void;
  /** Message type for feedback storage key differentiation */
  feedbackMessageType?: 'original' | 'correction';
}

// Component for rendering a paragraph with hover action button
const ParagraphWithAction = ({
  children,
  paragraphText,
  action,
}: {
  children: React.ReactNode;
  paragraphText: string;
  action: ParagraphAction;
}) => {
  const [isHovered, setIsHovered] = useState(false);
  const [isPopoverOpen, setIsPopoverOpen] = useState(false);

  const handleAction = (e: React.MouseEvent) => {
    e.stopPropagation();
    // If renderPopover is provided, the Popover will handle the action
    // Otherwise, call onAction directly with the event for positioning
    if (!action.renderPopover) {
      action.onAction(paragraphText, e);
    }
  };

  const handleClosePopover = () => {
    setIsPopoverOpen(false);
  };

  // Render the action button
  const renderActionButton = () => {
    const button = (
      <Button
        variant="ghost"
        size="icon"
        onClick={handleAction}
        className="h-7 w-7 hover:bg-primary/10 hover:text-primary"
        title={action.tooltip}
      >
        {action.icon}
      </Button>
    );

    // If renderPopover is provided, wrap button in Popover
    if (action.renderPopover) {
      return (
        <Popover open={isPopoverOpen} onOpenChange={setIsPopoverOpen}>
          <PopoverTrigger asChild>{button}</PopoverTrigger>
          <PopoverContent
            side="right"
            align="start"
            className="w-80 p-0 bg-surface border-border"
            onInteractOutside={() => setIsPopoverOpen(false)}
          >
            {action.renderPopover({
              paragraphText,
              onClose: handleClosePopover,
            })}
          </PopoverContent>
        </Popover>
      );
    }

    // Otherwise, just show tooltip if provided
    if (action.tooltip) {
      return (
        <Tooltip>
          <TooltipTrigger asChild>{button}</TooltipTrigger>
          <TooltipContent side="right">{action.tooltip}</TooltipContent>
        </Tooltip>
      );
    }

    return button;
  };

  return (
    <div
      className="relative group/paragraph"
      onMouseEnter={() => setIsHovered(true)}
      onMouseLeave={() => setIsHovered(false)}
    >
      {children}
      {/* Action button - appears on hover at the right side */}
      <div
        className={`absolute -right-8 top-0 transition-opacity duration-200 ${
          isHovered || isPopoverOpen ? 'opacity-100' : 'opacity-0'
        }`}
      >
        {renderActionButton()}
      </div>
    </div>
  );
};

const MessageBubble = memo(
  function MessageBubble({
    msg,
    index,
    selectedTaskDetail,
    selectedTeam,
    selectedRepo,
    selectedBranch,
    theme,
    t,
    isWaiting,
    onSendMessage,
    onTextSelect,
    paragraphAction,
    isCurrentUserMessage,
    onRetry,
    feedbackMessageType,
  }: MessageBubbleProps) {
    // Use trace hook for telemetry (auto-includes user and task context)
    const { trace } = useTraceAction();

    // Use feedback hook for managing like/dislike state with localStorage persistence
    const { feedback, handleLike, handleDislike } = useMessageFeedback({
      subtaskId: msg.subtaskId,
      timestamp: msg.timestamp,
      messageType: feedbackMessageType,
      onFeedbackChange: fb =>
        trace.event('message-feedback', {
          'feedback.type': fb ?? 'cancelled',
          'feedback.message_type': msg.type,
          'feedback.category': feedbackMessageType || 'original',
          ...(msg.subtaskId && { 'subtask.id': msg.subtaskId }),
        }),
    });

    // Determine if this is a user-type message (for styling purposes)
    const isUserTypeMessage = msg.type === 'user';

    // Determine if this message should be right-aligned (current user's message)
    // For group chat: only current user's messages are right-aligned
    // For non-group chat (backward compatible): all user messages are right-aligned
    // Default to true for user messages if isCurrentUserMessage is not provided
    const shouldAlignRight = isUserTypeMessage && (isCurrentUserMessage ?? true);

    const bubbleBaseClasses = `relative w-full p-5 text-text-primary ${isUserTypeMessage ? 'overflow-visible' : 'pb-10'}`;
    const bubbleTypeClasses = isUserTypeMessage
      ? 'group rounded-2xl border border-border bg-surface shadow-sm'
      : '';

    const formatTimestamp = (timestamp: number | undefined) => {
      if (typeof timestamp !== 'number' || Number.isNaN(timestamp)) return '';
      return new Date(timestamp).toLocaleTimeString(navigator.language, {
        hour: '2-digit',
        minute: '2-digit',
        second: '2-digit',
        hour12: false,
        timeZone: Intl.DateTimeFormat().resolvedOptions().timeZone,
      });
    };

    const timestampLabel = formatTimestamp(msg.timestamp);
    const headerIcon = isUserTypeMessage ? null : msg.botName === t('correction.result_title') ? (
      <svg
        xmlns="http://www.w3.org/2000/svg"
        width="24"
        height="24"
        viewBox="0 0 24 24"
        fill="none"
        stroke="currentColor"
        strokeWidth="2"
        strokeLinecap="round"
        strokeLinejoin="round"
        className="lucide lucide-circle-check-big h-4 w-4 text-primary"
        aria-hidden="true"
      >
        <path d="M21.801 10A10 10 0 1 1 17 3.335"></path>
        <path d="m9 11 3 3L22 4"></path>
      </svg>
    ) : (
      <Bot className="w-4 h-4" />
    );
    const headerLabel = isUserTypeMessage ? '' : msg.botName || t('messages.bot') || 'Bot';

    const renderProgressBar = (status: string, progress: number) => {
      const normalizedStatus = (status ?? '').toUpperCase();
      const isActiveStatus = ['RUNNING', 'PENDING', 'PROCESSING'].includes(normalizedStatus);
      const safeProgress = Number.isFinite(progress) ? Math.min(Math.max(progress, 0), 100) : 0;

      // Get status configuration (icon, label key, colors)
      const getStatusConfig = (statusKey: string) => {
        switch (statusKey) {
          case 'RUNNING':
            return {
              icon: <Loader2 className="h-3.5 w-3.5 animate-spin" />,
              labelKey: 'messages.status_running',
              bgClass: 'bg-primary/10',
              textClass: 'text-primary',
              dotClass: 'bg-primary',
            };
          case 'PENDING':
            return {
              icon: <Clock className="h-3.5 w-3.5" />,
              labelKey: 'messages.status_pending',
              bgClass: 'bg-amber-500/10',
              textClass: 'text-amber-600 dark:text-amber-400',
              dotClass: 'bg-amber-500',
            };
          case 'PROCESSING':
            return {
              icon: <Loader2 className="h-3.5 w-3.5 animate-spin" />,
              labelKey: 'messages.status_processing',
              bgClass: 'bg-blue-500/10',
              textClass: 'text-blue-600 dark:text-blue-400',
              dotClass: 'bg-blue-500',
            };
          case 'COMPLETED':
            return {
              icon: <CheckCircle2 className="h-3.5 w-3.5" />,
              labelKey: 'messages.status_completed',
              bgClass: 'bg-green-500/10',
              textClass: 'text-green-600 dark:text-green-400',
              dotClass: 'bg-green-500',
            };
          case 'FAILED':
            return {
              icon: <XCircle className="h-3.5 w-3.5" />,
              labelKey: 'messages.status_failed',
              bgClass: 'bg-red-500/10',
              textClass: 'text-red-600 dark:text-red-400',
              dotClass: 'bg-red-500',
            };
          case 'CANCELLED':
            return {
              icon: <Ban className="h-3.5 w-3.5" />,
              labelKey: 'messages.status_cancelled',
              bgClass: 'bg-gray-500/10',
              textClass: 'text-gray-600 dark:text-gray-400',
              dotClass: 'bg-gray-500',
            };
          case 'CANCELLING':
            return {
              icon: <Loader2 className="h-3.5 w-3.5 animate-spin" />,
              labelKey: 'messages.status_cancelling',
              bgClass: 'bg-orange-500/10',
              textClass: 'text-orange-600 dark:text-orange-400',
              dotClass: 'bg-orange-500',
            };
          default:
            return {
              icon: <Loader2 className="h-3.5 w-3.5" />,
              labelKey: 'messages.status_running',
              bgClass: 'bg-primary/10',
              textClass: 'text-primary',
              dotClass: 'bg-primary',
            };
        }
      };

      const config = getStatusConfig(normalizedStatus);

      return (
        <div className="mt-3 space-y-2">
          {/* Status Badge */}
          <div className="flex items-center gap-2">
            <span
              className={`inline-flex items-center gap-1.5 px-2.5 py-1 rounded-full text-xs font-medium ${config.bgClass} ${config.textClass}`}
            >
              {config.icon}
              <span>{t(config.labelKey) || status}</span>
            </span>
          </div>

          {/* Minimal Progress Bar - only show for active statuses */}
          {isActiveStatus && (
            <div className="w-full bg-border/40 rounded-full h-1 overflow-hidden">
              <div
                className={`h-full rounded-full transition-all duration-500 ease-out ${config.dotClass} ${isActiveStatus ? 'progress-bar-shimmer' : ''}`}
                style={{ width: `${Math.max(safeProgress, 3)}%` }}
                aria-valuemin={0}
                aria-valuemax={100}
                aria-valuenow={safeProgress}
                role="progressbar"
              />
            </div>
          )}
        </div>
      );
    };

    const renderMarkdownResult = (rawResult: string, promptPart?: string) => {
      const trimmed = (rawResult ?? '').trim();
      const fencedMatch = trimmed.match(/^```(?:\s*(?:markdown|md))?\s*\n([\s\S]*?)\n```$/);
      let normalizedResult = fencedMatch ? fencedMatch[1] : trimmed;

      // Pre-process markdown to handle edge cases where ** is followed by punctuation
      // Markdown parsers don't recognize **'text'** or **text**。 as bold
      // Convert these patterns to HTML <strong> tags for proper rendering
      normalizedResult = normalizedResult.replace(/\*\*(.+?)\*\*/g, '<strong>$1</strong>');

      const progressMatch = normalizedResult.match(/^__PROGRESS_BAR__:(.*?):(\d+)$/);
      if (progressMatch) {
        const status = progressMatch[1];
        const progress = parseInt(progressMatch[2], 10) || 0;
        return renderProgressBar(status, progress);
      }

      // Helper to extract text content from React children
      const extractText = (node: React.ReactNode): string => {
        if (typeof node === 'string') return node;
        if (typeof node === 'number') return String(node);
        if (Array.isArray(node)) return node.map(extractText).join('');
        if (React.isValidElement(node)) {
          const props = node.props as { children?: React.ReactNode };
          if (props.children) {
            return extractText(props.children);
          }
        }
        return '';
      };

      // Helper to wrap content with paragraph action
      const wrapWithAction = (element: React.ReactNode, text: string) => {
        if (!paragraphAction || !text.trim()) return element;
        return (
          <ParagraphWithAction paragraphText={text} action={paragraphAction}>
            {element}
          </ParagraphWithAction>
        );
      };

      return (
        <>
          <MarkdownWithMermaid
            source={normalizedResult}
            theme={theme}
            components={
              paragraphAction
                ? {
                    a: ({ href, children, ...props }) => (
                      <a href={href} target="_blank" rel="noopener noreferrer" {...props}>
                        {children}
                      </a>
                    ),
                    p: ({ children }) => {
                      const text = extractText(children);
                      return wrapWithAction(<p>{children}</p>, text);
                    },
                    h1: ({ children }) => {
                      const text = extractText(children);
                      return wrapWithAction(<h1>{children}</h1>, text);
                    },
                    h2: ({ children }) => {
                      const text = extractText(children);
                      return wrapWithAction(<h2>{children}</h2>, text);
                    },
                    h3: ({ children }) => {
                      const text = extractText(children);
                      return wrapWithAction(<h3>{children}</h3>, text);
                    },
                    h4: ({ children }) => {
                      const text = extractText(children);
                      return wrapWithAction(<h4>{children}</h4>, text);
                    },
                    h5: ({ children }) => {
                      const text = extractText(children);
                      return wrapWithAction(<h5>{children}</h5>, text);
                    },
                    h6: ({ children }) => {
                      const text = extractText(children);
                      return wrapWithAction(<h6>{children}</h6>, text);
                    },
                    li: ({ children }) => {
                      const text = extractText(children);
                      return wrapWithAction(<li>{children}</li>, text);
                    },
                    blockquote: ({ children }) => {
                      const text = extractText(children);
                      return wrapWithAction(<blockquote>{children}</blockquote>, text);
                    },
                  }
                : undefined
            }
          />
          <SourceReferences sources={msg.sources || msg.result?.sources || []} />
          <BubbleTools
            contentToCopy={`${promptPart ? promptPart + '\n\n' : ''}${normalizedResult}`}
            onCopySuccess={() => trace.copy(msg.type, msg.subtaskId)}
            tools={[
              {
                key: 'download',
                title: t('messages.download') || 'Download',
                icon: <Download className="h-4 w-4 text-text-muted" />,
                onClick: () => {
                  const blob = new Blob([`${normalizedResult}`], {
                    type: 'text/plain;charset=utf-8',
                  });
                  const url = URL.createObjectURL(blob);
                  const a = document.createElement('a');
                  a.href = url;
                  a.download = 'message.md';
                  a.click();
                  URL.revokeObjectURL(url);
                  trace.download(msg.type, msg.subtaskId);
                },
              },
            ]}
            feedback={feedback}
            onLike={handleLike}
            onDislike={handleDislike}
            feedbackLabels={{
              like: t('messages.like') || 'Like',
              dislike: t('messages.dislike') || 'Dislike',
            }}
          />
        </>
      );
    };

    const renderPlainMessage = (message: Message) => {
      // Check if this is an external API params message
      if (message.type === 'user' && message.content.includes('[EXTERNAL_API_PARAMS]')) {
        const paramsMatch = message.content.match(
          /\[EXTERNAL_API_PARAMS\]([\s\S]*?)\[\/EXTERNAL_API_PARAMS\]/
        );
        if (paramsMatch) {
          try {
            const params = JSON.parse(paramsMatch[1]);
            const remainingContent = message.content
              .replace(/\[EXTERNAL_API_PARAMS\][\s\S]*?\[\/EXTERNAL_API_PARAMS\]\n?/, '')
              .trim();

            return (
              <div className="space-y-3">
                <div className="bg-base-secondary rounded-lg p-3 border border-border">
                  <div className="text-xs font-semibold text-text-muted mb-2">
                    📋 {t('messages.application_parameters') || '应用参数'}
                  </div>
                  <div className="space-y-2">
                    {Object.entries(params).map(([key, value]) => (
                      <div key={key} className="flex items-start gap-2">
                        <span className="text-xs font-medium text-text-secondary min-w-[80px]">
                          {key}:
                        </span>
                        <span className="text-xs text-text-primary flex-1 break-all">
                          {String(value)}
                        </span>
                      </div>
                    ))}
                  </div>
                </div>
                {remainingContent && <div className="text-sm break-all">{remainingContent}</div>}
              </div>
            );
          } catch (e) {
            console.error('Failed to parse EXTERNAL_API_PARAMS:', e);
          }
        }
      }

      // Check if this is a Markdown clarification answer (user message)
      if (message.type === 'user' && message.content.includes('## 📝 我的回答')) {
        const answerPayload: ClarificationAnswer[] = [];
        const questionRegex = /### ([A-Z_\d]+): (.*?)\n\*\*Answer\*\*: ([\s\S]*?)(?=\n###|$)/g;
        let match;

        while ((match = questionRegex.exec(message.content)) !== null) {
          const questionId = match[1].toLowerCase();
          const questionText = match[2].trim();
          const answerContent = match[3].trim();

          if (answerContent.startsWith('-')) {
            const optionRegex = /- `([^`]+)` - (.*?)(?=\n-|$)/g;
            const values: string[] = [];
            const labels: string[] = [];
            let optMatch;

            while ((optMatch = optionRegex.exec(answerContent)) !== null) {
              values.push(optMatch[1]);
              labels.push(optMatch[2].trim());
            }

            answerPayload.push({
              question_id: questionId,
              question_text: questionText,
              answer_type: 'choice',
              value: values,
              selected_labels: labels,
            });
          } else if (answerContent.startsWith('`')) {
            const singleMatch = answerContent.match(/`([^`]+)` - (.*)/);
            if (singleMatch) {
              answerPayload.push({
                question_id: questionId,
                question_text: questionText,
                answer_type: 'choice',
                value: singleMatch[1],
                selected_labels: singleMatch[2].trim(),
              });
            }
          } else {
            answerPayload.push({
              question_id: questionId,
              question_text: questionText,
              answer_type: 'custom',
              value: answerContent,
            });
          }
        }

        if (answerPayload.length > 0) {
          return (
            <ClarificationAnswerSummary
              data={{ type: 'clarification_answer', answers: answerPayload }}
              rawContent={message.content}
            />
          );
        }
      }

      return (message.content?.split('\n') || []).map((line, idx) => {
        if (line.startsWith('__PROMPT_TRUNCATED__:')) {
          const lineMatch = line.match(/^__PROMPT_TRUNCATED__:(.*)::(.*)$/);
          if (lineMatch) {
            const shortPrompt = lineMatch[1];
            const fullPrompt = lineMatch[2];
            return (
              <span
                key={idx}
                className="text-sm font-bold cursor-pointer underline decoration-dotted block"
                title={fullPrompt}
              >
                {shortPrompt}
              </span>
            );
          }
        }

        const progressMatch = line.match(/__PROGRESS_BAR__:(.*?):(\d+)/);
        if (progressMatch) {
          const status = progressMatch[1];
          const progress = parseInt(progressMatch[2], 10) || 0;
          return <React.Fragment key={idx}>{renderProgressBar(status, progress)}</React.Fragment>;
        }

        // Use non-breaking space for empty lines to preserve line height
        return (
          <div key={idx} className="text-sm break-all min-h-[1.25em]">
            {line || '\u00A0'}
          </div>
        );
      });
    };
    // Helper function to parse Markdown clarification questions
    // Supports flexible formats: with/without code blocks, emoji variations, different header levels
    // Extracts content between the header and the last ``` (or end of content if no valid closing ```)
    // Returns: { data: ClarificationData, prefixText: string, suffixText: string } | null
    const parseMarkdownClarification = (
      content: string
    ): { data: ClarificationData; prefixText: string; suffixText: string } | null => {
      // Flexible header detection for clarification questions
      // Two regex patterns to support both old and new formats:
      // Old format: ## 💬 智能追问 (Smart Follow-up Questions)
      // New format: ## 🤔 需求澄清问题 (Clarification Questions)
      const smartFollowUpRegex =
        /#{1,6}\s*(?:💬\s*)?(?:智能追问|smart\s*follow[- ]?up(?:\s*questions?)?)/im;
      const clarificationQuestionsRegex =
        /#{1,6}\s*(?:🤔\s*)?(?:需求)?(?:澄清问题?|clarification\s*questions?)/im;

      // Try both patterns
      const smartFollowUpMatch = content.match(smartFollowUpRegex);
      const clarificationMatch = content.match(clarificationQuestionsRegex);

      // Use the first match found (prefer the one that appears earlier in content)
      let headerMatch: RegExpMatchArray | null = null;
      if (smartFollowUpMatch && clarificationMatch) {
        // Both matched, use the one that appears first
        headerMatch =
          smartFollowUpMatch.index! <= clarificationMatch.index!
            ? smartFollowUpMatch
            : clarificationMatch;
      } else {
        headerMatch = smartFollowUpMatch || clarificationMatch;
      }

      if (!headerMatch) {
        return null;
      }

      // Find the position of the header and extract everything from the header onwards
      const headerIndex = headerMatch.index!;
      const prefixText = content.substring(0, headerIndex).trim();
      let actualContent = content.substring(headerIndex);
      let suffixText = '';

      // Find the last ``` in the content
      const lastCodeBlockMarkerIndex = actualContent.lastIndexOf('\n```');

      if (lastCodeBlockMarkerIndex !== -1) {
        // Check if the last ``` is within 2 lines of the actual end
        const contentAfterMarker = actualContent.substring(lastCodeBlockMarkerIndex + 4); // +4 for '\n```'
        const linesAfterMarker = contentAfterMarker.split('\n').filter(line => line.trim() !== '');

        if (linesAfterMarker.length <= 2) {
          // Valid closing ```, extract content before it and save content after as potential suffix
          const potentialSuffix = contentAfterMarker.trim();
          actualContent = actualContent.substring(0, lastCodeBlockMarkerIndex).trim();
          // If there's content after the closing ```, save it as suffix
          if (potentialSuffix) {
            suffixText = potentialSuffix;
          }
        }
        // If the ``` is too far from the end, keep the full content
      }

      const questions: ClarificationData['questions'] = [];

      // Flexible question header detection
      // Matches: ### Q1:, ### Q1：, **Q1:**, Q1:, Q1., 1., 1:, etc.
      const questionRegex =
        /(?:^|\n)(?:#{1,6}\s*)?(?:\*\*)?Q?(\d+)(?:\*\*)?[:.：]\s*(.*?)(?=\n(?:#{1,6}\s*)?(?:\*\*)?(?:Q?\d+|Type|类型)|\n\*\*(?:Type|类型)\*\*|$)/gi;
      const matches = Array.from(actualContent.matchAll(questionRegex));

      // Track the end position of the last successfully parsed question
      let lastParsedEndIndex = 0;

      for (const match of matches) {
        try {
          const questionNumber = parseInt(match[1]);
          const questionText = match[2].trim();

          if (!questionText) continue;

          // Find the question block (from current match to next question or end)
          const startIndex = match.index!;
          const nextQuestionMatch = actualContent
            .substring(startIndex + match[0].length)
            .match(/\n(?:#{1,6}\s*)?(?:\*\*)?Q?\d+[:.：]/i);
          const endIndex = nextQuestionMatch
            ? startIndex + match[0].length + nextQuestionMatch.index!
            : actualContent.length;
          const questionBlock = actualContent.substring(startIndex, endIndex);

          // Flexible type detection
          // Matches: **Type**: value, Type: value, **类型**: value, 类型: value
          const typeMatch = questionBlock.match(/(?:\*\*)?(?:Type|类型)(?:\*\*)?[:\s：]+\s*(\w+)/i);
          if (!typeMatch) continue;

          const typeValue = typeMatch[1].toLowerCase();
          let questionType: 'single_choice' | 'multiple_choice' | 'text_input';

          if (typeValue.includes('single') || typeValue === 'single_choice') {
            questionType = 'single_choice';
          } else if (typeValue.includes('multi') || typeValue === 'multiple_choice') {
            questionType = 'multiple_choice';
          } else if (typeValue.includes('text') || typeValue === 'text_input') {
            questionType = 'text_input';
          } else {
            questionType = 'single_choice'; // default fallback
          }

          const questionId = `q${questionNumber}`;

          if (questionType === 'text_input') {
            questions.push({
              question_id: questionId,
              question_text: questionText,
              question_type: 'text_input',
            });
            lastParsedEndIndex = endIndex;
          } else {
            const options: ClarificationData['questions'][0]['options'] = [];
            // Track the end position of the last option within this question block
            let lastOptionEndInBlock = 0;

            // Flexible option detection
            // Matches: - [✓] `value` - Label, - [x] value - Label, - [ ] `value` - Label, - `value` - Label
            // The lookahead matches: next option line, bold text, header, empty line, or end of string
            const optionRegex =
              /- \[([✓xX* ]?)\]\s*`?([^`\n-]+)`?\s*-\s*([^\n]*)(?=\n-|\n\*\*|\n#{1,6}|\n\n|\n?$)/g;
            let optionMatch;

            while ((optionMatch = optionRegex.exec(questionBlock)) !== null) {
              const checkMark = optionMatch[1].trim();
              const isRecommended =
                checkMark === '✓' || checkMark.toLowerCase() === 'x' || checkMark === '*';
              const value = optionMatch[2].trim();
              const label = optionMatch[3]
                .trim()
                .replace(/\s*\((?:recommended|推荐)\)\s*$/i, '')
                .trim();

              if (value) {
                options.push({
                  value,
                  label: label || value,
                  recommended: isRecommended,
                });
                // Update the end position of the last option
                lastOptionEndInBlock = optionMatch.index + optionMatch[0].length;
              }
            }

            // Fallback: try simpler option format without checkbox
            // Matches: - `value` - Label, - value - Label
            if (options.length === 0) {
              const simpleOptionRegex =
                /-\s*`?([^`\n-]+)`?\s*-\s*([^\n]*)(?=\n-|\n\*\*|\n#{1,6}|\n\n|\n?$)/g;
              let simpleMatch;

              while ((simpleMatch = simpleOptionRegex.exec(questionBlock)) !== null) {
                const value = simpleMatch[1].trim();
                const label = simpleMatch[2]
                  .trim()
                  .replace(/\s*\((?:recommended|推荐)\)\s*$/i, '')
                  .trim();
                const isRecommended =
                  simpleMatch[2].toLowerCase().includes('recommended') ||
                  simpleMatch[2].includes('推荐');

                if (value && !value.startsWith('[')) {
                  options.push({
                    value,
                    label: label || value,
                    recommended: isRecommended,
                  });
                  // Update the end position of the last option
                  lastOptionEndInBlock = simpleMatch.index + simpleMatch[0].length;
                }
              }
            }

            if (options.length > 0) {
              questions.push({
                question_id: questionId,
                question_text: questionText,
                question_type: questionType,
                options,
              });
              // Use the actual end position of the last option, not the entire question block
              // This allows us to capture any text after the last option as suffix
              lastParsedEndIndex = startIndex + lastOptionEndInBlock;
            }
          }
        } catch {
          // Continue parsing other questions even if one fails
          continue;
        }
      }

      if (questions.length === 0) return null;

      // Extract suffix text: content after the last successfully parsed question
      // Only extract from actualContent if we haven't already extracted suffix from after the code block
      if (!suffixText && lastParsedEndIndex > 0 && lastParsedEndIndex < actualContent.length) {
        const extractedSuffix = actualContent.substring(lastParsedEndIndex).trim();
        // Clean up suffix text: remove leading closing code block markers if present
        const cleanedSuffix = extractedSuffix.replace(/^```\s*\n?/, '').trim();
        if (cleanedSuffix) {
          suffixText = cleanedSuffix;
        }
      }

      return {
        data: {
          type: 'clarification',
          questions,
        },
        prefixText,
        suffixText,
      };
    };

    // Helper function to parse Markdown final prompt
    // Supports flexible formats: with/without code blocks, emoji variations, different header levels
    // Extracts content between the header and the last ``` (or end of content if no valid closing ```)
    const parseMarkdownFinalPrompt = (content: string): FinalPromptData | null => {
      // Flexible header detection for final prompt
      // Matches: ## ✅ 最终需求提示词, ## Final Requirement Prompt, ### 最终提示词, # final prompt, etc.
      const finalPromptHeaderRegex =
        /#{1,6}\s*(?:✅\s*)?(?:最终(?:需求)?提示词|final\s*(?:requirement\s*)?prompt)/im;
      const headerMatch = content.match(finalPromptHeaderRegex);
      if (!headerMatch) {
        return null;
      }

      // Find the position of the header and extract everything from the header line onwards
      const headerIndex = headerMatch.index!;
      const contentFromHeader = content.substring(headerIndex);

      // Find the end of the header line
      const headerLineEndIndex = contentFromHeader.indexOf('\n');
      if (headerLineEndIndex === -1) {
        // Header is the only line, no content after it
        return null;
      }

      // Get content after the header line
      const afterHeader = contentFromHeader.substring(headerLineEndIndex + 1);

      // Find the last ``` in the content
      const lastCodeBlockMarkerIndex = afterHeader.lastIndexOf('\n```');

      let promptContent: string;

      if (lastCodeBlockMarkerIndex !== -1) {
        // Check if the last ``` is within 2 lines of the actual end
        const contentAfterMarker = afterHeader.substring(lastCodeBlockMarkerIndex + 4); // +4 for '\n```'
        const linesAfterMarker = contentAfterMarker.split('\n').filter(line => line.trim() !== '');

        if (linesAfterMarker.length <= 2) {
          // Valid closing ```, extract content before it
          promptContent = afterHeader.substring(0, lastCodeBlockMarkerIndex).trim();
        } else {
          // The ``` is too far from the end, model probably didn't output proper closing
          // Take everything to the end
          promptContent = afterHeader.trim();
        }
      } else {
        // No closing ``` found, take everything to the end
        promptContent = afterHeader.trim();
      }

      if (!promptContent) {
        return null;
      }

      return {
        type: 'final_prompt',
        final_prompt: promptContent,
      };
    };
    const renderAiMessage = (message: Message, messageIndex: number) => {
      const content = message.content ?? '';

      try {
        let contentToParse = content;

        if (content.includes('${$$}$')) {
          const [, result] = content.split('${$$}$');
          if (result) {
            contentToParse = result;
          }
        }
        const markdownClarification = parseMarkdownClarification(contentToParse);
        if (markdownClarification) {
          const { data, prefixText, suffixText } = markdownClarification;
          return (
            <div className="space-y-4">
              {/* Render prefix text (content before the clarification form) */}
              {prefixText && (
                <MarkdownEditor.Markdown
                  source={prefixText}
                  style={{ background: 'transparent' }}
                  wrapperElement={{ 'data-color-mode': theme }}
                  components={{
                    a: ({ href, children, ...props }) => (
                      <a href={href} target="_blank" rel="noopener noreferrer" {...props}>
                        {children}
                      </a>
                    ),
                  }}
                />
              )}
              {/* Render the clarification form */}
              <ClarificationForm
                data={data}
                taskId={selectedTaskDetail?.id || 0}
                currentMessageIndex={messageIndex}
                rawContent={contentToParse}
                onSubmit={onSendMessage}
              />
              {/* Render suffix text (content after the clarification form that couldn't be parsed) */}
              {suffixText && (
                <div className="mt-4 p-3 rounded-lg border border-border bg-surface/50">
                  <MarkdownEditor.Markdown
                    source={suffixText}
                    style={{ background: 'transparent' }}
                    wrapperElement={{ 'data-color-mode': theme }}
                    components={{
                      a: ({ href, children, ...props }) => (
                        <a href={href} target="_blank" rel="noopener noreferrer" {...props}>
                          {children}
                        </a>
                      ),
                    }}
                  />
                </div>
              )}
            </div>
          );
        }

        const markdownFinalPrompt = parseMarkdownFinalPrompt(contentToParse);
        if (markdownFinalPrompt) {
          return (
            <FinalPromptMessage
              data={markdownFinalPrompt}
              selectedTeam={selectedTeam}
              selectedRepo={selectedRepo}
              selectedBranch={selectedBranch}
            />
          );
        }
      } catch (error) {
        console.error('Failed to parse message content:', error);
      }

      if (!content.includes('${$$}$')) {
        // Render AI message as markdown by default
        return renderMarkdownResult(content);
      }

      const [prompt, result] = content.split('${$$}$');
      return (
        <>
          {prompt && <div className="text-sm whitespace-pre-line mb-2">{prompt}</div>}
          {result && renderMarkdownResult(result, prompt)}
        </>
      );
    };

    const renderMessageBody = (message: Message, messageIndex: number) =>
      message.type === 'ai' ? renderAiMessage(message, messageIndex) : renderPlainMessage(message);

    const renderAttachments = (attachments?: Attachment[]) => {
      if (!attachments || attachments.length === 0) return null;

      return (
        <div className="flex flex-wrap gap-2 mb-3">
          {attachments.map((attachment, idx) => (
            <AttachmentPreview
              key={`attachment-${attachment.id}-${idx}`}
              attachment={attachment}
              compact={false}
              showDownload={true}
            />
          ))}
        </div>
      );
    };

    // Render recovered content notice
    const renderRecoveryNotice = () => {
      if (!msg.isRecovered) return null;

      return (
        <div className="bg-muted border-l-4 border-primary p-3 mt-2 rounded-r-lg">
          <div className="flex items-start gap-2">
            <AlertCircle className="w-4 h-4 text-primary mt-0.5 flex-shrink-0" />
            <div className="flex-1 min-w-0">
              <p className="text-sm font-medium text-text-primary">
                {msg.isIncomplete
                  ? t('messages.content_incomplete') || '回答未完成'
                  : t('messages.content_recovered') || '已恢复内容'}
              </p>
              <p className="text-xs text-text-muted mt-1">
                {msg.isIncomplete
                  ? t('messages.content_incomplete_desc') || '连接已断开，这是生成的部分内容'
                  : t('messages.content_recovered_desc') || '页面刷新后已恢复之前的内容'}
              </p>
            </div>
          </div>
        </div>
      );
    };

    // Render recovered content with typewriter effect (content is already processed by RecoveredMessageBubble)
    // Also handles clarification form parsing for streaming content
    const renderRecoveredContent = () => {
      if (!msg.recoveredContent || msg.subtaskStatus !== 'RUNNING') return null;

      // Pre-process markdown to handle edge cases where ** is followed by punctuation
      // Same fix as in renderMarkdownResult - convert all ** to <strong> tags
      const contentToRender = msg.recoveredContent.replace(/\*\*(.+?)\*\*/g, '<strong>$1</strong>');

      // Try to parse clarification format from recovered/streaming content
      // This ensures clarification forms are rendered correctly during streaming
      const markdownClarification = parseMarkdownClarification(contentToRender);
      if (markdownClarification) {
        const { data, prefixText, suffixText } = markdownClarification;
        return (
          <div className="space-y-4">
            {/* Render prefix text (content before the clarification form) */}
            {prefixText && (
              <MarkdownEditor.Markdown
                source={prefixText}
                style={{ background: 'transparent' }}
                wrapperElement={{ 'data-color-mode': theme }}
                components={{
                  a: ({ href, children, ...props }) => (
                    <a href={href} target="_blank" rel="noopener noreferrer" {...props}>
                      {children}
                    </a>
                  ),
                }}
              />
            )}
            {/* Render the clarification form */}
            <ClarificationForm
              data={data}
              taskId={selectedTaskDetail?.id || 0}
              currentMessageIndex={index}
              rawContent={contentToRender}
              onSubmit={onSendMessage}
            />
            {/* Render suffix text (content after the clarification form that couldn't be parsed) */}
            {suffixText && (
              <div className="mt-4 p-3 rounded-lg border border-border bg-surface/50">
                <MarkdownEditor.Markdown
                  source={suffixText}
                  style={{ background: 'transparent' }}
                  wrapperElement={{ 'data-color-mode': theme }}
                  components={{
                    a: ({ href, children, ...props }) => (
                      <a href={href} target="_blank" rel="noopener noreferrer" {...props}>
                        {children}
                      </a>
                    ),
                  }}
                />
              </div>
            )}
            {/* Show copy and download buttons */}
            <SourceReferences sources={msg.sources || msg.result?.sources || []} />
            <BubbleTools
              contentToCopy={contentToRender}
              onCopySuccess={() => trace.copy(msg.type, msg.subtaskId)}
              tools={[
                {
                  key: 'download',
                  title: t('messages.download') || 'Download',
                  icon: <Download className="h-4 w-4 text-text-muted" />,
                  onClick: () => {
                    const blob = new Blob([contentToRender], {
                      type: 'text/plain;charset=utf-8',
                    });
                    const url = URL.createObjectURL(blob);
                    const a = document.createElement('a');
                    a.href = url;
                    a.download = 'message.md';
                    a.click();
                    URL.revokeObjectURL(url);
                    trace.download(msg.type, msg.subtaskId);
                  },
                },
              ]}
              feedback={feedback}
              onLike={handleLike}
              onDislike={handleDislike}
              feedbackLabels={{
                like: t('messages.like') || 'Like',
                dislike: t('messages.dislike') || 'Dislike',
              }}
            />
          </div>
        );
      }

      // Try to parse final prompt format
      const markdownFinalPrompt = parseMarkdownFinalPrompt(contentToRender);
      if (markdownFinalPrompt) {
        return (
          <FinalPromptMessage
            data={markdownFinalPrompt}
            selectedTeam={selectedTeam}
            selectedRepo={selectedRepo}
            selectedBranch={selectedBranch}
          />
        );
      }

      // Default: render as markdown
      return (
        <div className="space-y-2">
          {contentToRender ? (
            <>
              <MarkdownWithMermaid
                source={contentToRender}
                theme={theme}
              />
              {/* Show copy and download buttons during streaming */}
              <SourceReferences sources={msg.sources || msg.result?.sources || []} />
              <BubbleTools
                contentToCopy={contentToRender}
                onCopySuccess={() => trace.copy(msg.type, msg.subtaskId)}
                tools={[
                  {
                    key: 'download',
                    title: t('messages.download') || 'Download',
                    icon: <Download className="h-4 w-4 text-text-muted" />,
                    onClick: () => {
                      const blob = new Blob([contentToRender], {
                        type: 'text/plain;charset=utf-8',
                      });
                      const url = URL.createObjectURL(blob);
                      const a = document.createElement('a');
                      a.href = url;
                      a.download = 'message.md';
                      a.click();
                      URL.revokeObjectURL(url);
                      trace.download(msg.type, msg.subtaskId);
                    },
                  },
                ]}
                feedback={feedback}
                onLike={handleLike}
                onDislike={handleDislike}
                feedbackLabels={{
                  like: t('messages.like') || 'Like',
                  dislike: t('messages.dislike') || 'Dislike',
                }}
              />
            </>
          ) : (
            <div className="flex items-center gap-2 text-text-muted">
              <span className="animate-pulse">●</span>
              <span className="text-sm">{t('messages.thinking') || 'Thinking...'}</span>
            </div>
          )}
        </div>
      );
    };

    // Handle text selection in AI messages
    const handleTextSelection = () => {
      if (!onTextSelect || isUserTypeMessage) return;

      const selection = window.getSelection();
      if (selection && selection.toString().trim()) {
        const selectedText = selection.toString().trim();
        onTextSelect(selectedText);
      }
    };

    // DEBUG: Log shell_type check
    if (msg.thinking) {
      console.log('[MessageBubble] Checking shell_type:', {
        subtaskId: msg.subtaskId,
        hasResult: !!msg.result,
        shell_type: msg.result?.shell_type,
        isChat: msg.result?.shell_type === 'Chat',
      });
    }

    return (
      <div className={`flex ${shouldAlignRight ? 'justify-end' : 'justify-start'}`} translate="no">
        <div
          className={`flex ${shouldAlignRight ? 'max-w-[75%] w-auto' : isUserTypeMessage ? 'max-w-[75%] w-auto' : 'w-full'} flex-col ${shouldAlignRight ? 'items-end' : 'items-start'}`}
        >
          {/* Show thinking display for AI messages */}
          {!isUserTypeMessage && msg.thinking && (
            <ThinkingDisplay
              thinking={msg.thinking}
              taskStatus={msg.subtaskStatus}
              shellType={msg.result?.shell_type}
            />
          )}
          <div
            className={`${bubbleBaseClasses} ${bubbleTypeClasses}`}
            onMouseUp={handleTextSelection}
          >
            {/* Show header for AI messages */}
            {!isUserTypeMessage && (
              <div className="flex items-center gap-2 mb-2 text-xs opacity-80">
                {headerIcon}
                <span className="font-semibold">{headerLabel}</span>
                {timestampLabel && <span>{timestampLabel}</span>}
                {msg.isRecovered && (
                  <span className="text-primary text-xs">
                    ({t('messages.recovered') || '已恢复'})
                  </span>
                )}
              </div>
            )}
            {/* Show header for other users' messages in group chat (left-aligned user messages) */}
            {isUserTypeMessage && !shouldAlignRight && msg.shouldShowSender && (
              <div className="flex items-center gap-2 mb-2 text-xs opacity-80">
                <User className="w-4 h-4" />
                <span className="font-semibold">{msg.senderUserName || 'Unknown User'}</span>
                {timestampLabel && <span>{timestampLabel}</span>}
              </div>
            )}
            {isUserTypeMessage && renderAttachments(msg.attachments)}
            {/* Show waiting indicator when streaming but no content yet */}
            {isWaiting || msg.isWaiting ? (
              <StreamingWaitIndicator isWaiting={true} />
            ) : (
              <>
                {/* Show recovered content if available, otherwise show normal content */}
                {msg.recoveredContent && msg.subtaskStatus === 'RUNNING'
                  ? renderRecoveredContent()
                  : renderMessageBody(msg, index)}
              </>
            )}
            {/* Show incomplete notice for completed but incomplete messages */}
            {msg.isIncomplete && msg.subtaskStatus !== 'RUNNING' && renderRecoveryNotice()}

            {/* Show error message and retry button for failed messages */}
            {!isUserTypeMessage && msg.status === 'error' && msg.error && (
              <div className="mt-4 space-y-3">
                {/* Error message */}
                <div className="flex items-start gap-2 p-3 rounded-lg bg-red-50 dark:bg-red-950/20 border border-red-200 dark:border-red-800">
                  <AlertCircle className="h-5 w-5 text-red-600 dark:text-red-400 flex-shrink-0 mt-0.5" />
                  <div className="flex-1">
                    <p className="text-sm text-red-800 dark:text-red-200">
                      {onRetry ? t('errors.request_failed_retry') : t('errors.model_unsupported')}
                    </p>
                  </div>
                </div>

                {/* Retry button - positioned like BubbleTools for consistency */}
                {onRetry && (
                  <div className="absolute bottom-2 left-2 flex items-center gap-1 z-10">
                    <Tooltip>
                      <TooltipTrigger asChild>
                        <Button
                          variant="ghost"
                          size="icon"
                          onClick={() => onRetry(msg)}
                          className="h-8 w-8 hover:bg-muted"
                        >
                          <RefreshCw className="h-4 w-4 text-text-muted" />
                        </Button>
                      </TooltipTrigger>
                      <TooltipContent>{t('actions.retry') || '重试'}</TooltipContent>
                    </Tooltip>
                  </div>
                )}
              </div>
            )}

            {/* Show copy button for user messages - visible on hover */}
            {isUserTypeMessage && (
              <div className="absolute -bottom-8 left-2 flex items-center gap-1 z-10 opacity-0 group-hover:opacity-100 transition-opacity duration-200">
                <CopyButton
                  content={msg.content}
                  className="h-[30px] w-[30px] !rounded-full bg-fill-tert hover:!bg-fill-sec"
                  tooltip={t('chat:actions.copy') || 'Copy'}
                  onCopySuccess={() => trace.copy(msg.type, msg.subtaskId)}
                />
              </div>
            )}
          </div>
        </div>
      </div>
    );
  },
  (prevProps, nextProps) => {
    // Custom comparison function for memo
    // Only re-render if the message content or status changes
    // Note: Compare thinking array length to detect updates (for executor tasks)
    const prevThinkingLen = Array.isArray(prevProps.msg.thinking)
      ? prevProps.msg.thinking.length
      : 0;
    const nextThinkingLen = Array.isArray(nextProps.msg.thinking)
      ? nextProps.msg.thinking.length
      : 0;

    const prevSourcesLen =
      prevProps.msg.sources?.length || prevProps.msg.result?.sources?.length || 0;
    const nextSourcesLen =
      nextProps.msg.sources?.length || nextProps.msg.result?.sources?.length || 0;

    const shouldSkipRender =
      prevProps.msg.content === nextProps.msg.content &&
      prevProps.msg.subtaskStatus === nextProps.msg.subtaskStatus &&
      prevProps.msg.subtaskId === nextProps.msg.subtaskId &&
      prevProps.msg.timestamp === nextProps.msg.timestamp &&
      prevProps.msg.recoveredContent === nextProps.msg.recoveredContent &&
      prevProps.msg.isRecovered === nextProps.msg.isRecovered &&
      prevProps.msg.isIncomplete === nextProps.msg.isIncomplete &&
      prevProps.msg.isWaiting === nextProps.msg.isWaiting &&
      prevProps.isWaiting === nextProps.isWaiting &&
      prevProps.theme === nextProps.theme &&
      prevProps.onTextSelect === nextProps.onTextSelect &&
      prevProps.paragraphAction === nextProps.paragraphAction &&
      prevProps.isCurrentUserMessage === nextProps.isCurrentUserMessage &&
      prevProps.onRetry === nextProps.onRetry &&
      prevThinkingLen === nextThinkingLen &&
      prevSourcesLen === nextSourcesLen;

    return shouldSkipRender;
  }
);

export default MessageBubble;<|MERGE_RESOLUTION|>--- conflicted
+++ resolved
@@ -22,13 +22,8 @@
 import { Tooltip, TooltipContent, TooltipTrigger } from '@/components/ui/tooltip';
 import { Popover, PopoverContent, PopoverTrigger } from '@/components/ui/popover';
 import MarkdownEditor from '@uiw/react-markdown-editor';
-<<<<<<< HEAD
 import MarkdownWithMermaid from '@/components/common/MarkdownWithMermaid';
-import ThinkingComponent from './ThinkingComponent';
-import InlineToolStatus from './InlineToolStatus';
-=======
 import { ThinkingDisplay } from './thinking';
->>>>>>> 930ebb17
 import ClarificationForm from '../clarification/ClarificationForm';
 import FinalPromptMessage from './FinalPromptMessage';
 import ClarificationAnswerSummary from '../clarification/ClarificationAnswerSummary';
@@ -1198,10 +1193,7 @@
         <div className="space-y-2">
           {contentToRender ? (
             <>
-              <MarkdownWithMermaid
-                source={contentToRender}
-                theme={theme}
-              />
+              <MarkdownWithMermaid source={contentToRender} theme={theme} />
               {/* Show copy and download buttons during streaming */}
               <SourceReferences sources={msg.sources || msg.result?.sources || []} />
               <BubbleTools
