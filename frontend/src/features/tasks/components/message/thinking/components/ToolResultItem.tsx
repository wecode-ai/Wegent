// SPDX-FileCopyrightText: 2025 Weibo, Inc.
//
// SPDX-License-Identifier: Apache-2.0

'use client';

import { memo, useState } from 'react';
import { Maximize2, Minimize2 } from 'lucide-react';
import { useTranslation } from '@/hooks/useTranslation';
import type { ToolResultItemProps } from '../types';
import { shouldCollapse, getContentPreview } from '../utils/thinkingUtils';

/**
 * Component to display a tool execution result
 */
const ToolResultItem = memo(function ToolResultItem({
  content,
  isError = false,
  itemIndex,
}: ToolResultItemProps) {
  const { t } = useTranslation();
  const [isExpanded, setIsExpanded] = useState(false);

  const resultContent = typeof content === 'string' ? content : JSON.stringify(content, null, 2);
  const isCollapsible = shouldCollapse(resultContent);
  const displayContent =
    isCollapsible && !isExpanded ? getContentPreview(resultContent) : resultContent;

  const textClass = isError ? 'text-red-400' : 'text-green-400';
  const buttonClass = isError
    ? 'text-red-400 hover:text-red-500 hover:font-semibold'
    : 'text-green-400 hover:text-green-500 hover:font-semibold';

  return (
    <div className="mt-1">
      <div className="flex items-center justify-between mb-1">
        <div className={`text-xs font-medium ${textClass}`}>
<<<<<<< HEAD
          {icon} {t('chat:thinking.tool_result') || 'Tool Result'}
=======
          {isError
            ? t('thinking.tool_error') || 'Tool Error'
            : t('thinking.tool_result') || 'Tool Result'}
>>>>>>> af301012
        </div>
        {isCollapsible && (
          <button
            onClick={() => setIsExpanded(!isExpanded)}
            className={`flex items-center gap-1 transition-colors ${buttonClass}`}
          >
            {isExpanded ? (
              <>
                <Minimize2 className="h-3 w-3" />
                <span className="text-xs">{t('chat:thinking.collapse') || 'Collapse'}</span>
              </>
            ) : (
              <>
                <Maximize2 className="h-3 w-3" />
                <span className="text-xs">{t('chat:thinking.expand') || 'Expand'}</span>
              </>
            )}
          </button>
        )}
      </div>
      <pre
        className={`text-xs whitespace-pre-wrap break-words ${
          isError ? 'text-red-400/90' : 'text-text-tertiary'
        }`}
        data-result-index={itemIndex}
      >
        {displayContent}
        {isCollapsible && !isExpanded && <span className="text-blue-400">...</span>}
      </pre>
    </div>
  );
});

export default ToolResultItem;<|MERGE_RESOLUTION|>--- conflicted
+++ resolved
@@ -35,13 +35,9 @@
     <div className="mt-1">
       <div className="flex items-center justify-between mb-1">
         <div className={`text-xs font-medium ${textClass}`}>
-<<<<<<< HEAD
-          {icon} {t('chat:thinking.tool_result') || 'Tool Result'}
-=======
           {isError
-            ? t('thinking.tool_error') || 'Tool Error'
-            : t('thinking.tool_result') || 'Tool Result'}
->>>>>>> af301012
+            ? t('chat:thinking.tool_error') || 'Tool Error'
+            : t('chat:thinking.tool_result') || 'Tool Result'}
         </div>
         {isCollapsible && (
           <button
