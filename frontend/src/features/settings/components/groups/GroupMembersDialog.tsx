// SPDX-FileCopyrightText: 2025 WeCode, Inc.
//
// SPDX-License-Identifier: Apache-2.0

'use client';

import { useState, useEffect } from 'react';
<<<<<<< HEAD
import { useTranslation } from 'react-i18next';
=======
import { useTranslation } from '@/hooks/useTranslation';
>>>>>>> ee9c3412
import Modal from '@/features/common/Modal';
import { Button } from '@/components/ui/button';
import { Badge } from '@/components/ui/badge';
import { Input } from '@/components/ui/input';
import {
  Select,
  SelectContent,
  SelectItem,
  SelectTrigger,
  SelectValue,
} from '@/components/ui/select';
import {
  listGroupMembers,
  addGroupMemberByUsername,
  removeGroupMember,
  updateGroupMemberRole,
  inviteAllUsers,
  leaveGroup,
} from '@/apis/groups';
import { toast } from 'sonner';
import type { Group, GroupMember, GroupRole } from '@/types/group';
import { UserPlusIcon, LogOutIcon } from 'lucide-react';
interface GroupMembersDialogProps {
  isOpen: boolean;
  onClose: () => void;
  onSuccess: () => void;
  group: Group | null;
  currentUserId?: number;
}

export function GroupMembersDialog({
  isOpen,
  onClose,
  onSuccess,
  group,
  currentUserId,
}: GroupMembersDialogProps) {
<<<<<<< HEAD
  const { t } = useTranslation();
=======
  const { t } = useTranslation('groups');
>>>>>>> ee9c3412
  const [members, setMembers] = useState<GroupMember[]>([]);
  const [loading, setLoading] = useState(false);
  const [showAddMember, setShowAddMember] = useState(false);
  const [newMemberUsername, setNewMemberUsername] = useState('');
  const [selectedRole, setSelectedRole] = useState<GroupRole>('Reporter');
  const [isSubmitting, setIsSubmitting] = useState(false);

  const myRole = group?.my_role;
<<<<<<< HEAD

  // Permission checks
  const canAddMember = myRole === 'Owner' || myRole === 'Maintainer';
  const canRemoveMember = myRole === 'Owner' || myRole === 'Maintainer';
  const canUpdateRole = myRole === 'Owner' || myRole === 'Maintainer';
  const canInviteAll = myRole === 'Owner' || myRole === 'Maintainer';
=======
  const isPrivateGroup = group?.visibility === 'private';

  // Permission checks
  // Private groups do not allow adding members
  const canAddMember = (myRole === 'Owner' || myRole === 'Maintainer') && !isPrivateGroup;
  const canRemoveMember = myRole === 'Owner' || myRole === 'Maintainer';
  const canUpdateRole = myRole === 'Owner' || myRole === 'Maintainer';
  const canInviteAll = (myRole === 'Owner' || myRole === 'Maintainer') && !isPrivateGroup;
>>>>>>> ee9c3412
  const canLeave = myRole !== 'Owner';

  useEffect(() => {
    if (isOpen && group) {
      loadMembers();
    }
    // eslint-disable-next-line react-hooks/exhaustive-deps
  }, [isOpen, group]);

  const loadMembers = async () => {
    if (!group) return;

    setLoading(true);
    try {
      const response = await listGroupMembers(group.name);
      // Backend returns array directly, not wrapped in {items: []}
      const membersList = Array.isArray(response) ? response : response.items || [];
      setMembers(membersList);
    } catch (error) {
      console.error('Failed to load members:', error);
      toast.error(t('groupMembers.loadMembersFailed'));
    } finally {
      setLoading(false);
    }
  };

  const handleAddMember = async () => {
    if (!group || !newMemberUsername.trim()) return;

    // Check if user already exists in members
    const existingMember = members.find(m => m.user_name === newMemberUsername.trim());
    if (existingMember) {
      toast.error(t('groupMembers.userAlreadyMember'));
      return;
    }

    setIsSubmitting(true);
    try {
      const result = await addGroupMemberByUsername(
        group.name,
        newMemberUsername.trim(),
        selectedRole
      );

      if (result.success) {
        toast.success(result.message || t('groups.messages.memberAdded'));
        setShowAddMember(false);
        setNewMemberUsername('');
        setSelectedRole('Reporter');
        loadMembers();
        onSuccess();
      } else {
        toast.error(result.message || t('groupMembers.addMemberFailed'));
      }
    } catch (error: unknown) {
      console.error('Failed to add member:', error);
      const err = error as { message?: string };
      const errorMessage = err?.message || t('groupMembers.addMemberFailed');
      toast.error(errorMessage);
    } finally {
      setIsSubmitting(false);
    }
  };

  const handleRemoveMember = async (userId: number) => {
    if (!group) return;

    if (!confirm(t('groupMembers.confirmRemove'))) {
      return;
    }

    try {
      await removeGroupMember(group.name, userId);
      toast.success(t('groups.messages.memberRemoved'));
      loadMembers();
      onSuccess();
    } catch (error: unknown) {
      console.error('Failed to remove member:', error);
      const err = error as { message?: string };
      const errorMessage = err?.message || t('groupMembers.removeMemberFailed');
      toast.error(errorMessage);
    }
  };

  const handleUpdateRole = async (userId: number, newRole: GroupRole) => {
    if (!group) return;

    try {
      await updateGroupMemberRole(group.name, userId, { role: newRole });
      toast.success(t('groups.messages.roleUpdated'));
      loadMembers();
      onSuccess();
    } catch (error: unknown) {
      console.error('Failed to update role:', error);
      const err = error as { message?: string };
      const errorMessage = err?.message || t('groupMembers.updateRoleFailed');
      toast.error(errorMessage);
    }
  };

  const handleInviteAll = async () => {
    if (!group) return;

    if (!confirm(t('groupMembers.confirmInviteAll'))) {
      return;
    }

    setIsSubmitting(true);
    try {
      await inviteAllUsers(group.name);
      toast.success(t('groupMembers.inviteAllSuccess'));
      loadMembers();
      onSuccess();
    } catch (error: unknown) {
      console.error('Failed to invite all users:', error);
      const err = error as { message?: string };
      const errorMessage = err?.message || t('groupMembers.inviteAllFailed');
      toast.error(errorMessage);
    } finally {
      setIsSubmitting(false);
    }
  };

  const handleLeaveGroup = async () => {
    if (!group) return;

    if (!confirm(t('groupMembers.confirmLeave'))) {
      return;
    }

    try {
      await leaveGroup(group.name);
      toast.success(t('groupMembers.leaveSuccess'));
      onSuccess();
      onClose();
    } catch (error: unknown) {
      console.error('Failed to leave group:', error);
      const err = error as { message?: string };
      const errorMessage = err?.message || t('groupMembers.leaveFailed');
      toast.error(errorMessage);
    }
  };

  const getRoleBadgeVariant = (
    role: GroupRole
  ): 'default' | 'secondary' | 'success' | 'error' | 'warning' | 'info' => {
    switch (role) {
      case 'Owner':
        return 'error';
      case 'Maintainer':
        return 'default';
      case 'Developer':
        return 'secondary';
      case 'Reporter':
        return 'info';
      default:
        return 'info';
    }
  };

  if (!group) {
    return null;
  }

  return (
    <Modal
      isOpen={isOpen}
      onClose={onClose}
      title={t('groups.actions.manageMembers')}
      maxWidth="3xl"
    >
      <div className="space-y-4">
        {/* Action Buttons */}
        <div className="flex flex-wrap gap-2 pb-4 border-b border-border">
          {canAddMember && (
            <Button
              variant="outline"
              size="sm"
              onClick={() => setShowAddMember(!showAddMember)}
              disabled={isSubmitting}
            >
              <UserPlusIcon className="w-4 h-4 mr-2" />
              {t('groups.actions.addMember')}
            </Button>
          )}
          {/* Temporarily hidden: Invite All Users button */}
          {false && canInviteAll && (
            <Button variant="outline" size="sm" onClick={handleInviteAll} disabled={isSubmitting}>
              <UserPlusIcon className="w-4 h-4 mr-2" />
              {t('groups.actions.inviteAll')}
            </Button>
          )}
          {canLeave && (
            <Button variant="outline" size="sm" onClick={handleLeaveGroup}>
              <LogOutIcon className="w-4 h-4 mr-2" />
              {t('groups.actions.leave')}
            </Button>
          )}
        </div>

        {/* Add Member Form */}
        {showAddMember && canAddMember && (
          <div className="p-4 border border-border rounded-lg bg-surface space-y-3">
            <h3 className="text-sm font-medium">{t('groups.actions.addMember')}</h3>
            <div className="grid grid-cols-1 md:grid-cols-3 gap-3">
              <div className="md:col-span-2">
                <Input
                  value={newMemberUsername}
                  onChange={e => setNewMemberUsername(e.target.value)}
                  placeholder={t('groupMembers.enterUsername')}
                  disabled={isSubmitting}
                />
              </div>
              <div>
                <Select
                  value={selectedRole}
                  onValueChange={(value: GroupRole) => setSelectedRole(value)}
                >
                  <SelectTrigger>
                    <SelectValue />
                  </SelectTrigger>
                  <SelectContent>
                    <SelectItem value="Owner">{t('groups.roles.Owner')}</SelectItem>
                    <SelectItem value="Maintainer">{t('groups.roles.Maintainer')}</SelectItem>
                    <SelectItem value="Developer">{t('groups.roles.Developer')}</SelectItem>
                    <SelectItem value="Reporter">{t('groups.roles.Reporter')}</SelectItem>
                  </SelectContent>
                </Select>
              </div>
            </div>

            {/* Role Permission Description */}
            <div className="p-3 bg-muted rounded-md">
              <h4 className="text-sm font-medium mb-2">{t('groupMembers.rolePermissions')}</h4>
              <div className="space-y-2 text-xs text-text-muted">
                {selectedRole === 'Reporter' && (
                  <div>
                    <strong>Reporter：</strong>
                    {t('groupMembers.roleDescriptions.Reporter')}
                  </div>
                )}
                {selectedRole === 'Developer' && (
                  <div>
                    <strong>Developer：</strong>
                    {t('groupMembers.roleDescriptions.Developer')}
                  </div>
                )}
                {selectedRole === 'Maintainer' && (
                  <div>
                    <strong>Maintainer：</strong>
                    {t('groupMembers.roleDescriptions.Maintainer')}
                    <ul className="list-disc list-inside ml-2 mt-1">
                      <li>
                        {t('groupMembers.roleDescriptions.MaintainerDetails.manageResources')}
                      </li>
                      <li>{t('groupMembers.roleDescriptions.MaintainerDetails.manageMembers')}</li>
                      <li>{t('groupMembers.roleDescriptions.MaintainerDetails.updateRoles')}</li>
                      <li>{t('groupMembers.roleDescriptions.MaintainerDetails.canLeave')}</li>
                    </ul>
                  </div>
                )}
                {selectedRole === 'Owner' && (
                  <div>
                    <strong>Owner：</strong>
                    {t('groupMembers.roleDescriptions.Owner')}
                    <ul className="list-disc list-inside ml-2 mt-1">
                      <li>{t('groupMembers.roleDescriptions.OwnerDetails.fullControl')}</li>
                      <li>{t('groupMembers.roleDescriptions.OwnerDetails.deleteGroup')}</li>
                      <li>{t('groupMembers.roleDescriptions.OwnerDetails.transferOwnership')}</li>
                      <li>{t('groupMembers.roleDescriptions.OwnerDetails.cannotLeave')}</li>
                    </ul>
                  </div>
                )}
              </div>
            </div>

            <div className="flex justify-end gap-2">
              <Button
                variant="outline"
                size="sm"
                onClick={() => {
                  setShowAddMember(false);
                  setNewMemberUsername('');
                }}
              >
<<<<<<< HEAD
                {t('actions.cancel')}
=======
                {t('common:actions.cancel')}
>>>>>>> ee9c3412
              </Button>
              <Button
                size="sm"
                onClick={handleAddMember}
                disabled={!newMemberUsername.trim() || isSubmitting}
              >
                {t('groupMembers.add')}
              </Button>
            </div>
          </div>
        )}

        {/* Members Table */}
        {loading ? (
          <div className="text-center py-8 text-text-secondary">{t('common:actions.loading')}</div>
        ) : (
          <div className="border border-border rounded-lg overflow-hidden">
            <div className="overflow-x-auto max-h-[400px]">
              <table className="w-full">
                <thead className="bg-muted border-b border-border sticky top-0">
                  <tr>
                    <th className="px-4 py-3 text-left text-xs font-medium text-text-primary">
                      {t('groupMembers.username')}
                    </th>
                    <th className="px-4 py-3 text-left text-xs font-medium text-text-primary">
                      {t('groups.role')}
                    </th>
                    <th className="px-4 py-3 text-left text-xs font-medium text-text-primary">
                      {t('groupMembers.invitedBy')}
                    </th>
                    <th className="px-4 py-3 text-left text-xs font-medium text-text-primary">
                      {t('groupMembers.joinDate')}
                    </th>
                    <th className="px-4 py-3 text-right text-xs font-medium text-text-primary">
                      {t('groupMembers.actions')}
                    </th>
                  </tr>
                </thead>
                <tbody className="divide-y divide-border">
                  {members.map(member => {
                    const isMe = member.user_id === currentUserId;
                    const isOwner = member.role === 'Owner';

                    return (
                      <tr key={member.id} className="hover:bg-surface">
                        <td className="px-4 py-3 text-sm font-medium text-text-primary">
                          {member.user_name || `User ${member.user_id}`}
                          {isMe && (
                            <Badge variant="info" className="ml-2">
                              {t('groupMembers.you')}
                            </Badge>
                          )}
                        </td>
                        <td className="px-4 py-3 text-sm">
                          {canUpdateRole && !isMe && !(myRole === 'Maintainer' && isOwner) ? (
                            <Select
                              value={member.role}
                              onValueChange={(value: GroupRole) =>
                                handleUpdateRole(member.user_id, value)
                              }
                            >
                              <SelectTrigger className="w-[140px]">
                                <Badge variant={getRoleBadgeVariant(member.role)}>
                                  {t(`groups.roles.${member.role}`)}
                                </Badge>
                              </SelectTrigger>
                              <SelectContent>
                                {myRole === 'Owner' && (
                                  <SelectItem value="Owner">{t('groups.roles.Owner')}</SelectItem>
                                )}
                                <SelectItem value="Maintainer">
                                  {t('groups.roles.Maintainer')}
                                </SelectItem>
                                <SelectItem value="Developer">
                                  {t('groups.roles.Developer')}
                                </SelectItem>
                                <SelectItem value="Reporter">
                                  {t('groups.roles.Reporter')}
                                </SelectItem>
                              </SelectContent>
                            </Select>
                          ) : (
                            <Badge variant={getRoleBadgeVariant(member.role)}>
                              {t(`groups.roles.${member.role}`)}
                            </Badge>
                          )}
                        </td>
                        <td className="px-4 py-3 text-sm text-text-secondary">
                          {member.invited_by_user_name || '-'}
                        </td>
                        <td className="px-4 py-3 text-sm text-text-secondary">
                          {new Date(member.created_at).toLocaleDateString()}
                        </td>
                        <td className="px-4 py-3 text-sm text-right">
                          {canRemoveMember && !isOwner && !isMe && (
                            <Button
                              variant="ghost"
                              size="sm"
                              onClick={() => handleRemoveMember(member.user_id)}
                              className="text-error hover:text-error"
                            >
                              {t('groupMembers.remove')}
                            </Button>
                          )}
                        </td>
                      </tr>
                    );
                  })}
                </tbody>
              </table>
            </div>
          </div>
        )}

        {/* Footer */}
        <div className="flex justify-end pt-4">
          <Button variant="outline" onClick={onClose}>
            {t('common:actions.close')}
          </Button>
        </div>
      </div>
    </Modal>
  );
}<|MERGE_RESOLUTION|>--- conflicted
+++ resolved
@@ -5,11 +5,7 @@
 'use client';
 
 import { useState, useEffect } from 'react';
-<<<<<<< HEAD
-import { useTranslation } from 'react-i18next';
-=======
 import { useTranslation } from '@/hooks/useTranslation';
->>>>>>> ee9c3412
 import Modal from '@/features/common/Modal';
 import { Button } from '@/components/ui/button';
 import { Badge } from '@/components/ui/badge';
@@ -47,11 +43,7 @@
   group,
   currentUserId,
 }: GroupMembersDialogProps) {
-<<<<<<< HEAD
-  const { t } = useTranslation();
-=======
   const { t } = useTranslation('groups');
->>>>>>> ee9c3412
   const [members, setMembers] = useState<GroupMember[]>([]);
   const [loading, setLoading] = useState(false);
   const [showAddMember, setShowAddMember] = useState(false);
@@ -60,14 +52,6 @@
   const [isSubmitting, setIsSubmitting] = useState(false);
 
   const myRole = group?.my_role;
-<<<<<<< HEAD
-
-  // Permission checks
-  const canAddMember = myRole === 'Owner' || myRole === 'Maintainer';
-  const canRemoveMember = myRole === 'Owner' || myRole === 'Maintainer';
-  const canUpdateRole = myRole === 'Owner' || myRole === 'Maintainer';
-  const canInviteAll = myRole === 'Owner' || myRole === 'Maintainer';
-=======
   const isPrivateGroup = group?.visibility === 'private';
 
   // Permission checks
@@ -76,7 +60,6 @@
   const canRemoveMember = myRole === 'Owner' || myRole === 'Maintainer';
   const canUpdateRole = myRole === 'Owner' || myRole === 'Maintainer';
   const canInviteAll = (myRole === 'Owner' || myRole === 'Maintainer') && !isPrivateGroup;
->>>>>>> ee9c3412
   const canLeave = myRole !== 'Owner';
 
   useEffect(() => {
@@ -362,11 +345,7 @@
                   setNewMemberUsername('');
                 }}
               >
-<<<<<<< HEAD
-                {t('actions.cancel')}
-=======
                 {t('common:actions.cancel')}
->>>>>>> ee9c3412
               </Button>
               <Button
                 size="sm"
