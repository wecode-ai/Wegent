// SPDX-FileCopyrightText: 2025 WeCode, Inc.
//
// SPDX-License-Identifier: Apache-2.0

'use client';

import { useState, useEffect } from 'react';
<<<<<<< HEAD
import { useTranslation } from 'react-i18next';
=======
import { useTranslation } from '@/hooks/useTranslation';
>>>>>>> ee9c3412
import Modal from '@/features/common/Modal';
import { Button } from '@/components/ui/button';
import { Input } from '@/components/ui/input';
import { Label } from '@/components/ui/label';
import { Textarea } from '@/components/ui/textarea';
<<<<<<< HEAD
import { updateGroup } from '@/apis/groups';
import { toast } from 'sonner';
import type { Group, GroupUpdate } from '@/types/group';
=======
import {
  Select,
  SelectContent,
  SelectItem,
  SelectTrigger,
  SelectValue,
} from '@/components/ui/select';
import { updateGroup } from '@/apis/groups';
import { toast } from 'sonner';
import type { Group, GroupUpdate, GroupVisibility } from '@/types/group';
>>>>>>> ee9c3412

interface EditGroupDialogProps {
  isOpen: boolean;
  onClose: () => void;
  onSuccess: () => void;
  group: Group | null;
}

export function EditGroupDialog({ isOpen, onClose, onSuccess, group }: EditGroupDialogProps) {
<<<<<<< HEAD
  const { t } = useTranslation();
=======
  const { t } = useTranslation('groups');
>>>>>>> ee9c3412
  const [formData, setFormData] = useState<GroupUpdate>({
    display_name: '',
    visibility: 'private',
    description: '',
  });
  const [errors, setErrors] = useState<Record<string, string>>({});
  const [isSubmitting, setIsSubmitting] = useState(false);

  useEffect(() => {
    if (isOpen && group) {
      setFormData({
        display_name: group.display_name || '',
        visibility: group.visibility,
        description: group.description || '',
      });
    }
<<<<<<< HEAD
  }, [group]);
=======
  }, [isOpen, group]);
>>>>>>> ee9c3412

  const validateForm = (): boolean => {
    const newErrors: Record<string, string> = {};

    if (formData.display_name && formData.display_name.length > 100) {
<<<<<<< HEAD
      newErrors.display_name = t('validation.max_length', { max: 100 });
=======
      newErrors.display_name = t('common:validation.max_length', { max: 100 });
>>>>>>> ee9c3412
    }

    setErrors(newErrors);
    return Object.keys(newErrors).length === 0;
  };

  const handleSubmit = async (e: React.FormEvent) => {
    e.preventDefault();

    if (!group || !validateForm()) {
      return;
    }

    setIsSubmitting(true);
    try {
      const payload: GroupUpdate = {
        display_name: formData.display_name?.trim() || undefined,
        visibility: formData.visibility,
        description: formData.description?.trim() || undefined,
      };

      await updateGroup(group.name, payload);
      toast.success(t('groups.messages.updateSuccess'));

      onSuccess();
      onClose();
    } catch (error: unknown) {
      console.error('Failed to update group:', error);
      const err = error as { response?: { data?: { detail?: string } }; message?: string };
      const errorMessage = err?.response?.data?.detail || err?.message || 'Failed to update group';
      toast.error(errorMessage);
    } finally {
      setIsSubmitting(false);
    }
  };

  const handleClose = () => {
    if (!isSubmitting) {
      setErrors({});
      onClose();
    }
  };

  if (!group) {
    return null;
  }

  return (
    <Modal
      isOpen={isOpen}
      onClose={handleClose}
      title={t('common:actions.edit_group')}
      maxWidth="md"
    >
      <form onSubmit={handleSubmit} className="space-y-4">
        {/* Name (read-only) */}
        <div>
          <Label htmlFor="name">{t('groups.name')}</Label>
          <Input id="name" value={group.name} disabled className="bg-muted" />
          <p className="text-xs text-text-muted mt-1">{t('groupCreate.nameImmutable')}</p>
        </div>

        {/* Display Name */}
        <div>
          <Label htmlFor="display_name">{t('groups.displayName')}</Label>
          <Input
            id="display_name"
            value={formData.display_name}
            onChange={e => {
<<<<<<< HEAD
              setFormData({ ...formData, display_name: e.target.value });
              if (errors.display_name) {
                setErrors({ ...errors, display_name: '' });
=======
              const value = e.target.value;
              setFormData(prev => ({ ...prev, display_name: value }));
              if (errors.display_name) {
                setErrors(prev => ({ ...prev, display_name: '' }));
>>>>>>> ee9c3412
              }
            }}
            placeholder="My Group"
            disabled={isSubmitting}
            className={errors.display_name ? 'border-error' : ''}
          />
          {errors.display_name && <p className="text-sm text-error mt-1">{errors.display_name}</p>}
<<<<<<< HEAD
=======
        </div>

        {/* Visibility */}
        <div>
          <Label htmlFor="visibility">{t('groups.visibility')}</Label>
          <Select
            value={formData.visibility}
            onValueChange={(value: GroupVisibility) => {
              // Prevent setting empty value (Radix Select may trigger this unexpectedly)
              if (value) {
                setFormData(prev => ({ ...prev, visibility: value }));
              }
            }}
            disabled={isSubmitting}
          >
            <SelectTrigger id="visibility" data-testid="visibility-select">
              <SelectValue />
            </SelectTrigger>
            <SelectContent>
              <SelectItem value="internal">
                <div className="flex flex-col">
                  <span>{t('groups.internal')}</span>
                </div>
              </SelectItem>
              <SelectItem value="public">
                <div className="flex flex-col">
                  <span>{t('groups.public')}</span>
                </div>
              </SelectItem>
            </SelectContent>
          </Select>
          <p className="text-xs text-text-muted mt-1">
            {formData.visibility === 'public' && t('groupCreate.visibilityPublicHint')}
            {formData.visibility === 'internal' && t('groupCreate.visibilityInternalHint')}
          </p>
>>>>>>> ee9c3412
        </div>

        {/* Description */}
        <div>
          <Label htmlFor="description">{t('groups.description')}</Label>
          <Textarea
            id="description"
            value={formData.description}
<<<<<<< HEAD
            onChange={e => setFormData({ ...formData, description: e.target.value })}
=======
            onChange={e => setFormData(prev => ({ ...prev, description: e.target.value }))}
>>>>>>> ee9c3412
            placeholder={t('groupCreate.descriptionPlaceholder')}
            rows={3}
            disabled={isSubmitting}
          />
        </div>

        {/* Actions */}
        <div className="flex justify-end gap-3 pt-4">
          <Button type="button" variant="outline" onClick={handleClose} disabled={isSubmitting}>
            {t('common:actions.cancel')}
          </Button>
          <Button type="submit" disabled={isSubmitting}>
            {isSubmitting ? (
              <div className="flex items-center">
                <svg
                  className="animate-spin -ml-1 mr-2 h-4 w-4"
                  xmlns="http://www.w3.org/2000/svg"
                  fill="none"
                  viewBox="0 0 24 24"
                >
                  <circle
                    className="opacity-25"
                    cx="12"
                    cy="12"
                    r="10"
                    stroke="currentColor"
                    strokeWidth="4"
                  />
                  <path
                    className="opacity-75"
                    fill="currentColor"
                    d="M4 12a8 8 0 018-8V0C5.373 0 0 5.373 0 12h4zm2 5.291A7.962 7.962 0 014 12H0c0 3.042 1.135 5.824 3 7.938l3-2.647z"
                  />
                </svg>
                {t('common:actions.saving')}
              </div>
            ) : (
              t('common:actions.save')
            )}
          </Button>
        </div>
      </form>
    </Modal>
  );
}<|MERGE_RESOLUTION|>--- conflicted
+++ resolved
@@ -5,21 +5,12 @@
 'use client';
 
 import { useState, useEffect } from 'react';
-<<<<<<< HEAD
-import { useTranslation } from 'react-i18next';
-=======
 import { useTranslation } from '@/hooks/useTranslation';
->>>>>>> ee9c3412
 import Modal from '@/features/common/Modal';
 import { Button } from '@/components/ui/button';
 import { Input } from '@/components/ui/input';
 import { Label } from '@/components/ui/label';
 import { Textarea } from '@/components/ui/textarea';
-<<<<<<< HEAD
-import { updateGroup } from '@/apis/groups';
-import { toast } from 'sonner';
-import type { Group, GroupUpdate } from '@/types/group';
-=======
 import {
   Select,
   SelectContent,
@@ -30,7 +21,6 @@
 import { updateGroup } from '@/apis/groups';
 import { toast } from 'sonner';
 import type { Group, GroupUpdate, GroupVisibility } from '@/types/group';
->>>>>>> ee9c3412
 
 interface EditGroupDialogProps {
   isOpen: boolean;
@@ -40,11 +30,7 @@
 }
 
 export function EditGroupDialog({ isOpen, onClose, onSuccess, group }: EditGroupDialogProps) {
-<<<<<<< HEAD
-  const { t } = useTranslation();
-=======
   const { t } = useTranslation('groups');
->>>>>>> ee9c3412
   const [formData, setFormData] = useState<GroupUpdate>({
     display_name: '',
     visibility: 'private',
@@ -61,21 +47,13 @@
         description: group.description || '',
       });
     }
-<<<<<<< HEAD
-  }, [group]);
-=======
   }, [isOpen, group]);
->>>>>>> ee9c3412
 
   const validateForm = (): boolean => {
     const newErrors: Record<string, string> = {};
 
     if (formData.display_name && formData.display_name.length > 100) {
-<<<<<<< HEAD
-      newErrors.display_name = t('validation.max_length', { max: 100 });
-=======
       newErrors.display_name = t('common:validation.max_length', { max: 100 });
->>>>>>> ee9c3412
     }
 
     setErrors(newErrors);
@@ -145,16 +123,10 @@
             id="display_name"
             value={formData.display_name}
             onChange={e => {
-<<<<<<< HEAD
-              setFormData({ ...formData, display_name: e.target.value });
-              if (errors.display_name) {
-                setErrors({ ...errors, display_name: '' });
-=======
               const value = e.target.value;
               setFormData(prev => ({ ...prev, display_name: value }));
               if (errors.display_name) {
                 setErrors(prev => ({ ...prev, display_name: '' }));
->>>>>>> ee9c3412
               }
             }}
             placeholder="My Group"
@@ -162,8 +134,6 @@
             className={errors.display_name ? 'border-error' : ''}
           />
           {errors.display_name && <p className="text-sm text-error mt-1">{errors.display_name}</p>}
-<<<<<<< HEAD
-=======
         </div>
 
         {/* Visibility */}
@@ -199,7 +169,6 @@
             {formData.visibility === 'public' && t('groupCreate.visibilityPublicHint')}
             {formData.visibility === 'internal' && t('groupCreate.visibilityInternalHint')}
           </p>
->>>>>>> ee9c3412
         </div>
 
         {/* Description */}
@@ -208,11 +177,7 @@
           <Textarea
             id="description"
             value={formData.description}
-<<<<<<< HEAD
-            onChange={e => setFormData({ ...formData, description: e.target.value })}
-=======
             onChange={e => setFormData(prev => ({ ...prev, description: e.target.value }))}
->>>>>>> ee9c3412
             placeholder={t('groupCreate.descriptionPlaceholder')}
             rows={3}
             disabled={isSubmitting}
