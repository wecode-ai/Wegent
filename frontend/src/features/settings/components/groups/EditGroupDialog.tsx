--- conflicted
+++ resolved
@@ -5,17 +5,12 @@
 'use client';
 
 import { useState, useEffect } from 'react';
-<<<<<<< HEAD
-import { useTranslation } from 'react-i18next';
-=======
 import { useTranslation } from '@/hooks/useTranslation';
->>>>>>> abd869d0
 import Modal from '@/features/common/Modal';
 import { Button } from '@/components/ui/button';
 import { Input } from '@/components/ui/input';
 import { Label } from '@/components/ui/label';
 import { Textarea } from '@/components/ui/textarea';
-<<<<<<< HEAD
 import {
   Select,
   SelectContent,
@@ -26,11 +21,6 @@
 import { updateGroup } from '@/apis/groups';
 import { toast } from 'sonner';
 import type { Group, GroupUpdate, GroupVisibility } from '@/types/group';
-=======
-import { updateGroup } from '@/apis/groups';
-import { toast } from 'sonner';
-import type { Group, GroupUpdate } from '@/types/group';
->>>>>>> abd869d0
 
 interface EditGroupDialogProps {
   isOpen: boolean;
@@ -40,11 +30,7 @@
 }
 
 export function EditGroupDialog({ isOpen, onClose, onSuccess, group }: EditGroupDialogProps) {
-<<<<<<< HEAD
-  const { t } = useTranslation();
-=======
   const { t } = useTranslation('groups');
->>>>>>> abd869d0
   const [formData, setFormData] = useState<GroupUpdate>({
     display_name: '',
     visibility: 'private',
@@ -61,21 +47,13 @@
         description: group.description || '',
       });
     }
-<<<<<<< HEAD
   }, [isOpen, group]);
-=======
-  }, [group]);
->>>>>>> abd869d0
 
   const validateForm = (): boolean => {
     const newErrors: Record<string, string> = {};
 
     if (formData.display_name && formData.display_name.length > 100) {
-<<<<<<< HEAD
-      newErrors.display_name = t('validation.max_length', { max: 100 });
-=======
       newErrors.display_name = t('common:validation.max_length', { max: 100 });
->>>>>>> abd869d0
     }
 
     setErrors(newErrors);
@@ -145,16 +123,10 @@
             id="display_name"
             value={formData.display_name}
             onChange={e => {
-<<<<<<< HEAD
               const value = e.target.value;
               setFormData(prev => ({ ...prev, display_name: value }));
               if (errors.display_name) {
                 setErrors(prev => ({ ...prev, display_name: '' }));
-=======
-              setFormData({ ...formData, display_name: e.target.value });
-              if (errors.display_name) {
-                setErrors({ ...errors, display_name: '' });
->>>>>>> abd869d0
               }
             }}
             placeholder="My Group"
@@ -162,7 +134,6 @@
             className={errors.display_name ? 'border-error' : ''}
           />
           {errors.display_name && <p className="text-sm text-error mt-1">{errors.display_name}</p>}
-<<<<<<< HEAD
         </div>
 
         {/* Visibility */}
@@ -198,8 +169,6 @@
             {formData.visibility === 'public' && t('groupCreate.visibilityPublicHint')}
             {formData.visibility === 'internal' && t('groupCreate.visibilityInternalHint')}
           </p>
-=======
->>>>>>> abd869d0
         </div>
 
         {/* Description */}
@@ -208,11 +177,7 @@
           <Textarea
             id="description"
             value={formData.description}
-<<<<<<< HEAD
             onChange={e => setFormData(prev => ({ ...prev, description: e.target.value }))}
-=======
-            onChange={e => setFormData({ ...formData, description: e.target.value })}
->>>>>>> abd869d0
             placeholder={t('groupCreate.descriptionPlaceholder')}
             rows={3}
             disabled={isSubmitting}
