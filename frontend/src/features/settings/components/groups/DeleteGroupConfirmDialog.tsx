// SPDX-FileCopyrightText: 2025 WeCode, Inc.
//
// SPDX-License-Identifier: Apache-2.0

'use client';

import { useState } from 'react';
<<<<<<< HEAD
import { useTranslation } from 'react-i18next';
=======
import { useTranslation } from '@/hooks/useTranslation';
>>>>>>> ee9c3412
import {
  AlertDialog,
  AlertDialogAction,
  AlertDialogCancel,
  AlertDialogContent,
  AlertDialogDescription,
  AlertDialogFooter,
  AlertDialogHeader,
  AlertDialogTitle,
} from '@/components/ui/alert-dialog';
import { deleteGroup } from '@/apis/groups';
import { toast } from 'sonner';
import type { Group } from '@/types/group';

interface DeleteGroupConfirmDialogProps {
  isOpen: boolean;
  onClose: () => void;
  onSuccess: () => void;
  group: Group | null;
}

export function DeleteGroupConfirmDialog({
  isOpen,
  onClose,
  onSuccess,
  group,
}: DeleteGroupConfirmDialogProps) {
<<<<<<< HEAD
  const { t } = useTranslation();
=======
  const { t } = useTranslation('groups');
>>>>>>> ee9c3412
  const [isDeleting, setIsDeleting] = useState(false);

  const handleConfirm = async () => {
    if (!group) return;

    // Check for blocking conditions
    if ((group.resource_count || 0) > 0) {
      toast.error(t('groups.messages.cannotDeleteWithResources'));
      return;
    }

    setIsDeleting(true);
    try {
      await deleteGroup(group.name);
      toast.success(t('groups.messages.deleteSuccess'));
      onSuccess();
      onClose();
    } catch (error: unknown) {
      console.error('Failed to delete group:', error);
      const err = error as { response?: { data?: { detail?: string } }; message?: string };
      const errorMessage =
        err?.response?.data?.detail || err?.message || t('groups.messages.deleteFailed');
      toast.error(errorMessage);
    } finally {
      setIsDeleting(false);
    }
  };

  if (!group) {
    return null;
  }

  const hasBlockers = (group.resource_count || 0) > 0;

  return (
    <AlertDialog open={isOpen} onOpenChange={open => !open && !isDeleting && onClose()}>
      <AlertDialogContent className="max-w-md">
        <AlertDialogHeader>
          <AlertDialogTitle>{t('groups.actions.delete')}</AlertDialogTitle>
          <AlertDialogDescription className="space-y-3">
            <p>{t('groups.messages.confirmDelete', { name: group.name })}</p>

            {hasBlockers && (
              <div className="bg-error/10 border border-error/20 text-error px-3 py-2 rounded-md text-sm">
                <p className="font-medium">{t('groups.messages.cannotDelete')}</p>
                <ul className="list-disc list-inside mt-1 space-y-1">
                  {(group.resource_count || 0) > 0 && (
                    <li>{t('groups.messages.hasResources', { count: group.resource_count })}</li>
                  )}
                </ul>
                <p className="mt-2">{t('groups.messages.removeResourcesFirst')}</p>
              </div>
            )}

            {!hasBlockers && (
              <div className="bg-yellow-50 border border-yellow-200 text-yellow-800 px-3 py-2 rounded-md text-sm">
                <p className="font-medium">{t('common:common.warning')}:</p>
                <p className="mt-1">{t('common:common.cannotUndo')}</p>
              </div>
            )}
          </AlertDialogDescription>
        </AlertDialogHeader>
        <AlertDialogFooter>
          <AlertDialogCancel onClick={onClose} disabled={isDeleting}>
            {t('common:actions.cancel')}
          </AlertDialogCancel>
          <AlertDialogAction
            onClick={handleConfirm}
            disabled={hasBlockers || isDeleting}
            className="bg-error hover:bg-error/90 text-white"
          >
            {isDeleting ? (
              <div className="flex items-center">
                <svg
                  className="animate-spin -ml-1 mr-2 h-4 w-4"
                  xmlns="http://www.w3.org/2000/svg"
                  fill="none"
                  viewBox="0 0 24 24"
                >
                  <circle
                    className="opacity-25"
                    cx="12"
                    cy="12"
                    r="10"
                    stroke="currentColor"
                    strokeWidth="4"
                  />
                  <path
                    className="opacity-75"
                    fill="currentColor"
                    d="M4 12a8 8 0 018-8V0C5.373 0 0 5.373 0 12h4zm2 5.291A7.962 7.962 0 014 12H0c0 3.042 1.135 5.824 3 7.938l3-2.647z"
                  />
                </svg>
                {t('common:actions.deleting')}
              </div>
            ) : (
              t('common:actions.delete')
            )}
          </AlertDialogAction>
        </AlertDialogFooter>
      </AlertDialogContent>
    </AlertDialog>
  );
}<|MERGE_RESOLUTION|>--- conflicted
+++ resolved
@@ -5,11 +5,7 @@
 'use client';
 
 import { useState } from 'react';
-<<<<<<< HEAD
-import { useTranslation } from 'react-i18next';
-=======
 import { useTranslation } from '@/hooks/useTranslation';
->>>>>>> ee9c3412
 import {
   AlertDialog,
   AlertDialogAction,
@@ -37,11 +33,7 @@
   onSuccess,
   group,
 }: DeleteGroupConfirmDialogProps) {
-<<<<<<< HEAD
-  const { t } = useTranslation();
-=======
   const { t } = useTranslation('groups');
->>>>>>> ee9c3412
   const [isDeleting, setIsDeleting] = useState(false);
 
   const handleConfirm = async () => {
