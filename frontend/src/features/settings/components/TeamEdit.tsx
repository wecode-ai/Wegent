// SPDX-FileCopyrightText: 2025 Weibo, Inc.
//
// SPDX-License-Identifier: Apache-2.0

'use client';

import React, { useCallback, useEffect, useMemo, useRef, useState } from 'react';
import { Button } from '@/components/ui/button';
import {
  Dialog,
  DialogContent,
  DialogDescription,
  DialogFooter,
  DialogHeader,
  DialogTitle,
} from '@/components/ui/dialog';
import { RadioGroup, RadioGroupItem } from '@/components/ui/radio-group';
import Image from 'next/image';
import { Loader2 } from 'lucide-react';
import { RiRobot2Line } from 'react-icons/ri';

import { Bot, Team } from '@/types/api';
import { TeamMode, getFilteredBotsForMode, AgentType } from './team-modes';
import { createTeam, updateTeam } from '../services/teams';
import TeamEditDrawer from './TeamEditDrawer';
import { useTranslation } from '@/hooks/useTranslation';
import { shellApis, UnifiedShell } from '@/apis/shells';
<<<<<<< HEAD
import { groupsApi } from '@/apis/groups';
=======
import { BotEditRef } from './BotEdit';
>>>>>>> e511197e

// Import mode-specific editors
import SoloModeEditor from './team-modes/SoloModeEditor';
import PipelineModeEditor from './team-modes/PipelineModeEditor';
import LeaderModeEditor from './team-modes/LeaderModeEditor';

// Import CSS module for responsive styles
import styles from './TeamEdit.module.css';

interface TeamEditProps {
  teams: Team[];
  setTeams: React.Dispatch<React.SetStateAction<Team[]>>;
  editingTeamId: number;
  setEditingTeamId: React.Dispatch<React.SetStateAction<number | null>>;
  initialTeam?: Team | null;
  bots: Bot[];
  setBots: React.Dispatch<React.SetStateAction<Bot[]>>;
  toast: ReturnType<typeof import('@/hooks/use-toast').useToast>['toast'];
  groupId?: number | null;
  groups?: any[];
}

export default function TeamEdit(props: TeamEditProps) {
  const {
    teams,
    setTeams,
    editingTeamId,
    setEditingTeamId,
    initialTeam = null,
    bots,
    setBots,
    toast,
    groupId,
    groups = [],
  } = props;

  const { t } = useTranslation('common');
  // Current editing object (0 means create new)
  const editingTeam: Team | null =
    editingTeamId === 0 ? null : teams.find(t => t.id === editingTeamId) || null;

  const formTeam = editingTeam ?? (editingTeamId === 0 ? initialTeam : null) ?? null;

  // Left column: Team Name, Mode, Description
  const [name, setName] = useState('');
  const [mode, setMode] = useState<TeamMode>('solo');

  // Right column: LeaderBot (single select), Bots Transfer (multi-select)
  // Use string key for antd Transfer, stringify bot.id here
  const [selectedBotKeys, setSelectedBotKeys] = useState<React.Key[]>([]);
  const [leaderBotId, setLeaderBotId] = useState<number | null>(null);

  const [saving, setSaving] = useState(false);

  // Bot editing related state
  const [editingBotDrawerVisible, setEditingBotDrawerVisible] = useState(false);
  const [editingBotId, setEditingBotId] = useState<number | null>(null);
  const [drawerMode, setDrawerMode] = useState<'edit' | 'prompt'>('edit');
  const [cloningBot, setCloningBot] = useState<Bot | null>(null);
  const lastDrawerClosedAtRef = useRef<number | null>(null);
  const wasDrawerOpenRef = useRef(false);
  // Store unsaved team prompts
  const [unsavedPrompts, setUnsavedPrompts] = useState<Record<string, string>>({});
  // Mode change confirmation dialog state
  const [modeChangeDialogVisible, setModeChangeDialogVisible] = useState(false);
  const [pendingMode, setPendingMode] = useState<TeamMode | null>(null);

  // Shells data for resolving custom shell runtime types
  const [shells, setShells] = useState<UnifiedShell[]>([]);
<<<<<<< HEAD
  
  // Load groups if not provided (only when in group context)
  const [loadedGroups, setLoadedGroups] = useState<any[]>(groups);
  
  // Selected group for team creation/editing
  const [selectedGroupId, setSelectedGroupId] = useState<number | null>(groupId || null);
  
  // Check if we're in group context
  const isGroupContext = groupId !== undefined && groupId !== null;

  // Load shells and groups data on mount
=======

  // Ref for BotEdit in solo mode
  const botEditRef = useRef<BotEditRef | null>(null);

  // Load shells data on mount
>>>>>>> e511197e
  useEffect(() => {
    const fetchData = async () => {
      try {
        // Only load groups if in group context
        if (isGroupContext && groups.length === 0) {
          const [shellsResponse, groupsResponse] = await Promise.all([
            shellApis.getUnifiedShells(),
            groupsApi.listGroups()
          ]);
          setShells(shellsResponse.data || []);
          setLoadedGroups((groupsResponse as any).items || []);
          // Auto-select first group if none selected
          if (!selectedGroupId && (groupsResponse as any).items?.length > 0) {
            setSelectedGroupId((groupsResponse as any).items[0].id);
          }
        } else {
          const shellsResponse = await shellApis.getUnifiedShells();
          setShells(shellsResponse.data || []);
        }
      } catch (error) {
        console.error('Failed to fetch data:', error);
      }
    };
    fetchData();
  }, [groups, selectedGroupId, isGroupContext]);

  // Filter bots based on current mode, using shells to resolve custom shell runtime types
  const filteredBots = useMemo(() => {
    return getFilteredBotsForMode(bots, mode, shells);
  }, [bots, mode, shells]);

  // Get allowed agents for current mode
  const allowedAgentsForMode = useMemo((): AgentType[] | undefined => {
    const MODE_AGENT_FILTER: Record<TeamMode, AgentType[] | null> = {
      solo: null, // null means all agents are allowed
      pipeline: ['ClaudeCode', 'Agno'],
      route: ['Agno'],
      coordinate: ['Agno'],
      collaborate: ['Agno'],
    };
    const allowed = MODE_AGENT_FILTER[mode];
    return allowed === null ? undefined : allowed;
  }, [mode]);

  const teamPromptMap = useMemo(() => {
    const map = new Map<number, boolean>();
    if (editingTeam) {
      editingTeam.bots.forEach(bot => {
        map.set(bot.bot_id, !!bot.bot_prompt?.trim());
      });
    }
    Object.entries(unsavedPrompts).forEach(([key, value]) => {
      const id = Number(key.replace('prompt-', ''));
      if (!Number.isNaN(id)) {
        map.set(id, !!value?.trim());
      }
    });
    return map;
  }, [editingTeam, unsavedPrompts]);

  const handleBack = useCallback(() => {
    setEditingTeamId(null);
  }, [setEditingTeamId]);

  useEffect(() => {
    const handleEsc = (event: KeyboardEvent) => {
      if (event.key !== 'Escape') return;
      const target = event.target as HTMLElement | null;
      if (editingBotDrawerVisible) return;
      if (target?.closest('[data-team-edit-drawer="true"]')) return;
      if (lastDrawerClosedAtRef.current && Date.now() - lastDrawerClosedAtRef.current < 200) {
        return;
      }
      handleBack();
    };
    window.addEventListener('keydown', handleEsc);
    return () => window.removeEventListener('keydown', handleEsc);
  }, [handleBack, editingBotDrawerVisible]);

  useEffect(() => {
    if (wasDrawerOpenRef.current && !editingBotDrawerVisible) {
      lastDrawerClosedAtRef.current = Date.now();
    }
    wasDrawerOpenRef.current = editingBotDrawerVisible;
  }, [editingBotDrawerVisible]);

  useEffect(() => {
    if (editingTeamId === 0 && initialTeam) {
      setUnsavedPrompts(prev => {
        if (Object.keys(prev).length > 0) {
          return prev;
        }
        const next: Record<string, string> = {};
        initialTeam.bots.forEach(bot => {
          next[`prompt-${bot.bot_id}`] = bot.bot_prompt || '';
        });
        return next;
      });
    }
  }, [editingTeamId, initialTeam]);

  // Each Mode's "description" and "boundary", including text and images (i18n)
  const MODE_INFO = useMemo(() => {
    // i18n keys
    const titleKey = `team_model.${mode}`;
    const descKey = `team_model_desc.${mode}`;

    // Image mapping by mode (solo uses icon instead of image)
    const imageMap: Record<typeof mode, string | null> = {
      solo: null, // Use icon instead
      pipeline: '/settings/sequential.png',
      route: '/settings/router.png',
      coordinate: '/settings/network.png',
      collaborate: '/settings/parallel.png',
    };
    return {
      info: {
        title: t(titleKey),
        desc: t(descKey),
        bullets: [],
        image: imageMap[mode],
      },
    };
  }, [mode, t]);

  // Reset form when initializing/switching editing object
  useEffect(() => {
    if (formTeam) {
      setName(formTeam.name);
      const m = (formTeam.workflow?.mode as TeamMode) || 'pipeline';
      setMode(m);
      const ids = formTeam.bots.map(b => String(b.bot_id));
      setSelectedBotKeys(ids);
      const leaderBot = formTeam.bots.find(b => b.role === 'leader');
      setLeaderBotId(leaderBot?.bot_id ?? null);
    } else {
      setName('');
      setMode('solo');
      setSelectedBotKeys([]);
      setLeaderBotId(null);
    }
  }, [editingTeamId, formTeam]);

  // When bots change, only update bots-related state, do not reset name and mode
  useEffect(() => {
    if (formTeam) {
      const ids = formTeam.bots
        .filter(b => filteredBots.some((bot: Bot) => bot.id === b.bot_id))
        .map(b => String(b.bot_id));
      setSelectedBotKeys(ids);
      const leaderBot = formTeam.bots.find(
        b => b.role === 'leader' && filteredBots.some((bot: Bot) => bot.id === b.bot_id)
      );
      setLeaderBotId(leaderBot?.bot_id ?? null);
    }
  }, [filteredBots, formTeam]);
  // Check if mode change needs confirmation (has team members or prompts)
  const needsModeChangeConfirmation = useCallback(() => {
    const hasSelectedBots = selectedBotKeys.length > 0 || leaderBotId !== null;
    const hasUnsavedPrompts = Object.values(unsavedPrompts).some(
      value => (value ?? '').trim().length > 0
    );
    const hasExistingPrompts =
      formTeam?.bots.some(bot => bot.bot_prompt && bot.bot_prompt.trim().length > 0) ?? false;
    return hasSelectedBots || hasUnsavedPrompts || hasExistingPrompts;
  }, [selectedBotKeys, leaderBotId, unsavedPrompts, formTeam]);

  // Execute mode change with reset
  const executeModeChange = useCallback((newMode: TeamMode) => {
    setMode(newMode);
    // Reset team roles and prompts
    setSelectedBotKeys([]);
    setLeaderBotId(null);
    setUnsavedPrompts({});
  }, []);

  // Change Mode with confirmation
  const handleModeChange = (newMode: TeamMode) => {
    // If same mode, do nothing
    if (newMode === mode) return;
    // Check if confirmation is needed
    if (needsModeChangeConfirmation()) {
      setPendingMode(newMode);
      setModeChangeDialogVisible(true);
    } else {
      executeModeChange(newMode);
    }
  };

  // Confirm mode change
  const handleConfirmModeChange = () => {
    if (pendingMode) {
      executeModeChange(pendingMode);
    }
    setModeChangeDialogVisible(false);
    setPendingMode(null);
  };

  // Cancel mode change
  const handleCancelModeChange = () => {
    setModeChangeDialogVisible(false);
    setPendingMode(null);
  };
  // Get currently selected shell_type (from leader or selected bot)
  // Note: shell_type restriction has been removed - users can now select any mode
  const selectedShellType = useMemo(() => {
    // No shell_type restriction - always return null
    return null;
  }, []);

  const isDifyLeader = useMemo(() => {
    if (leaderBotId === null) return false;
    const leader = filteredBots.find((b: Bot) => b.id === leaderBotId);
    return leader?.shell_type === 'Dify';
  }, [leaderBotId, filteredBots]);

  // Leader change handler
  const onLeaderChange = (botId: number) => {
    // If new leader is in selected bots, remove it from selected bots
    if (selectedBotKeys.some(k => Number(k) === botId)) {
      setSelectedBotKeys(prev => prev.filter(k => Number(k) !== botId));
    }

    const newLeader = filteredBots.find((b: Bot) => b.id === botId);
    // If the new leader is Dify, clear the selected bots
    if (newLeader?.shell_type === 'Dify') {
      setSelectedBotKeys([]);
    }

    setLeaderBotId(botId);
  };
  const handleEditBot = useCallback((botId: number) => {
    setDrawerMode('edit');
    setCloningBot(null);
    setEditingBotId(botId);
    setEditingBotDrawerVisible(true);
  }, []);

  const handleCreateBot = useCallback(() => {
    setDrawerMode('edit');
    setCloningBot(null);
    setEditingBotId(0);
    setEditingBotDrawerVisible(true);
  }, []);

  const handleCloneBot = useCallback(
    (botId: number) => {
      const botToClone = filteredBots.find((b: Bot) => b.id === botId);
      if (!botToClone) {
        return;
      }
      setDrawerMode('edit');
      setCloningBot(botToClone);
      setEditingBotId(0);
      setEditingBotDrawerVisible(true);
    },
    [filteredBots]
  );
  // Save
  const handleSave = async () => {
    if (!name.trim()) {
      toast({
        variant: 'destructive',
        title: 'Team name is required',
      });
      return;
    }

    // For solo mode, we need to save the bot first via BotEdit ref
    if (mode === 'solo') {
      // Check if we have a bot edit ref to save
      if (botEditRef.current) {
        // Validate bot data first
        const validation = botEditRef.current.validateBot();
        if (!validation.isValid) {
          toast({
            variant: 'destructive',
            title: validation.error || t('bot.errors.required'),
          });
          return;
        }

        setSaving(true);
        try {
          // Save the bot and get its ID
          const savedBotId = await botEditRef.current.saveBot();
          if (savedBotId === null) {
            // Save failed, error toast already shown by BotEdit
            setSaving(false);
            return;
          }

          // Use the saved bot ID for the team
          const botsData = [
            {
              bot_id: savedBotId,
              bot_prompt: unsavedPrompts[`prompt-${savedBotId}`] || '',
              role: 'leader',
            },
          ];

          const workflow = { mode, leader_bot_id: savedBotId };

          if (editingTeam && editingTeamId && editingTeamId > 0) {
            const updated = await updateTeam(editingTeamId, {
              name: name.trim(),
              workflow,
              bots: botsData,
            });
            setTeams(prev => prev.map(team => (team.id === updated.id ? updated : team)));
          } else {
            const created = await createTeam({
              name: name.trim(),
              workflow,
              bots: botsData,
            });
            setTeams(prev => [created, ...prev]);
          }

          setUnsavedPrompts({});
          setEditingTeamId(null);
        } catch (error) {
          toast({
            variant: 'destructive',
            title:
              (error as Error)?.message ||
              (editingTeam ? 'Failed to edit team' : 'Failed to create team'),
          });
        } finally {
          setSaving(false);
        }
        return;
      }
    }

    // Non-solo mode or no bot edit ref - require leaderBotId
    if (leaderBotId == null) {
      toast({
        variant: 'destructive',
        title: mode === 'solo' ? 'Bot is required' : 'Leader bot is required',
      });
      return;
    }

    // For solo mode, only use leaderBotId
    const selectedIds = mode === 'solo' ? [] : selectedBotKeys.map(k => Number(k));

    // Note: shell_type consistency validation has been removed - users can now mix different agent types
    // Assemble bots data (per-step prompt not supported, all prompts empty)
    // Ensure leader bot is first, others follow transfer order
    const allBotIds: number[] = [];

    // Add leader bot first (if any)
    if (leaderBotId !== null) {
      allBotIds.push(leaderBotId);
    }

    // For solo mode, only include leaderBotId
    if (mode !== 'solo') {
      // Then add other bots, avoid duplicate leader bot (Skip if Dify leader)
      // When Dify is the leader, we do not save other team members
      if (!isDifyLeader) {
        selectedIds.forEach(id => {
          if (id !== leaderBotId) {
            allBotIds.push(id);
          }
        });
      }
    }

    // Create botsData, keep allBotIds order, retain original bot_prompt or use unsaved prompts
    const botsData = allBotIds.map(id => {
      // If editing existing team, keep bot_prompt if bot_id exists
      const existingBot = formTeam?.bots.find(b => b.bot_id === id);
      // Check for unsaved prompt
      const unsavedPrompt = unsavedPrompts[`prompt-${id}`];

      return {
        bot_id: id,
        bot_prompt: unsavedPrompt || existingBot?.bot_prompt || '',
        role: id === leaderBotId ? 'leader' : undefined,
      };
    });

    const workflow = { mode, leader_bot_id: leaderBotId };

    setSaving(true);
    try {
      if (editingTeam && editingTeamId && editingTeamId > 0) {
        const updated = await updateTeam(editingTeamId, {
          name: name.trim(),
          workflow,
          bots: botsData,
        });
        setTeams(prev => prev.map(team => (team.id === updated.id ? updated : team)));
      } else {
        const created = await createTeam({
          name: name.trim(),
          workflow,
          bots: botsData,
        });
        setTeams(prev => [created, ...prev]);
      }
      // Clear unsaved prompts
      setUnsavedPrompts({});
      setEditingTeamId(null);
    } catch (error) {
      toast({
        variant: 'destructive',
        title:
          (error as Error)?.message ||
          (editingTeam ? 'Failed to edit team' : 'Failed to create team'),
      });
    } finally {
      setSaving(false);
    }
  };
  // Leader dropdown options - show filtered bots based on mode
  const leaderOptions = useMemo(() => {
    return filteredBots;
  }, [filteredBots]);

  // Open prompt drawer handler
  const handleOpenPromptDrawer = useCallback(() => {
    setDrawerMode('prompt');
    setEditingBotDrawerVisible(true);
  }, []);

  const handleTeamUpdate = (updatedTeam: Team) => {
    setTeams(prev => prev.map(t => (t.id === updatedTeam.id ? updatedTeam : t)));
  };

  return (
    <div
      className={`flex flex-col flex-1 min-h-0 items-stretch bg-surface rounded-lg pt-0 pb-4 relative w-full max-w-none px-0 md:px-4 overflow-hidden ${styles.teamEditContainer}`}
    >
      {/* Top toolbar: Back + Save */}
      {/* Top toolbar: Back + Save */}
      <div className="w-full flex flex-col gap-4 mb-4 mt-4 flex-shrink-0 px-4 md:px-0">
        {isGroupContext && loadedGroups.length > 0 && (
          <div>
            <label className="block text-sm font-medium text-text-primary mb-2">
              目标群组
            </label>
            <select
              value={selectedGroupId || ''}
              onChange={(e) => setSelectedGroupId(Number(e.target.value) || null)}
              className="w-full px-3 py-2 border border-border rounded-md bg-base text-text-primary focus:outline-none focus:ring-2 focus:ring-primary focus:border-transparent"
            >
              <option value="">请选择群组</option>
              {loadedGroups.map((group) => (
                <option key={group.id} value={group.id}>
                  {group.name}
                </option>
              ))}
            </select>
          </div>
        )}
        <div className="flex items-center justify-between">
          <button
            onClick={handleBack}
            className="flex items-center text-text-muted hover:text-text-primary text-base"
            title={t('common.back')}
          >
            <svg
              width="24"
              height="24"
              fill="none"
              stroke="currentColor"
              strokeWidth="2"
              className="mr-1"
            >
              <path d="M15 6l-6 6 6 6" />
            </svg>
            {t('common.back')}
          </button>

          <Button onClick={handleSave} disabled={saving}>
            {saving && <Loader2 className="mr-2 h-4 w-4 animate-spin" />}
            {saving ? (editingTeam ? t('actions.saving') : t('actions.creating')) : t('actions.save')}
          </Button>
        </div>
      </div>

      {/* Two-column layout: Left (Name, Mode, Description Image), Right (LeaderBot, Bots Transfer) */}
      <div className="w-full flex flex-col lg:flex-row gap-6 items-stretch flex-1 py-0 min-h-0 px-4 md:px-0 overflow-hidden">
        {/* Left column */}
        <div className="w-full lg:w-2/5 xl:w-1/3 min-w-0 flex flex-col space-y-5 min-h-0 flex-shrink-0">
          {/* Team Name */}
          <div className="flex flex-col">
            <div className="flex items-center mb-1">
              <label className="block text-lg font-semibold text-text-primary">
                {t('team.name')} <span className="text-red-400">*</span>
              </label>
            </div>
            <input
              type="text"
              value={name}
              onChange={e => setName(e.target.value)}
              placeholder={t('team.name_placeholder')}
              className="w-full px-4 py-1 bg-base rounded-md text-text-primary placeholder:text-text-muted focus:outline-none focus:ring-2 focus:ring-primary/40 focus:border-transparent text-base h-9"
            />
          </div>

          {/* Mode component */}
          <div className="flex flex-col flex-1 min-h-0">
            <div className="flex items-center mb-1">
              <label className="block text-lg font-semibold text-text-primary">
                {t('team.model')} <span className="text-red-400">*</span>
              </label>
            </div>

            {/* Integrate Mode selection and description into one container */}
            <div className="relative rounded-md border border-border bg-base p-4 flex flex-col flex-1 min-h-0">
              {/* Mode selection */}
              <div className="mb-3">
                <RadioGroup
                  value={mode}
                  onValueChange={value => handleModeChange(value as TeamMode)}
                  className="w-full grid grid-cols-5 gap-2"
                >
                  {['solo', 'pipeline', 'route', 'coordinate', 'collaborate'].map(opt => (
                    <div key={opt} className="flex items-center">
                      <RadioGroupItem value={opt} id={`mode-${opt}`} className="peer sr-only" />
                      <label
                        htmlFor={`mode-${opt}`}
                        className={`
                          flex items-center justify-center w-full px-3 py-1.5 text-sm font-medium
                          rounded-md cursor-pointer transition-colors
                          border border-border
                          peer-data-[state=checked]:bg-primary peer-data-[state=checked]:text-primary-foreground peer-data-[state=checked]:border-primary
                          hover:bg-accent hover:text-accent-foreground
                        `}
                      >
                        {t(`team_model.${opt}`)}
                      </label>
                    </div>
                  ))}
                </RadioGroup>
              </div>

              {/* Divider */}
              <div className="border-t border-border my-2"></div>

              {/* Mode description */}
              <div className="flex-1 flex flex-col min-h-0">
                <p className="text-sm text-text-secondary">{MODE_INFO.info.desc}</p>

                {MODE_INFO.info.bullets.length > 0 && (
                  <ul className="mt-2 list-disc list-inside space-y-1 text-sm text-text-secondary">
                    {MODE_INFO.info.bullets.map((b, i) => (
                      <li key={i}>{b}</li>
                    ))}
                  </ul>
                )}

                <div className="pt-3 rounded-md overflow-hidden flex-1 min-h-0 flex items-stretch justify-start">
                  {MODE_INFO.info.image ? (
                    <Image
                      src={MODE_INFO.info.image}
                      alt={MODE_INFO.info.title}
                      width={640}
                      height={360}
                      className="object-contain w-full h-full max-h-full"
                    />
                  ) : (
                    <div className="flex items-center justify-center w-full h-full bg-muted/30 rounded-lg">
                      <RiRobot2Line className="w-24 h-24 text-primary/60" />
                    </div>
                  )}
                </div>
              </div>
            </div>
          </div>
        </div>

        {/* Right column - Mode-specific editor */}
        <div className="w-full lg:w-3/5 xl:w-2/3 min-w-0 flex flex-col min-h-0 flex-1">
          {mode === 'solo' && (
            <SoloModeEditor
              bots={filteredBots}
              setBots={setBots}
              selectedBotId={leaderBotId}
              setSelectedBotId={setLeaderBotId}
              editingTeam={editingTeam}
              toast={toast}
              unsavedPrompts={unsavedPrompts}
              teamPromptMap={teamPromptMap}
              onOpenPromptDrawer={handleOpenPromptDrawer}
              onCreateBot={handleCreateBot}
              allowedAgents={allowedAgentsForMode}
              editingTeamId={editingTeamId}
              botEditRef={botEditRef}
            />
          )}

          {/* Pipeline mode: Show PipelineModeEditor */}
          {mode === 'pipeline' && (
            <PipelineModeEditor
              bots={filteredBots}
              selectedBotKeys={selectedBotKeys}
              setSelectedBotKeys={setSelectedBotKeys}
              leaderBotId={leaderBotId}
              setLeaderBotId={setLeaderBotId}
              unsavedPrompts={unsavedPrompts}
              teamPromptMap={teamPromptMap}
              isDifyLeader={isDifyLeader}
              toast={toast}
              onEditBot={handleEditBot}
              onCreateBot={handleCreateBot}
              onCloneBot={handleCloneBot}
              onOpenPromptDrawer={handleOpenPromptDrawer}
            />
          )}

          {/* Leader modes (route, coordinate, collaborate): Show LeaderModeEditor */}
          {(mode === 'route' || mode === 'coordinate' || mode === 'collaborate') && (
            <LeaderModeEditor
              bots={filteredBots}
              selectedBotKeys={selectedBotKeys}
              setSelectedBotKeys={setSelectedBotKeys}
              leaderBotId={leaderBotId}
              setLeaderBotId={setLeaderBotId}
              unsavedPrompts={unsavedPrompts}
              teamPromptMap={teamPromptMap}
              isDifyLeader={isDifyLeader}
              selectedShellType={selectedShellType}
              leaderOptions={leaderOptions}
              toast={toast}
              onEditBot={handleEditBot}
              onCreateBot={handleCreateBot}
              onCloneBot={handleCloneBot}
              onOpenPromptDrawer={handleOpenPromptDrawer}
              onLeaderChange={onLeaderChange}
            />
          )}
        </div>
      </div>

      {/* Bot edit drawer */}
      <TeamEditDrawer
        bots={bots}
        setBots={setBots}
        editingBotId={editingBotId}
        setEditingBotId={setEditingBotId}
        visible={editingBotDrawerVisible}
        setVisible={setEditingBotDrawerVisible}
        toast={toast}
        mode={drawerMode}
        editingTeam={editingTeam}
        onTeamUpdate={handleTeamUpdate}
        cloningBot={cloningBot}
        setCloningBot={setCloningBot}
        selectedBotKeys={selectedBotKeys}
        leaderBotId={leaderBotId}
        unsavedPrompts={unsavedPrompts}
        setUnsavedPrompts={setUnsavedPrompts}
        allowedAgents={allowedAgentsForMode}
      />

      {/* Mode change confirmation dialog */}
      <Dialog open={modeChangeDialogVisible} onOpenChange={setModeChangeDialogVisible}>
        <DialogContent>
          <DialogHeader>
            <DialogTitle>{t('team.mode_change_confirm_title')}</DialogTitle>
            <DialogDescription>{t('team.mode_change_confirm_message')}</DialogDescription>
          </DialogHeader>
          <DialogFooter>
            <Button variant="secondary" onClick={handleCancelModeChange}>
              {t('common.cancel')}
            </Button>
            <Button onClick={handleConfirmModeChange}>{t('common.confirm')}</Button>
          </DialogFooter>
        </DialogContent>
      </Dialog>
    </div>
  );
}<|MERGE_RESOLUTION|>--- conflicted
+++ resolved
@@ -25,11 +25,8 @@
 import TeamEditDrawer from './TeamEditDrawer';
 import { useTranslation } from '@/hooks/useTranslation';
 import { shellApis, UnifiedShell } from '@/apis/shells';
-<<<<<<< HEAD
+import { BotEditRef } from './BotEdit';
 import { groupsApi } from '@/apis/groups';
-=======
-import { BotEditRef } from './BotEdit';
->>>>>>> e511197e
 
 // Import mode-specific editors
 import SoloModeEditor from './team-modes/SoloModeEditor';
@@ -46,7 +43,7 @@
   setEditingTeamId: React.Dispatch<React.SetStateAction<number | null>>;
   initialTeam?: Team | null;
   bots: Bot[];
-  setBots: React.Dispatch<React.SetStateAction<Bot[]>>;
+  setBots: React.Dispatch<React.SetStateAction<Bot[]>>; // Add setBots property
   toast: ReturnType<typeof import('@/hooks/use-toast').useToast>['toast'];
   groupId?: number | null;
   groups?: any[];
@@ -99,27 +96,22 @@
 
   // Shells data for resolving custom shell runtime types
   const [shells, setShells] = useState<UnifiedShell[]>([]);
-<<<<<<< HEAD
-  
+
   // Load groups if not provided (only when in group context)
   const [loadedGroups, setLoadedGroups] = useState<any[]>(groups);
-  
+
   // Selected group for team creation/editing
   const [selectedGroupId, setSelectedGroupId] = useState<number | null>(groupId || null);
-  
+
   // Check if we're in group context
   const isGroupContext = groupId !== undefined && groupId !== null;
 
-  // Load shells and groups data on mount
-=======
-
   // Ref for BotEdit in solo mode
   const botEditRef = useRef<BotEditRef | null>(null);
 
-  // Load shells data on mount
->>>>>>> e511197e
+  // Load shells and groups data on mount
   useEffect(() => {
-    const fetchData = async () => {
+    const fetchShells = async () => {
       try {
         // Only load groups if in group context
         if (isGroupContext && groups.length === 0) {
@@ -185,14 +177,19 @@
   useEffect(() => {
     const handleEsc = (event: KeyboardEvent) => {
       if (event.key !== 'Escape') return;
+
       const target = event.target as HTMLElement | null;
       if (editingBotDrawerVisible) return;
+
+      // Ignore escape events that originate from or immediately after closing the bot drawer
       if (target?.closest('[data-team-edit-drawer="true"]')) return;
       if (lastDrawerClosedAtRef.current && Date.now() - lastDrawerClosedAtRef.current < 200) {
         return;
       }
+
       handleBack();
     };
+
     window.addEventListener('keydown', handleEsc);
     return () => window.removeEventListener('keydown', handleEsc);
   }, [handleBack, editingBotDrawerVisible]);
@@ -233,6 +230,7 @@
       coordinate: '/settings/network.png',
       collaborate: '/settings/parallel.png',
     };
+
     return {
       info: {
         title: t(titleKey),
@@ -264,6 +262,7 @@
   // When bots change, only update bots-related state, do not reset name and mode
   useEffect(() => {
     if (formTeam) {
+      // Filter by both available bots and mode-compatible bots
       const ids = formTeam.bots
         .filter(b => filteredBots.some((bot: Bot) => bot.id === b.bot_id))
         .map(b => String(b.bot_id));
@@ -282,6 +281,7 @@
     );
     const hasExistingPrompts =
       formTeam?.bots.some(bot => bot.bot_prompt && bot.bot_prompt.trim().length > 0) ?? false;
+
     return hasSelectedBots || hasUnsavedPrompts || hasExistingPrompts;
   }, [selectedBotKeys, leaderBotId, unsavedPrompts, formTeam]);
 
@@ -298,6 +298,7 @@
   const handleModeChange = (newMode: TeamMode) => {
     // If same mode, do nothing
     if (newMode === mode) return;
+
     // Check if confirmation is needed
     if (needsModeChangeConfirmation()) {
       setPendingMode(newMode);
