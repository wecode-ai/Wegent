--- conflicted
+++ resolved
@@ -192,66 +192,6 @@
         {/* Shell List - Categorized */}
         {!loading && totalShells > 0 && (
           <>
-<<<<<<< HEAD
-            <div className="flex-1 overflow-y-auto custom-scrollbar space-y-3 p-1">
-              {shells.map(shell => {
-                const isPublic = shell.type === 'public';
-                return (
-                  <Card
-                    key={`${shell.type}-${shell.name}`}
-                    className={`p-4 bg-base hover:bg-hover transition-colors ${isPublic ? 'border-l-2 border-l-primary' : ''}`}
-                  >
-                    <div className="flex items-center justify-between min-w-0">
-                      <div className="flex items-center space-x-3 min-w-0 flex-1">
-                        {isPublic ? (
-                          <GlobeAltIcon className="w-5 h-5 text-primary flex-shrink-0" />
-                        ) : (
-                          <CommandLineIcon className="w-5 h-5 text-primary flex-shrink-0" />
-                        )}
-                        <div className="flex flex-col justify-center min-w-0 flex-1">
-                          <div className="flex items-center space-x-2 min-w-0">
-                            <h3 className="text-base font-medium text-text-primary mb-0 truncate">
-                              {shell.displayName || shell.name}
-                            </h3>
-                            {isPublic && (
-                              <Tag variant="info" className="text-xs">
-                                {t('shells.public')}
-                              </Tag>
-                            )}
-                          </div>
-                          {/* Show ID if different from display name */}
-                          {!isPublic && shell.displayName && shell.displayName !== shell.name && (
-                            <p className="text-xs text-text-muted truncate">ID: {shell.name}</p>
-                          )}
-                          <div className="flex flex-wrap items-center gap-1.5 mt-2 min-w-0">
-                            <Tag variant="default" className="capitalize">
-                              {shell.shellType}
-                            </Tag>
-                            <Tag variant="info" className="hidden sm:inline-flex text-xs">
-                              {getExecutionTypeLabel(shell.executionType)}
-                            </Tag>
-                            {/* Workspace Type Tag */}
-                            {shell.workspaceType === 'persistent' && (
-                              <Tag variant="success" className="text-xs">
-                                {t('shells.workspace_persistent')}
-                              </Tag>
-                            )}
-                            {shell.baseImage && (
-                              <Tag
-                                variant="default"
-                                className="hidden md:inline-flex text-xs truncate max-w-[200px]"
-                              >
-                                {shell.baseImage}
-                              </Tag>
-                            )}
-                          </div>
-                        </div>
-                      </div>
-                      <div className="flex items-center gap-1 flex-shrink-0 ml-3">
-                        {/* Only show action buttons for user's own shells */}
-                        {!isPublic && (
-                          <>
-=======
             <div className="flex-1 overflow-y-auto custom-scrollbar space-y-4 p-1">
               {/* User Shells Section - 我的执行器放在最上面 */}
               {userShells.length > 0 && (
@@ -284,6 +224,16 @@
                                 variant: 'info',
                                 className: 'hidden sm:inline-flex text-xs',
                               },
+                              ...(shell.workspaceType === 'persistent'
+                                ? [
+                                    {
+                                      key: 'workspace-type',
+                                      label: t('shells.workspace_persistent'),
+                                      variant: 'success' as const,
+                                      className: 'text-xs',
+                                    },
+                                  ]
+                                : []),
                               ...(shell.baseImage
                                 ? [
                                     {
@@ -298,7 +248,6 @@
                             ]}
                           />
                           <div className="flex items-center gap-1 flex-shrink-0 ml-3">
->>>>>>> b2349b86
                             <Button
                               variant="ghost"
                               size="icon"
