// SPDX-FileCopyrightText: 2025 Weibo, Inc.
//
// SPDX-License-Identifier: Apache-2.0

'use client';
import '@/features/common/scrollbar.css';

import React, { useEffect, useState, useCallback } from 'react';
import { Button } from '@/components/ui/button';
import { Card } from '@/components/ui/card';
import { ResourceListItem } from '@/components/common/ResourceListItem';
import { CommandLineIcon, PencilIcon, TrashIcon, GlobeAltIcon } from '@heroicons/react/24/outline';
import { Loader2 } from 'lucide-react';
import { useToast } from '@/hooks/use-toast';
import { useTranslation } from '@/hooks/useTranslation';
import ShellEdit from './ShellEdit';
import {
  AlertDialog,
  AlertDialogAction,
  AlertDialogCancel,
  AlertDialogContent,
  AlertDialogDescription,
  AlertDialogFooter,
  AlertDialogHeader,
  AlertDialogTitle,
} from '@/components/ui/alert-dialog';
import { shellApis, UnifiedShell } from '@/apis/shells';
import UnifiedAddButton from '@/components/common/UnifiedAddButton';

interface ShellListProps {
  scope?: 'personal' | 'group' | 'all'
  groupName?: string
  groupRoleMap?: Map<string, 'Owner' | 'Maintainer' | 'Developer' | 'Reporter'>
  onEditResource?: (namespace: string) => void
}

const ShellList: React.FC<ShellListProps> = ({ scope = 'personal', groupName, groupRoleMap, onEditResource }) => {
  const { t } = useTranslation('common');
  const { toast } = useToast();
  const [shells, setShells] = useState<UnifiedShell[]>([]);
  const [loading, setLoading] = useState(true);
  const [editingShell, setEditingShell] = useState<UnifiedShell | null>(null);
  const [isCreating, setIsCreating] = useState(false);
  const [deleteConfirmShell, setDeleteConfirmShell] = useState<UnifiedShell | null>(null);

  const fetchShells = useCallback(async () => {
    setLoading(true);
    try {
      const response = await shellApis.getUnifiedShells(scope, groupName);
      setShells(response.data || []);
    } catch (error) {
      console.error('Failed to fetch shells:', error);
      toast({
        variant: 'destructive',
        title: t('shells.errors.load_shells_failed'),
      });
    } finally {
      setLoading(false);
    }
  }, [toast, t, scope, groupName]);

  useEffect(() => {
    fetchShells();
  }, [fetchShells, scope, groupName]);

  // Categorize shells by type
  const { groupShells, publicShells, userShells } = React.useMemo(() => {
    const group: UnifiedShell[] = [];
    const publicList: UnifiedShell[] = [];
    const user: UnifiedShell[] = [];

    for (const shell of shells) {
      if (shell.type === 'group') {
        group.push(shell);
      } else if (shell.type === 'public') {
        publicList.push(shell);
      } else {
        user.push(shell);
      }
    }

    return {
      groupShells: group,
      publicShells: publicList,
      userShells: user,
    };
  }, [shells]);

  const totalShells = groupShells.length + publicShells.length + userShells.length;

  // Helper function to check permissions for a specific group resource
  const canEditGroupResource = (namespace: string) => {
    if (!groupRoleMap) return false;
    const role = groupRoleMap.get(namespace);
    return role === 'Owner' || role === 'Maintainer' || role === 'Developer';
  };

  const canDeleteGroupResource = (namespace: string) => {
    if (!groupRoleMap) return false;
    const role = groupRoleMap.get(namespace);
    return role === 'Owner' || role === 'Maintainer';
  };

  const canCreateInAnyGroup = groupRoleMap && Array.from(groupRoleMap.values()).some(
    role => role === 'Owner' || role === 'Maintainer'
  );

  const handleDelete = async () => {
    if (!deleteConfirmShell) return;

    try {
      await shellApis.deleteShell(deleteConfirmShell.name);
      toast({
        title: t('shells.delete_success'),
      });
      setDeleteConfirmShell(null);
      fetchShells();
    } catch (error) {
      toast({
        variant: 'destructive',
        title: t('shells.errors.delete_failed'),
        description: (error as Error).message,
      });
    }
  };

  const handleEdit = (shell: UnifiedShell) => {
    if (shell.type === 'public') return;

    // Notify parent to update group selector if editing a group resource
    if (onEditResource && shell.namespace && shell.namespace !== 'default') {
      onEditResource(shell.namespace);
    }

    setEditingShell(shell);
  };

  const handleEditClose = () => {
    setEditingShell(null);
    setIsCreating(false);
    fetchShells();
  };

  const getExecutionTypeLabel = (executionType?: string | null) => {
    if (executionType === 'local_engine') return 'Local Engine';
    if (executionType === 'external_api') return 'External API';
    return executionType || 'Unknown';
  };

  if (editingShell || isCreating) {
    return <ShellEdit shell={editingShell} onClose={handleEditClose} toast={toast} groupName={groupName} />;
  }

  return (
    <div className="space-y-3">
      {/* Header */}
      <div>
        <h2 className="text-xl font-semibold text-text-primary mb-1">{t('shells.title')}</h2>
        <p className="text-sm text-text-muted mb-1">{t('shells.description')}</p>
      </div>

      {/* Content Container */}
      <div className="bg-base border border-border rounded-md p-2 w-full max-h-[70vh] flex flex-col overflow-y-auto custom-scrollbar">
        {/* Loading State */}
        {loading && (
          <div className="flex items-center justify-center py-12">
            <Loader2 className="w-6 h-6 animate-spin text-text-muted" />
          </div>
        )}

        {/* Empty State */}
        {!loading && totalShells === 0 && (
          <div className="flex flex-col items-center justify-center py-12 text-center">
            <CommandLineIcon className="w-12 h-12 text-text-muted mb-4" />
            <p className="text-text-muted">{t('shells.no_shells')}</p>
            <p className="text-sm text-text-muted mt-1">{t('shells.no_shells_hint')}</p>
          </div>
        )}

        {/* Shell List - Categorized */}
        {!loading && totalShells > 0 && (
          <>
<<<<<<< HEAD
            <div className="flex-1 overflow-y-auto custom-scrollbar space-y-4 p-1">
              {/* User Shells Section - 我的执行器放在最上面 */}
              {userShells.length > 0 && (
                <div className="space-y-2">
                  <h3 className="text-sm font-medium text-text-secondary px-2">
                    {t('shells.my_shells')} ({userShells.length})
                  </h3>
                  <div className="space-y-3">
                    {userShells.map(shell => (
                      <Card
                        key={`user-${shell.name}`}
                        className="p-4 bg-base hover:bg-hover transition-colors"
                      >
                        <div className="flex items-center justify-between min-w-0">
                          <div className="flex items-center space-x-3 min-w-0 flex-1">
                            <CommandLineIcon className="w-5 h-5 text-primary flex-shrink-0" />
                            <div className="flex flex-col justify-center min-w-0 flex-1">
                              <div className="flex items-center space-x-2 min-w-0">
                                <h3 className="text-base font-medium text-text-primary mb-0 truncate">
                                  {shell.displayName || shell.name}
                                </h3>
                              </div>
                              {shell.displayName && shell.displayName !== shell.name && (
                                <p className="text-xs text-text-muted truncate">ID: {shell.name}</p>
                              )}
                              <div className="flex flex-wrap items-center gap-1.5 mt-2 min-w-0">
                                <Tag variant="default" className="capitalize">
                                  {shell.shellType}
                                </Tag>
                                <Tag variant="info" className="hidden sm:inline-flex text-xs">
                                  {getExecutionTypeLabel(shell.executionType)}
                                </Tag>
                                {shell.baseImage && (
                                  <Tag
                                    variant="default"
                                    className="hidden md:inline-flex text-xs truncate max-w-[200px]"
                                  >
                                    {shell.baseImage}
                                  </Tag>
                                )}
                              </div>
                            </div>
                          </div>
                          <div className="flex items-center gap-1 flex-shrink-0 ml-3">
                            <Button
                              variant="ghost"
                              size="icon"
                              className="h-8 w-8"
                              onClick={() => handleEdit(shell)}
                              title={t('shells.edit')}
                            >
                              <PencilIcon className="w-4 h-4" />
                            </Button>
                            <Button
                              variant="ghost"
                              size="icon"
                              className="h-8 w-8 hover:text-error"
                              onClick={() => setDeleteConfirmShell(shell)}
                              title={t('shells.delete')}
                            >
                              <TrashIcon className="w-4 h-4" />
                            </Button>
                          </div>
                        </div>
                      </Card>
                    ))}
                  </div>
                </div>
              )}

              {/* Group Shells Section */}
              {groupShells.length > 0 && (
                <div className="space-y-2">
                  <h3 className="text-sm font-medium text-text-secondary px-2">
                    {t('shells.group_shells')} ({groupShells.length})
                  </h3>
                  <div className="space-y-3">
                    {groupShells.map(shell => (
                      <Card
                        key={`group-${shell.name}`}
                        className="p-4 bg-base hover:bg-hover transition-colors border-l-2 border-l-primary"
                      >
                        <div className="flex items-center justify-between min-w-0">
                        <div className="flex items-center space-x-3 min-w-0 flex-1">
                          <CommandLineIcon className="w-5 h-5 text-primary flex-shrink-0" />
                          <div className="flex flex-col justify-center min-w-0 flex-1">
                            <div className="flex items-center space-x-2 min-w-0">
                              <h3 className="text-base font-medium text-text-primary mb-0 truncate">
                                {shell.displayName || shell.name}
                              </h3>
                              <Tag variant="success" className="text-xs">
                                {t('shells.group')}
                              </Tag>
                            </div>
                            <div className="flex flex-wrap items-center gap-1.5 mt-2 min-w-0">
                              <Tag variant="default" className="capitalize">
                                {shell.shellType}
                              </Tag>
                              <Tag variant="info" className="hidden sm:inline-flex text-xs">
                                {getExecutionTypeLabel(shell.executionType)}
                              </Tag>
                              {shell.baseImage && (
                                <Tag
                                  variant="default"
                                  className="hidden md:inline-flex text-xs truncate max-w-[200px]"
                                >
                                  {shell.baseImage}
                                </Tag>
                              )}
                            </div>
                          </div>
                        </div>
                        {/* Action buttons for group resources */}
                        <div className="flex items-center gap-1 flex-shrink-0 ml-3">
                          {canEditGroupResource(shell.namespace || 'default') && (
=======
            <div className="flex-1 overflow-y-auto custom-scrollbar space-y-3 p-1">
              {shells.map(shell => {
                const isPublic = shell.type === 'public';
                return (
                  <Card
                    key={`${shell.type}-${shell.name}`}
                    className={`p-4 bg-base hover:bg-hover transition-colors ${isPublic ? 'border-l-2 border-l-primary' : ''}`}
                  >
                    <div className="flex items-center justify-between min-w-0">
                      <ResourceListItem
                        name={shell.name}
                        displayName={shell.displayName ?? undefined}
                        isPublic={isPublic}
                        showId={!isPublic}
                        publicLabel={t('shells.public')}
                        icon={
                          isPublic ? (
                            <GlobeAltIcon className="w-5 h-5 text-primary" />
                          ) : (
                            <CommandLineIcon className="w-5 h-5 text-primary" />
                          )
                        }
                        tags={[
                          {
                            key: 'shell-type',
                            label: shell.shellType,
                            variant: 'default',
                            className: 'capitalize',
                          },
                          {
                            key: 'execution-type',
                            label: getExecutionTypeLabel(shell.executionType),
                            variant: 'info',
                            className: 'hidden sm:inline-flex text-xs',
                          },
                          ...(shell.baseImage
                            ? [
                                {
                                  key: 'base-image',
                                  label: shell.baseImage,
                                  variant: 'default' as const,
                                  className: 'hidden md:inline-flex text-xs truncate max-w-[200px]',
                                },
                              ]
                            : []),
                        ]}
                      />
                      <div className="flex items-center gap-1 flex-shrink-0 ml-3">
                        {/* Only show action buttons for user's own shells */}
                        {!isPublic && (
                          <>
>>>>>>> 04296b51
                            <Button
                              variant="ghost"
                              size="icon"
                              className="h-8 w-8"
                              onClick={() => handleEdit(shell)}
                              title={t('shells.edit')}
                            >
                              <PencilIcon className="w-4 h-4" />
                            </Button>
                          )}
                          {canDeleteGroupResource(shell.namespace || 'default') && (
                            <Button
                              variant="ghost"
                              size="icon"
                              className="h-8 w-8 hover:text-error"
                              onClick={() => setDeleteConfirmShell(shell)}
                              title={t('shells.delete')}
                            >
                              <TrashIcon className="w-4 h-4" />
                            </Button>
                          )}
                        </div>
                      </div>
                    </Card>
                    ))}
                  </div>
                </div>
              )}

              {/* Public Shells Section */}
              {publicShells.length > 0 && (
                <div className="space-y-2">
                  <h3 className="text-sm font-medium text-text-secondary px-2">
                    {t('shells.public_shells')} ({publicShells.length})
                  </h3>
                  <div className="space-y-3">
                    {publicShells.map(shell => (
                      <Card
                        key={`public-${shell.name}`}
                        className="p-4 bg-base hover:bg-hover transition-colors border-l-2 border-l-primary"
                      >
                        <div className="flex items-center justify-between min-w-0">
                          <div className="flex items-center space-x-3 min-w-0 flex-1">
                            <GlobeAltIcon className="w-5 h-5 text-primary flex-shrink-0" />
                            <div className="flex flex-col justify-center min-w-0 flex-1">
                              <div className="flex items-center space-x-2 min-w-0">
                                <h3 className="text-base font-medium text-text-primary mb-0 truncate">
                                  {shell.displayName || shell.name}
                                </h3>
                                <Tag variant="info" className="text-xs">
                                  {t('shells.public')}
                                </Tag>
                              </div>
                              <div className="flex flex-wrap items-center gap-1.5 mt-2 min-w-0">
                                <Tag variant="default" className="capitalize">
                                  {shell.shellType}
                                </Tag>
                                <Tag variant="info" className="hidden sm:inline-flex text-xs">
                                  {getExecutionTypeLabel(shell.executionType)}
                                </Tag>
                                {shell.baseImage && (
                                  <Tag
                                    variant="default"
                                    className="hidden md:inline-flex text-xs truncate max-w-[200px]"
                                  >
                                    {shell.baseImage}
                                  </Tag>
                                )}
                              </div>
                            </div>
                          </div>
                        </div>
                      </Card>
                    ))}
                  </div>
                </div>
              )}
            </div>
          </>
        )}

        {/* Add Button */}
        {!loading && (scope === 'personal' || canCreateInAnyGroup) && (
          <div className="border-t border-border pt-3 mt-3 bg-base">
            <div className="flex justify-center">
              <UnifiedAddButton onClick={() => setIsCreating(true)}>
                {t('shells.create')}
              </UnifiedAddButton>
            </div>
          </div>
        )}
      </div>

      {/* Delete Confirmation Dialog */}
      <AlertDialog open={!!deleteConfirmShell} onOpenChange={() => setDeleteConfirmShell(null)}>
        <AlertDialogContent>
          <AlertDialogHeader>
            <AlertDialogTitle>{t('shells.delete_confirm_title')}</AlertDialogTitle>
            <AlertDialogDescription>
              {t('shells.delete_confirm_message', { name: deleteConfirmShell?.name })}
            </AlertDialogDescription>
          </AlertDialogHeader>
          <AlertDialogFooter>
            <AlertDialogCancel>{t('actions.cancel')}</AlertDialogCancel>
            <AlertDialogAction onClick={handleDelete} className="bg-error hover:bg-error/90">
              {t('actions.delete')}
            </AlertDialogAction>
          </AlertDialogFooter>
        </AlertDialogContent>
      </AlertDialog>
    </div>
  );
};

export default ShellList;<|MERGE_RESOLUTION|>--- conflicted
+++ resolved
@@ -180,7 +180,6 @@
         {/* Shell List - Categorized */}
         {!loading && totalShells > 0 && (
           <>
-<<<<<<< HEAD
             <div className="flex-1 overflow-y-auto custom-scrollbar space-y-4 p-1">
               {/* User Shells Section - 我的执行器放在最上面 */}
               {userShells.length > 0 && (
@@ -296,59 +295,6 @@
                         {/* Action buttons for group resources */}
                         <div className="flex items-center gap-1 flex-shrink-0 ml-3">
                           {canEditGroupResource(shell.namespace || 'default') && (
-=======
-            <div className="flex-1 overflow-y-auto custom-scrollbar space-y-3 p-1">
-              {shells.map(shell => {
-                const isPublic = shell.type === 'public';
-                return (
-                  <Card
-                    key={`${shell.type}-${shell.name}`}
-                    className={`p-4 bg-base hover:bg-hover transition-colors ${isPublic ? 'border-l-2 border-l-primary' : ''}`}
-                  >
-                    <div className="flex items-center justify-between min-w-0">
-                      <ResourceListItem
-                        name={shell.name}
-                        displayName={shell.displayName ?? undefined}
-                        isPublic={isPublic}
-                        showId={!isPublic}
-                        publicLabel={t('shells.public')}
-                        icon={
-                          isPublic ? (
-                            <GlobeAltIcon className="w-5 h-5 text-primary" />
-                          ) : (
-                            <CommandLineIcon className="w-5 h-5 text-primary" />
-                          )
-                        }
-                        tags={[
-                          {
-                            key: 'shell-type',
-                            label: shell.shellType,
-                            variant: 'default',
-                            className: 'capitalize',
-                          },
-                          {
-                            key: 'execution-type',
-                            label: getExecutionTypeLabel(shell.executionType),
-                            variant: 'info',
-                            className: 'hidden sm:inline-flex text-xs',
-                          },
-                          ...(shell.baseImage
-                            ? [
-                                {
-                                  key: 'base-image',
-                                  label: shell.baseImage,
-                                  variant: 'default' as const,
-                                  className: 'hidden md:inline-flex text-xs truncate max-w-[200px]',
-                                },
-                              ]
-                            : []),
-                        ]}
-                      />
-                      <div className="flex items-center gap-1 flex-shrink-0 ml-3">
-                        {/* Only show action buttons for user's own shells */}
-                        {!isPublic && (
-                          <>
->>>>>>> 04296b51
                             <Button
                               variant="ghost"
                               size="icon"
