// SPDX-FileCopyrightText: 2025 Weibo, Inc.
//
// SPDX-License-Identifier: Apache-2.0

import React, { useCallback, useState, useEffect, useMemo } from 'react';
import { Button } from '@/components/ui/button';
import { Switch } from '@/components/ui/switch';
import { Loader2, XIcon, SettingsIcon } from 'lucide-react';
import {
  Select,
  SelectContent,
  SelectItem,
  SelectTrigger,
  SelectValue,
} from '@/components/ui/select';
import McpConfigImportModal from './McpConfigImportModal';
import SkillManagementModal from './skills/SkillManagementModal';
import DifyBotConfig from './DifyBotConfig';

import { Bot } from '@/types/api';
import { botApis, CreateBotRequest, UpdateBotRequest } from '@/apis/bots';
import {
  isPredefinedModel,
  getModelFromConfig,
  getModelTypeFromConfig,
  createPredefinedModelConfig,
} from '@/features/settings/services/bots';
import { agentApis, Agent } from '@/apis/agents';
import { modelApis, UnifiedModel, ModelTypeEnum } from '@/apis/models';
import { fetchSkillsList } from '@/apis/skills';
import { useTranslation } from 'react-i18next';
import { adaptMcpConfigForAgent, isValidAgentType } from '../utils/mcpTypeAdapter';

interface BotEditProps {
  bots: Bot[];
  setBots: React.Dispatch<React.SetStateAction<Bot[]>>;
  editingBotId: number;
  cloningBot: Bot | null;
  onClose: () => void;
  toast: ReturnType<typeof import('@/hooks/use-toast').useToast>['toast'];
}
const BotEdit: React.FC<BotEditProps> = ({
  bots,
  setBots,
  editingBotId,
  cloningBot,
  onClose,
  toast,
}) => {
  const { t, i18n } = useTranslation('common');

  const [botSaving, setBotSaving] = useState(false);
  const [agents, setAgents] = useState<Agent[]>([]);
  const [loadingAgents, setLoadingAgents] = useState(false);
  const [models, setModels] = useState<UnifiedModel[]>([]);
  const [loadingModels, setLoadingModels] = useState(false);
  const [isCustomModel, setIsCustomModel] = useState(false);
  const [selectedModel, setSelectedModel] = useState('');
  const [selectedModelType, setSelectedModelType] = useState<ModelTypeEnum | undefined>(undefined);
  const [selectedProtocol, setSelectedProtocol] = useState('');

  // Current editing object
  const editingBot = editingBotId > 0 ? bots.find(b => b.id === editingBotId) || null : null;

  const baseBot = useMemo(() => {
    if (editingBot) {
      return editingBot;
    }
    if (editingBotId === 0 && cloningBot) {
      return cloningBot;
    }
    return null;
  }, [editingBot, editingBotId, cloningBot]);

  const [botName, setBotName] = useState(baseBot?.name || '');
  const [agentName, setAgentName] = useState(baseBot?.agent_name || '');
  const [agentConfig, setAgentConfig] = useState(
    baseBot?.agent_config ? JSON.stringify(baseBot.agent_config, null, 2) : ''
  );

  const [prompt, setPrompt] = useState(baseBot?.system_prompt || '');
  const [mcpConfig, setMcpConfig] = useState(
    baseBot?.mcp_servers ? JSON.stringify(baseBot.mcp_servers, null, 2) : ''
  );
  const [selectedSkills, setSelectedSkills] = useState<string[]>(baseBot?.skills || []);
  const [availableSkills, setAvailableSkills] = useState<string[]>([]);
  const [loadingSkills, setLoadingSkills] = useState(false);
  const [agentConfigError, setAgentConfigError] = useState(false);
  const [mcpConfigError, setMcpConfigError] = useState(false);
  const [importModalVisible, setImportModalVisible] = useState(false);
  const [templateSectionExpanded, setTemplateSectionExpanded] = useState(false);
  const [skillManagementModalOpen, setSkillManagementModalOpen] = useState(false);

  // Check if current agent is Dify
  const isDifyAgent = useMemo(() => agentName === 'Dify', [agentName]);

  const prettifyAgentConfig = useCallback(() => {
    setAgentConfig(prev => {
      const trimmed = prev.trim();
      if (!trimmed) {
        setAgentConfigError(false);
        return '';
      }
      try {
        const parsed = JSON.parse(trimmed);
        setAgentConfigError(false);
        return JSON.stringify(parsed, null, 2);
      } catch {
        toast({
          variant: 'destructive',
          title: t('bot.errors.agent_config_json'),
        });
        setAgentConfigError(true);
        return prev;
      }
    });
  }, [toast, t]);

  const prettifyMcpConfig = useCallback(() => {
    setMcpConfig(prev => {
      const trimmed = prev.trim();
      if (!trimmed) {
        setMcpConfigError(false);
        return '';
      }
      try {
        const parsed = JSON.parse(trimmed);
        setMcpConfigError(false);
        return JSON.stringify(parsed, null, 2);
      } catch {
        toast({
          variant: 'destructive',
          title: t('bot.errors.mcp_config_json'),
        });
        setMcpConfigError(true);
        return prev;
      }
    });
  }, [toast, t]);

  // Handle MCP configuration import
  const handleImportMcpConfig = useCallback(() => {
    setImportModalVisible(true);
  }, []);

  // Handle import configuration confirmation
  const handleImportConfirm = useCallback(
    (config: Record<string, unknown>, mode: 'replace' | 'append') => {
      try {
        // Update MCP configuration
        if (mode === 'replace') {
          // Replace mode: directly use new configuration
          setMcpConfig(JSON.stringify(config, null, 2));
          toast({
            title: t('bot.import_success'),
          });
        } else {
          // Append mode: merge existing configuration with new configuration
          try {
            const currentConfig = mcpConfig.trim() ? JSON.parse(mcpConfig) : {};
            const mergedConfig = { ...currentConfig, ...config };
            setMcpConfig(JSON.stringify(mergedConfig, null, 2));
            toast({
              title: t('bot.append_success'),
            });
          } catch {
            toast({
              variant: 'destructive',
              title: t('bot.errors.mcp_config_json'),
            });
            return;
          }
        }
        setImportModalVisible(false);
      } catch {
        toast({
          variant: 'destructive',
          title: t('bot.errors.mcp_config_json'),
        });
      }
    },
    [mcpConfig, toast, t]
  );

  // Template handlers
  const handleApplyClaudeSonnetTemplate = useCallback(() => {
    const template = {
      env: {
        ANTHROPIC_MODEL: 'anthropic/claude-sonnet-4',
        ANTHROPIC_AUTH_TOKEN: 'sk-ant-your-api-key-here',
        ANTHROPIC_API_KEY: 'sk-ant-your-api-key-here',
        ANTHROPIC_BASE_URL: 'https://api.anthropic.com',
        ANTHROPIC_DEFAULT_HAIKU_MODEL: 'anthropic/claude-haiku-4.5',
      },
    };
    setAgentConfig(JSON.stringify(template, null, 2));
    setAgentConfigError(false);
    toast({
      title: t('bot.template_applied'),
      description: t('bot.please_update_api_key'),
    });
  }, [toast, t]);

  const handleApplyOpenAIGPT4Template = useCallback(() => {
    const template = {
      env: {
        OPENAI_API_KEY: 'sk-your-openai-api-key-here',
        OPENAI_MODEL: 'gpt-4',
        OPENAI_BASE_URL: 'https://api.openai.com/v1',
      },
    };
    setAgentConfig(JSON.stringify(template, null, 2));
    setAgentConfigError(false);
    toast({
      title: t('bot.template_applied'),
      description: t('bot.please_update_api_key'),
    });
  }, [toast, t]);

  // Documentation handlers
  const handleOpenModelDocs = useCallback(() => {
    const lang = i18n.language === 'zh-CN' ? 'zh' : 'en';
    const docsUrl = `/docs/${lang}/guides/user/configuring-models.md`;
    window.open(docsUrl, '_blank');
  }, [i18n.language]);

  const handleOpenShellDocs = useCallback(() => {
    const lang = i18n.language === 'zh-CN' ? 'zh' : 'en';
    const docsUrl = `/docs/${lang}/guides/user/configuring-shells.md`;
    window.open(docsUrl, '_blank');
  }, [i18n.language]);

  // Get agents list
  useEffect(() => {
    const fetchAgents = async () => {
      setLoadingAgents(true);
      try {
        const response = await agentApis.getAgents();
        setAgents(response.items);
      } catch (error) {
        console.error('Failed to fetch agents:', error);
        toast({
          variant: 'destructive',
          title: t('bot.errors.fetch_agents_failed'),
        });
      } finally {
        setLoadingAgents(false);
      }
    };

    fetchAgents();
  }, [toast, t]);
  // Get skills list - only for ClaudeCode agent
  useEffect(() => {
    // Only fetch skills when agent is ClaudeCode
    if (agentName !== 'ClaudeCode') {
      setAvailableSkills([]);
      setLoadingSkills(false);
      return;
    }

    const fetchSkills = async () => {
      setLoadingSkills(true);
      try {
        const skillsData = await fetchSkillsList();
        setAvailableSkills(skillsData.map(skill => skill.metadata.name));
      } catch {
        toast({
          variant: 'destructive',
          title: t('skills.loading_failed'),
        });
      } finally {
        setLoadingSkills(false);
      }
    };
    fetchSkills();
  }, [agentName, toast, t]);

  // Fetch corresponding model list when agentName changes
  useEffect(() => {
    console.log('[DEBUG] fetchModels useEffect triggered', {
      agentName,
      baseBot_agent_name: baseBot?.agent_name,
      baseBot_agent_config: baseBot?.agent_config,
    });

    if (!agentName) {
      setModels([]);
      return;
    }

    const fetchModels = async () => {
      setLoadingModels(true);
      try {
        // Use the new unified models API which includes type information
        const response = await modelApis.getUnifiedModels(agentName);
        console.log('[DEBUG] Models loaded:', response.data);
        setModels(response.data);

        // After loading models, check if we should restore the bot's saved model
        // This handles the case when editing an existing bot with a predefined model
        // Only restore if the current agentName matches the baseBot's agent_name
        // (i.e., user hasn't switched to a different agent)
        const hasConfig = baseBot?.agent_config && Object.keys(baseBot.agent_config).length > 0;
        const agentMatches = baseBot?.agent_name === agentName;
        const isPredefined = hasConfig && isPredefinedModel(baseBot.agent_config);

        console.log('[DEBUG] Model restore check:', {
          hasConfig,
          agentMatches,
          isPredefined,
          agent_config: baseBot?.agent_config,
        });

        if (hasConfig && agentMatches && isPredefined) {
          const savedModelName = getModelFromConfig(baseBot.agent_config);
          const savedModelType = getModelTypeFromConfig(baseBot.agent_config);
          console.log('[DEBUG] Saved model name:', savedModelName, 'type:', savedModelType);
          // Only set the model if it exists in the loaded models list
          // Match by both name and type if type is specified
          const foundModel = response.data.find((m: UnifiedModel) => {
            if (savedModelType) {
              return m.name === savedModelName && m.type === savedModelType;
            }
            return m.name === savedModelName;
          });
          if (savedModelName && foundModel) {
            console.log(
              '[DEBUG] Setting selectedModel to:',
              savedModelName,
              'type:',
              foundModel.type
            );
            setSelectedModel(savedModelName);
            setSelectedModelType(foundModel.type);
          } else {
            console.log('[DEBUG] Model not found in list, clearing selection');
            // Model not found in list, clear selection
            setSelectedModel('');
            setSelectedModelType(undefined);
          }
        }
        // Note: Don't clear selectedModel here if agent changed,
        // as it's already cleared in the agent select onChange handler
      } catch (error) {
        console.error('Failed to fetch models:', error);
        toast({
          variant: 'destructive',
          title: t('bot.errors.fetch_models_failed'),
        });
        setModels([]);
        setSelectedModel('');
        setSelectedModelType(undefined);
      } finally {
        setLoadingModels(false);
      }
    };

    fetchModels();
  }, [agentName, toast, t, baseBot]);
  // Reset base form when switching editing object
  useEffect(() => {
    setBotName(baseBot?.name || '');
    setAgentName(baseBot?.agent_name || '');
    setPrompt(baseBot?.system_prompt || '');
    setMcpConfig(baseBot?.mcp_servers ? JSON.stringify(baseBot.mcp_servers, null, 2) : '');
    setSelectedSkills(baseBot?.skills || []);
    setAgentConfigError(false);
    setMcpConfigError(false);

    if (baseBot?.agent_config) {
      setAgentConfig(JSON.stringify(baseBot.agent_config, null, 2));
    } else {
      setAgentConfig('');
    }
  }, [editingBotId, baseBot]);

  // Initialize model-related data after agents and models are loaded
  useEffect(() => {
    // Check if agent_config is empty or doesn't exist
    const hasValidConfig = baseBot?.agent_config && Object.keys(baseBot.agent_config).length > 0;

    if (!hasValidConfig) {
      // Default to dropdown (predefined model) mode when no config exists
      setIsCustomModel(false);
      setSelectedModel('');
      setSelectedProtocol('');
      return;
    }

    const isPredefined = isPredefinedModel(baseBot.agent_config);
    setIsCustomModel(!isPredefined);

    if (isPredefined) {
      const modelName = getModelFromConfig(baseBot.agent_config);
      setSelectedModel(modelName);
      setSelectedProtocol('');
    } else {
      setSelectedModel('');
      // Extract protocol from agent_config for custom configs
      const protocol = ((baseBot.agent_config as Record<string, unknown>).protocol as string) || '';
      setSelectedProtocol(protocol);
    }
  }, [baseBot]);

  const handleBack = useCallback(() => {
    onClose();
  }, [onClose]);

  useEffect(() => {
    const handleEsc = (event: KeyboardEvent) => {
      if (event.key !== 'Escape') return;

      handleBack();
    };

    window.addEventListener('keydown', handleEsc);
    return () => window.removeEventListener('keydown', handleEsc);
  }, [handleBack]);

  // Save logic
  const handleSave = async () => {
    console.log('[DEBUG] handleSave called', {
      botName,
      agentName,
      isCustomModel,
      selectedModel,
      agentConfig,
    });

    if (!botName.trim() || !agentName.trim()) {
      toast({
        variant: 'destructive',
        title: t('bot.errors.required'),
      });
      return;
    }

    let parsedAgentConfig: unknown = undefined;
<<<<<<< HEAD
    if (isCustomModel) {
      // Validate protocol is selected
      if (!selectedProtocol) {
        toast({
          variant: 'destructive',
          title: t('bot.errors.protocol_required'),
        });
        return;
      }

=======

    // For Dify agent, always use custom model configuration
    if (isDifyAgent) {
      const trimmedConfig = agentConfig.trim();
      if (!trimmedConfig) {
        setAgentConfigError(true);
        toast({
          variant: 'destructive',
          title: t('bot.errors.agent_config_json'),
        });
        return;
      }
      try {
        parsedAgentConfig = JSON.parse(trimmedConfig);
        setAgentConfigError(false);
      } catch {
        setAgentConfigError(true);
        toast({
          variant: 'destructive',
          title: t('bot.errors.agent_config_json'),
        });
        return;
      }
    } else if (isCustomModel) {
      // Non-Dify custom model configuration
>>>>>>> f983609f
      const trimmedConfig = agentConfig.trim();
      if (!trimmedConfig) {
        setAgentConfigError(true);
        toast({
          variant: 'destructive',
          title: t('bot.errors.agent_config_json'),
        });
        return;
      }
      try {
        const configObj = JSON.parse(trimmedConfig);
        // Add protocol to the config
        parsedAgentConfig = { ...configObj, protocol: selectedProtocol };
        setAgentConfigError(false);
      } catch {
        setAgentConfigError(true);
        toast({
          variant: 'destructive',
          title: t('bot.errors.agent_config_json'),
        });
        return;
      }
    } else {
      // Use createPredefinedModelConfig to include bind_model_type
      parsedAgentConfig = createPredefinedModelConfig(selectedModel, selectedModelType);
    }

    console.log('[DEBUG] parsedAgentConfig:', parsedAgentConfig);

    let parsedMcpConfig: Record<string, unknown> | null = null;

    // Skip MCP config for Dify agent
    if (!isDifyAgent && mcpConfig.trim()) {
      try {
        parsedMcpConfig = JSON.parse(mcpConfig);
        // Adapt MCP config types based on selected agent
        if (parsedMcpConfig && agentName) {
          if (isValidAgentType(agentName)) {
            parsedMcpConfig = adaptMcpConfigForAgent(parsedMcpConfig, agentName);
          } else {
            console.warn(`Unknown agent type "${agentName}", skipping MCP config adaptation`);
          }
        }
        setMcpConfigError(false);
      } catch {
        setMcpConfigError(true);
        toast({
          variant: 'destructive',
          title: t('bot.errors.mcp_config_json'),
        });
        return;
      }
    } else {
      setMcpConfigError(false);
    }

    setBotSaving(true);
    try {
      const botReq: CreateBotRequest = {
        name: botName.trim(),
        agent_name: agentName.trim(),
        agent_config: parsedAgentConfig as Record<string, unknown>,
        system_prompt: isDifyAgent ? '' : prompt.trim() || '', // Clear system_prompt for Dify
        mcp_servers: parsedMcpConfig ?? {},
        skills: selectedSkills.length > 0 ? selectedSkills : [],
      };
      console.log('[DEBUG] Saving bot request:', JSON.stringify(botReq, null, 2));

      if (editingBotId && editingBotId > 0) {
        // Edit existing bot
        const updated = await botApis.updateBot(editingBotId, botReq as UpdateBotRequest);
        console.log('[DEBUG] Bot updated response:', JSON.stringify(updated, null, 2));
        setBots(prev => prev.map(b => (b.id === editingBotId ? updated : b)));
      } else {
        // Create new bot
        const created = await botApis.createBot(botReq);
        console.log('[DEBUG] Bot created response:', JSON.stringify(created, null, 2));
        setBots(prev => [created, ...prev]);
      }
      onClose();
    } catch (error) {
      console.error('[DEBUG] Save error:', error);
      toast({
        variant: 'destructive',
        title: (error as Error)?.message || t('bot.errors.save_failed'),
      });
    } finally {
      setBotSaving(false);
    }
  };
  return (
    <div className="flex flex-col w-full bg-surface rounded-lg px-2 py-4 min-h-[650px] overflow-hidden">
      {/* Top navigation bar */}
      <div className="flex items-center justify-between mb-4 flex-shrink-0">
        <button
          onClick={handleBack}
          className="flex items-center text-text-muted hover:text-text-primary text-base"
          title={t('common.back')}
        >
          <svg
            width="24"
            height="24"
            fill="none"
            stroke="currentColor"
            strokeWidth="2"
            className="mr-1"
          >
            <path d="M15 6l-6 6 6 6" />
          </svg>
          {t('common.back')}
        </button>
        <Button onClick={handleSave} disabled={botSaving}>
          {botSaving && <Loader2 className="mr-2 h-4 w-4 animate-spin" />}
          {botSaving ? t('actions.saving') : t('actions.save')}
        </Button>
      </div>

      {/* Main content area - using responsive layout */}
      <div className="flex flex-col lg:flex-row gap-4 flex-grow mx-2 min-h-0 overflow-hidden">
        <div
          className={`flex flex-col space-y-3 overflow-y-auto w-full flex-shrink-0 ${isDifyAgent ? 'lg:w-full' : 'lg:w-2/5 xl:w-1/3'}`}
        >
          {/* Bot Name */}
          <div className="flex flex-col">
            <div className="flex items-center mb-1">
              <label className="block text-lg font-semibold text-text-primary">
                {t('bot.name')} <span className="text-red-400">*</span>
              </label>
            </div>
            <input
              type="text"
              value={botName}
              onChange={e => setBotName(e.target.value)}
              placeholder={t('bot.name_placeholder')}
              className="w-full px-4 py-1 bg-base rounded-md text-text-primary placeholder:text-text-muted focus:outline-none focus:ring-2 focus:ring-primary/40 focus:border-transparent text-base"
            />
          </div>

          {/* Agent */}
          <div className="flex flex-col">
            <div className="flex items-center mb-1">
              <label className="block text-lg font-semibold text-text-primary">
                {t('bot.agent')} <span className="text-red-400">*</span>
              </label>
              {/* Help Icon */}
              <button
                type="button"
                onClick={() => handleOpenShellDocs()}
                className="ml-2 text-text-muted hover:text-primary transition-colors"
                title={t('bot.view_shell_config_guide')}
              >
                <svg
                  xmlns="http://www.w3.org/2000/svg"
                  className="h-5 w-5"
                  fill="none"
                  viewBox="0 0 24 24"
                  stroke="currentColor"
                >
                  <path
                    strokeLinecap="round"
                    strokeLinejoin="round"
                    strokeWidth={2}
                    d="M8.228 9c.549-1.165 2.03-2 3.772-2 2.21 0 4 1.343 4 3 0 1.4-1.278 2.575-3.006 2.907-.542.104-.994.54-.994 1.093m0 3h.01M21 12a9 9 0 11-18 0 9 9 0 0118 0z"
                  />
                </svg>
              </button>
            </div>
            <Select
              value={agentName}
              onValueChange={value => {
                if (value !== agentName) {
                  setIsCustomModel(false);
                  setSelectedModel('');
                  setAgentConfig('');
                  setAgentConfigError(false);
                  setModels([]);
                  // Clear protocol when switching agent type since protocols are filtered by agent
                  setSelectedProtocol('');

                  // Adapt MCP config when switching agent type
                  if (mcpConfig.trim()) {
                    try {
                      const currentMcpConfig = JSON.parse(mcpConfig);
                      if (isValidAgentType(value)) {
                        const adaptedConfig = adaptMcpConfigForAgent(currentMcpConfig, value);
                        setMcpConfig(JSON.stringify(adaptedConfig, null, 2));
                      } else {
                        console.warn(
                          `Unknown agent type "${value}", skipping MCP config adaptation`
                        );
                      }
                    } catch (error) {
                      // If parsing fails, keep the original config
                      console.warn('Failed to adapt MCP config on agent change:', error);
                    }
                  }
                }
                setAgentName(value);
              }}
              disabled={loadingAgents}
            >
              <SelectTrigger className="w-full">
                <SelectValue placeholder={t('bot.agent_select')} />
              </SelectTrigger>
              <SelectContent>
                {agents.map(agent => (
                  <SelectItem key={agent.name} value={agent.name}>
                    {agent.name}
                  </SelectItem>
                ))}
              </SelectContent>
            </Select>
          </div>

          {/* Conditional rendering based on agent type */}
          {isDifyAgent ? (
            /* Dify Mode: Show specialized Dify configuration */
            <DifyBotConfig
              agentConfig={agentConfig}
              onAgentConfigChange={setAgentConfig}
              toast={toast}
            />
          ) : (
            /* Normal Mode: Show standard configuration options */
            <>
              {/* Agent Config */}
              <div className="flex flex-col">
                <div className="flex items-center justify-between mb-1">
                  <div className="flex items-center gap-2">
                    <label className="block text-base font-medium text-text-primary">
                      {t('bot.agent_config')} <span className="text-red-400">*</span>
                    </label>
                    {/* Help Icon */}
                    <button
                      type="button"
                      onClick={() => handleOpenModelDocs()}
                      className="text-text-muted hover:text-primary transition-colors"
                      title={t('bot.view_model_config_guide')}
                    >
                      <svg
                        xmlns="http://www.w3.org/2000/svg"
                        className="h-5 w-5"
                        fill="none"
                        viewBox="0 0 24 24"
                        stroke="currentColor"
                      >
                        <path
                          strokeLinecap="round"
                          strokeLinejoin="round"
                          strokeWidth={2}
                          d="M8.228 9c.549-1.165 2.03-2 3.772-2 2.21 0 4 1.343 4 3 0 1.4-1.278 2.575-3.006 2.907-.542.104-.994.54-.994 1.093m0 3h.01M21 12a9 9 0 11-18 0 9 9 0 0118 0z"
                        />
                      </svg>
                    </button>
                    {/* Template Button - Only show when Custom Model is enabled */}
                    {isCustomModel && (
                      <button
                        type="button"
                        onClick={() => setTemplateSectionExpanded(!templateSectionExpanded)}
                        className="flex items-center gap-1 text-xs text-text-muted hover:text-primary transition-colors"
                        title={t('bot.quick_templates')}
                      >
                        <span className="text-sm">📋</span>
                        <span>{t('bot.template')}</span>
                      </button>
                    )}
                  </div>
                  <div className="flex items-center">
                    <span className="text-xs text-text-muted mr-2">
                      {t('bot.use_custom_model')}
                    </span>
                    <Switch
                      checked={isCustomModel}
                      onCheckedChange={(checked: boolean) => {
                        setIsCustomModel(checked);
                        if (checked) {
                          setAgentConfig('');
                          setAgentConfigError(false);
                        }
                        if (!checked) {
                          setAgentConfigError(false);
                          setTemplateSectionExpanded(false);
                        }
                      }}
                    />
                  </div>
                </div>

                {/* Template Expanded Content - Only show when expanded */}
                {isCustomModel && templateSectionExpanded && (
                  <div className="mb-3 bg-base-secondary rounded-md p-3">
                    <div className="flex gap-2 flex-wrap mb-2">
                      <Button
                        size="sm"
                        variant="outline"
                        onClick={() => handleApplyClaudeSonnetTemplate()}
                        className="text-xs"
                        type="button"
                      >
                        Claude Sonnet 4 {t('bot.template')}
                      </Button>
                      <Button
                        size="sm"
                        variant="outline"
                        onClick={() => handleApplyOpenAIGPT4Template()}
                        className="text-xs"
                        type="button"
                      >
                        OpenAI GPT-4 {t('bot.template')}
                      </Button>
                    </div>
                    <p className="text-xs text-text-muted">⚠️ {t('bot.template_hint')}</p>
                  </div>
                )}
<<<<<<< HEAD
              </div>
              <div className="flex items-center">
                <span className="text-xs text-text-muted mr-2">{t('bot.advanced_mode')}</span>
                <Switch
                  checked={isCustomModel}
                  onCheckedChange={(checked: boolean) => {
                    setIsCustomModel(checked);
                    if (checked) {
                      // Clear data when switching to advanced mode
                      setAgentConfig('');
                      setSelectedModel('');
                      setSelectedProtocol('');
                      setAgentConfigError(false);
                    }
                    if (!checked) {
                      setAgentConfigError(false);
                      setTemplateSectionExpanded(false);
                      setSelectedProtocol('');
                    }
                  }}
                />
              </div>
            </div>

            {/* Template Expanded Content - Only show when expanded */}
            {isCustomModel && templateSectionExpanded && (
              <div className="mb-3 bg-base-secondary rounded-md p-3">
                <div className="flex gap-2 flex-wrap mb-2">
                  <Button
                    size="sm"
                    variant="outline"
                    onClick={() => handleApplyClaudeSonnetTemplate()}
                    className="text-xs"
                    type="button"
                  >
                    Claude Sonnet 4 {t('bot.template')}
                  </Button>
                  <Button
                    size="sm"
                    variant="outline"
                    onClick={() => handleApplyOpenAIGPT4Template()}
                    className="text-xs"
                    type="button"
                  >
                    OpenAI GPT-4 {t('bot.template')}
                  </Button>
                </div>
                <p className="text-xs text-text-muted">⚠️ {t('bot.template_hint')}</p>
              </div>
            )}

            {/* Protocol selector - only show in advanced mode */}
            {isCustomModel && (
              <div className="mb-3">
                <label className="block text-sm font-medium text-text-primary mb-1">
                  {t('bot.protocol')} <span className="text-red-400">*</span>
                </label>
                <Select value={selectedProtocol} onValueChange={setSelectedProtocol}>
                  <SelectTrigger className="w-full">
                    <SelectValue placeholder={t('bot.protocol_select')} />
                  </SelectTrigger>
                  <SelectContent>
                    {/* Filter protocol options based on agent type */}
                    {agentName === 'ClaudeCode' && (
                      <SelectItem value="claude">Claude (Anthropic)</SelectItem>
                    )}
                    {agentName === 'Agno' && <SelectItem value="openai">OpenAI</SelectItem>}
                    {/* Show all options if agent type is unknown or not selected */}
                    {agentName !== 'ClaudeCode' && agentName !== 'Agno' && (
                      <>
                        <SelectItem value="openai">OpenAI</SelectItem>
                        <SelectItem value="claude">Claude (Anthropic)</SelectItem>
                      </>
                    )}
                  </SelectContent>
                </Select>
                <p className="text-xs text-text-muted mt-1">{t('bot.protocol_hint')}</p>
              </div>
            )}

            {isCustomModel ? (
              <textarea
                value={agentConfig}
                onChange={e => {
                  const value = e.target.value;
                  setAgentConfig(value);
                  if (!value.trim()) {
                    setAgentConfigError(false);
                  }
                }}
                onBlur={prettifyAgentConfig}
                rows={4}
                placeholder={
                  agentName === 'ClaudeCode'
                    ? `{
=======

                {isCustomModel ? (
                  <textarea
                    value={agentConfig}
                    onChange={e => {
                      const value = e.target.value;
                      setAgentConfig(value);
                      if (!value.trim()) {
                        setAgentConfigError(false);
                      }
                    }}
                    onBlur={prettifyAgentConfig}
                    rows={4}
                    placeholder={
                      agentName === 'ClaudeCode'
                        ? `{
>>>>>>> f983609f
  "env": {
    "model": "claude",
    "model_id": "xxxxx",
    "api_key": "xxxxxx",
    "base_url": "xxxxxx"
  }
}`
                        : agentName === 'Agno'
                          ? `{
  "env": {
    "model": "openai",
    "model_id": "xxxxxx",
    "api_key": "xxxxxx",
    "base_url": "xxxxxx"
  }
}`
<<<<<<< HEAD
                      : ''
                }
                className={`w-full px-4 py-2 bg-base rounded-md text-text-primary placeholder:text-text-muted focus:outline-none focus:ring-2 font-mono text-base h-[150px] custom-scrollbar ${agentConfigError ? 'border border-red-400 focus:ring-red-300 focus:border-red-400' : 'border border-transparent focus:ring-primary/40 focus:border-transparent'}`}
              />
            ) : (
              <Select
                value={selectedModel ? `${selectedModel}:${selectedModelType || ''}` : ''}
                onValueChange={value => {
                  // Value format: "modelName:modelType"
                  const [modelName, modelType] = value.split(':');
                  setSelectedModel(modelName);
                  setSelectedModelType((modelType as ModelTypeEnum) || undefined);
                }}
                disabled={loadingModels || !agentName || models.length === 0}
              >
                <SelectTrigger className="w-full">
                  <SelectValue
                    placeholder={
                      !agentName
                        ? t('bot.select_executor_first')
                        : models.length === 0
                          ? t('bot.no_available_models')
                          : t('bot.model_select')
                    }
                  />
                </SelectTrigger>
                <SelectContent>
                  {models.length === 0 ? (
                    <div className="py-2 px-3 text-sm text-text-muted text-center">
                      {t('bot.no_available_models')}
                    </div>
                  ) : (
                    models.map(model => (
                      <SelectItem
                        key={`${model.name}:${model.type}`}
                        value={`${model.name}:${model.type}`}
                      >
                        {model.displayName ? `${model.displayName}(${model.name})` : model.name}
                        {model.type === 'public' && (
                          <span className="ml-1 text-xs text-text-muted">
                            [{t('bot.public_model', '公共')}]
                          </span>
                        )}
                      </SelectItem>
                    ))
                  )}
                </SelectContent>
              </Select>
            )}
          </div>

          {/* Skills Selection - Only show for ClaudeCode agent */}
          {agentName === 'ClaudeCode' && (
            <div className="flex flex-col">
              <div className="flex items-center justify-between mb-1">
                <div className="flex items-center">
                  <label className="block text-base font-medium text-text-primary">
                    {t('skills.skills_section')}
                  </label>
                  <span className="text-xs text-text-muted ml-2">
                    {t('skills.skills_optional')}
                  </span>
                  {/* Help Icon for Skills */}
                  <a
                    href="https://www.claude.com/blog/skills"
                    target="_blank"
                    rel="noopener noreferrer"
                    className="ml-2 text-text-muted hover:text-primary transition-colors"
                    title="Learn more about Claude Skills"
=======
                          : ''
                    }
                    className={`w-full px-4 py-2 bg-base rounded-md text-text-primary placeholder:text-text-muted focus:outline-none focus:ring-2 font-mono text-base h-[150px] custom-scrollbar ${agentConfigError ? 'border border-red-400 focus:ring-red-300 focus:border-red-400' : 'border border-transparent focus:ring-primary/40 focus:border-transparent'}`}
                  />
                ) : (
                  <Select
                    value={selectedModel}
                    onValueChange={value => {
                      setSelectedModel(value);
                    }}
                    disabled={loadingModels}
>>>>>>> f983609f
                  >
                    <SelectTrigger className="w-full">
                      <SelectValue placeholder={t('bot.agent_select')} />
                    </SelectTrigger>
                    <SelectContent>
                      {models.map(model => (
                        <SelectItem key={model.name} value={model.name}>
                          {model.name}
                        </SelectItem>
                      ))}
                    </SelectContent>
                  </Select>
                )}
              </div>

              {/* Skills Selection - Only show for ClaudeCode agent */}
              {agentName === 'ClaudeCode' && (
                <div className="flex flex-col">
                  <div className="flex items-center justify-between mb-1">
                    <div className="flex items-center">
                      <label className="block text-base font-medium text-text-primary">
                        {t('skills.skills_section')}
                      </label>
                      <span className="text-xs text-text-muted ml-2">
                        {t('skills.skills_optional')}
                      </span>
                      {/* Help Icon for Skills */}
                      <a
                        href="https://www.claude.com/blog/skills"
                        target="_blank"
                        rel="noopener noreferrer"
                        className="ml-2 text-text-muted hover:text-primary transition-colors"
                        title="Learn more about Claude Skills"
                      >
                        <svg
                          xmlns="http://www.w3.org/2000/svg"
                          className="h-5 w-5"
                          fill="none"
                          viewBox="0 0 24 24"
                          stroke="currentColor"
                        >
                          <path
                            strokeLinecap="round"
                            strokeLinejoin="round"
                            strokeWidth={2}
                            d="M8.228 9c.549-1.165 2.03-2 3.772-2 2.21 0 4 1.343 4 3 0 1.4-1.278 2.575-3.006 2.907-.542.104-.994.54-.994 1.093m0 3h.01M21 12a9 9 0 11-18 0 9 9 0 0118 0z"
                          />
                        </svg>
                      </a>
                    </div>
                    <Button
                      size="sm"
                      variant="outline"
                      onClick={() => setSkillManagementModalOpen(true)}
                      className="text-xs"
                    >
                      <SettingsIcon className="w-3 h-3 mr-1" />
                      {t('skills.manage_skills_button')}
                    </Button>
                  </div>
                  <div className="bg-base rounded-md p-2 min-h-[80px]">
                    {loadingSkills ? (
                      <div className="text-sm text-text-muted">{t('skills.loading_skills')}</div>
                    ) : availableSkills.length === 0 ? (
                      <div className="text-sm text-text-muted">
                        {t('skills.no_skills_available')}
                      </div>
                    ) : (
                      <div className="space-y-2">
                        <Select
                          value=""
                          onValueChange={value => {
                            if (value && !selectedSkills.includes(value)) {
                              setSelectedSkills([...selectedSkills, value]);
                            }
                          }}
                        >
                          <SelectTrigger className="w-full">
                            <SelectValue placeholder={t('skills.select_skill_to_add')} />
                          </SelectTrigger>
                          <SelectContent>
                            {availableSkills
                              .filter(skill => !selectedSkills.includes(skill))
                              .map(skill => (
                                <SelectItem key={skill} value={skill}>
                                  {skill}
                                </SelectItem>
                              ))}
                          </SelectContent>
                        </Select>

                        {selectedSkills.length > 0 && (
                          <div className="flex flex-wrap gap-1.5">
                            {selectedSkills.map(skill => (
                              <div
                                key={skill}
                                className="inline-flex items-center gap-1 px-2 py-1 bg-muted rounded-md text-sm"
                              >
                                <span>{skill}</span>
                                <button
                                  onClick={() =>
                                    setSelectedSkills(selectedSkills.filter(s => s !== skill))
                                  }
                                  className="text-text-muted hover:text-text-primary"
                                >
                                  <XIcon className="w-3 h-3" />
                                </button>
                              </div>
                            ))}
                          </div>
                        )}
                      </div>
                    )}
                  </div>
                </div>
              )}

              {/* MCP Config */}
              <div className="flex flex-col flex-grow">
                <div className="flex items-center justify-between mb-1">
                  <div className="flex items-center">
                    <label className="block text-base font-medium text-text-primary">
                      {t('bot.mcp_config')}
                    </label>
                  </div>
                  <Button size="sm" onClick={() => handleImportMcpConfig()} className="text-xs">
                    {t('bot.import_mcp_button')}
                  </Button>
                </div>
                <textarea
                  value={mcpConfig}
                  onChange={e => {
                    const value = e.target.value;
                    setMcpConfig(value);
                    if (!value.trim()) {
                      setMcpConfigError(false);
                    }
                  }}
                  onBlur={prettifyMcpConfig}
                  className={`w-full px-4 py-2 bg-base rounded-md text-text-primary placeholder:text-text-muted focus:outline-none focus:ring-2 font-mono text-base flex-grow resize-none custom-scrollbar ${mcpConfigError ? 'border border-red-400 focus:ring-red-300 focus:border-red-400' : 'border border-transparent focus:ring-primary/40 focus:border-transparent'}`}
                  placeholder={`{
  "github": {
    "command": "docker",
    "args": [
      "run",
      "-i",
      "--rm",
      "-e",
      "GITHUB_PERSONAL_ACCESS_TOKEN",
      "-e",
      "GITHUB_TOOLSETS",
      "-e",
      "GITHUB_READ_ONLY",
      "ghcr.io/github/github-mcp-server"
    ],
    "env": {
      "GITHUB_PERSONAL_ACCESS_TOKEN": "xxxxxxxxxx",
      "GITHUB_TOOLSETS": "",
      "GITHUB_READ_ONLY": ""
    }
  }
}`}
                />
              </div>
            </>
          )}
        </div>

        {/* Right Prompt area - responsive layout */}
        {!isDifyAgent && (
          <div className="w-full lg:w-3/5 xl:w-2/3 flex flex-col min-h-0">
            <div className="mb-1 flex-shrink-0">
              <div className="flex items-center">
                <label className="block text-base font-medium text-text-primary">
                  {t('bot.prompt')}
                </label>
                <span className="text-xs text-text-muted ml-2">AI prompt</span>
              </div>
            </div>

            {/* textarea occupies all space in the second row */}
            <textarea
              value={prompt}
              onChange={e => setPrompt(e.target.value)}
              placeholder={t('bot.prompt_placeholder')}
              className="w-full h-full px-4 py-2 bg-base rounded-md text-text-primary placeholder:text-text-muted focus:outline-none focus:ring-2 focus:ring-primary/40 focus:border-transparent text-base resize-none custom-scrollbar min-h-[200px] flex-grow"
            />
          </div>
        )}
      </div>

      {/* MCP Configuration Import Modal */}
      <McpConfigImportModal
        visible={importModalVisible}
        onClose={() => setImportModalVisible(false)}
        onImport={handleImportConfirm}
        toast={toast}
        agentType={agentName as 'ClaudeCode' | 'Agno'}
      />

      {/* Skill Management Modal */}
      <SkillManagementModal
        open={skillManagementModalOpen}
        onClose={() => setSkillManagementModalOpen(false)}
        onSkillsChange={() => {
          // Reload skills list when skills are changed
          const fetchSkills = async () => {
            try {
              const skillsData = await fetchSkillsList();
              setAvailableSkills(skillsData.map(skill => skill.metadata.name));
            } catch {
              toast({
                variant: 'destructive',
                title: t('skills.loading_failed'),
              });
            }
          };
          fetchSkills();
        }}
      />

      {/* Mobile responsive styles */}
      <style
        dangerouslySetInnerHTML={{
          __html: `
          @media (max-width: 1024px) {
            /* Stack layout on tablet and mobile */
            .flex.flex-col.lg\\:flex-row {
              flex-direction: column !important;
            }
            .w-full.lg\\:w-2\\/5.xl\\:w-1\\/3 {
              width: 100% !important;
              margin-bottom: 1rem;
            }
            
            /* Ensure Dify full width on mobile */
            .lg\\:w-full {
               width: 100% !important;
            }
            .w-full.lg\\:w-3\\/5.xl\\:w-2\\/3 {
              width: 100% !important;
            }
          }

          @media (max-width: 640px) {
            /* Mobile specific optimizations */
            .flex.flex-col.w-full.bg-surface.rounded-lg {
              padding: 0.5rem !important;
              border-radius: 0.5rem !important;
              max-width: 100vw !important;
              overflow-x: hidden !important;
              height: 100vh !important;
              min-height: 100vh !important;
              max-height: 100vh !important;
            }

            /* Prevent horizontal scroll on mobile */
            body, html {
              overflow-x: hidden !important;
            }

            /* Ensure container doesn't cause horizontal scroll */
            .max-w-full {
              max-width: 100vw !important;
              overflow-x: hidden !important;
            }

            .overflow-hidden {
              overflow-x: hidden !important;
              overflow-y: auto !important;
            }

            /* Fix main container height on mobile */
            .flex.flex-col.w-full.bg-surface.rounded-lg {
              height: 100vh !important;
              min-height: 100vh !important;
            }

            /* Fix content area to fill remaining height */
            .flex.flex-col.lg\\:flex-row.gap-4.flex-grow.mx-2.min-h-0.overflow-hidden {
              height: calc(100vh - 120px) !important;
              min-height: calc(100vh - 120px) !important;
            }

            /* Adjust input and textarea sizes for mobile */
            input[type="text"] {
              font-size: 16px !important;
              padding: 0.75rem 1rem !important;
              height: auto !important;
              max-width: 100% !important;
              box-sizing: border-box !important;
            }

            textarea {
              font-size: 16px !important;
              padding: 0.75rem 1rem !important;
              min-height: 150px !important;
              max-width: 100% !important;
              box-sizing: border-box !important;
              resize: vertical !important;
              white-space: pre-wrap !important;
              word-wrap: break-word !important;
            }

            /* Adjust button sizes */
            .ant-btn {
              min-height: 40px !important;
              font-size: 14px !important;
              max-width: 100% !important;
              white-space: nowrap !important;
              overflow: hidden !important;
              text-overflow: ellipsis !important;
            }

            /* Adjust select component */
            .ant-select {
              max-width: 100% !important;
            }

            .ant-select-selector {
              min-height: 40px !important;
              font-size: 16px !important;
              max-width: 100% !important;
              box-sizing: border-box !important;
            }

            .ant-select-dropdown {
              max-width: 90vw !important;
              min-width: 200px !important;
            }

            /* Adjust labels */
            label {
              font-size: 16px !important;
              max-width: 100% !important;
              word-wrap: break-word !important;
            }

            /* Reduce spacing on mobile */
            .space-y-3 > * + * {
              margin-top: 0.75rem !important;
            }

            /* Fix overflow issues */
            .overflow-y-auto {
              overflow-x: hidden !important;
              overflow-y: auto !important;
            }

            /* Fix flex container overflow */
            .flex.flex-col {
              min-width: 0 !important;
              max-width: 100% !important;
            }

            .flex-grow {
              min-width: 0 !important;
              max-width: 100% !important;
              flex: 1 !important;
            }

            /* Fix grid and layout overflow */
            .grid {
              max-width: 100% !important;
              overflow-x: hidden !important;
            }

            /* Fix text overflow in containers */
            .truncate {
              overflow: hidden !important;
              text-overflow: ellipsis !important;
              white-space: nowrap !important;
              max-width: 100% !important;
            }

            /* Fix long text in tooltips */
            .ant-tooltip-inner {
              max-width: 80vw !important;
              word-wrap: break-word !important;
              white-space: normal !important;
            }
          }
        `,
        }}
      />
    </div>
  );
};

export default BotEdit;<|MERGE_RESOLUTION|>--- conflicted
+++ resolved
@@ -437,18 +437,6 @@
     }
 
     let parsedAgentConfig: unknown = undefined;
-<<<<<<< HEAD
-    if (isCustomModel) {
-      // Validate protocol is selected
-      if (!selectedProtocol) {
-        toast({
-          variant: 'destructive',
-          title: t('bot.errors.protocol_required'),
-        });
-        return;
-      }
-
-=======
 
     // For Dify agent, always use custom model configuration
     if (isDifyAgent) {
@@ -474,7 +462,15 @@
       }
     } else if (isCustomModel) {
       // Non-Dify custom model configuration
->>>>>>> f983609f
+      // Validate protocol is selected
+      if (!selectedProtocol) {
+        toast({
+          variant: 'destructive',
+          title: t('bot.errors.protocol_required'),
+        });
+        return;
+      }
+
       const trimmedConfig = agentConfig.trim();
       if (!trimmedConfig) {
         setAgentConfigError(true);
@@ -743,20 +739,22 @@
                     )}
                   </div>
                   <div className="flex items-center">
-                    <span className="text-xs text-text-muted mr-2">
-                      {t('bot.use_custom_model')}
-                    </span>
+                    <span className="text-xs text-text-muted mr-2">{t('bot.advanced_mode')}</span>
                     <Switch
                       checked={isCustomModel}
                       onCheckedChange={(checked: boolean) => {
                         setIsCustomModel(checked);
                         if (checked) {
+                          // Clear data when switching to advanced mode
                           setAgentConfig('');
+                          setSelectedModel('');
+                          setSelectedProtocol('');
                           setAgentConfigError(false);
                         }
                         if (!checked) {
                           setAgentConfigError(false);
                           setTemplateSectionExpanded(false);
+                          setSelectedProtocol('');
                         }
                       }}
                     />
@@ -789,103 +787,35 @@
                     <p className="text-xs text-text-muted">⚠️ {t('bot.template_hint')}</p>
                   </div>
                 )}
-<<<<<<< HEAD
-              </div>
-              <div className="flex items-center">
-                <span className="text-xs text-text-muted mr-2">{t('bot.advanced_mode')}</span>
-                <Switch
-                  checked={isCustomModel}
-                  onCheckedChange={(checked: boolean) => {
-                    setIsCustomModel(checked);
-                    if (checked) {
-                      // Clear data when switching to advanced mode
-                      setAgentConfig('');
-                      setSelectedModel('');
-                      setSelectedProtocol('');
-                      setAgentConfigError(false);
-                    }
-                    if (!checked) {
-                      setAgentConfigError(false);
-                      setTemplateSectionExpanded(false);
-                      setSelectedProtocol('');
-                    }
-                  }}
-                />
-              </div>
-            </div>
-
-            {/* Template Expanded Content - Only show when expanded */}
-            {isCustomModel && templateSectionExpanded && (
-              <div className="mb-3 bg-base-secondary rounded-md p-3">
-                <div className="flex gap-2 flex-wrap mb-2">
-                  <Button
-                    size="sm"
-                    variant="outline"
-                    onClick={() => handleApplyClaudeSonnetTemplate()}
-                    className="text-xs"
-                    type="button"
-                  >
-                    Claude Sonnet 4 {t('bot.template')}
-                  </Button>
-                  <Button
-                    size="sm"
-                    variant="outline"
-                    onClick={() => handleApplyOpenAIGPT4Template()}
-                    className="text-xs"
-                    type="button"
-                  >
-                    OpenAI GPT-4 {t('bot.template')}
-                  </Button>
-                </div>
-                <p className="text-xs text-text-muted">⚠️ {t('bot.template_hint')}</p>
-              </div>
-            )}
-
-            {/* Protocol selector - only show in advanced mode */}
-            {isCustomModel && (
-              <div className="mb-3">
-                <label className="block text-sm font-medium text-text-primary mb-1">
-                  {t('bot.protocol')} <span className="text-red-400">*</span>
-                </label>
-                <Select value={selectedProtocol} onValueChange={setSelectedProtocol}>
-                  <SelectTrigger className="w-full">
-                    <SelectValue placeholder={t('bot.protocol_select')} />
-                  </SelectTrigger>
-                  <SelectContent>
-                    {/* Filter protocol options based on agent type */}
-                    {agentName === 'ClaudeCode' && (
-                      <SelectItem value="claude">Claude (Anthropic)</SelectItem>
-                    )}
-                    {agentName === 'Agno' && <SelectItem value="openai">OpenAI</SelectItem>}
-                    {/* Show all options if agent type is unknown or not selected */}
-                    {agentName !== 'ClaudeCode' && agentName !== 'Agno' && (
-                      <>
-                        <SelectItem value="openai">OpenAI</SelectItem>
-                        <SelectItem value="claude">Claude (Anthropic)</SelectItem>
-                      </>
-                    )}
-                  </SelectContent>
-                </Select>
-                <p className="text-xs text-text-muted mt-1">{t('bot.protocol_hint')}</p>
-              </div>
-            )}
-
-            {isCustomModel ? (
-              <textarea
-                value={agentConfig}
-                onChange={e => {
-                  const value = e.target.value;
-                  setAgentConfig(value);
-                  if (!value.trim()) {
-                    setAgentConfigError(false);
-                  }
-                }}
-                onBlur={prettifyAgentConfig}
-                rows={4}
-                placeholder={
-                  agentName === 'ClaudeCode'
-                    ? `{
-=======
+
+                {/* Protocol selector - only show in advanced mode */}
+                {isCustomModel && (
+                  <div className="mb-3">
+                    <label className="block text-sm font-medium text-text-primary mb-1">
+                      {t('bot.protocol')} <span className="text-red-400">*</span>
+                    </label>
+                    <Select value={selectedProtocol} onValueChange={setSelectedProtocol}>
+                      <SelectTrigger className="w-full">
+                        <SelectValue placeholder={t('bot.protocol_select')} />
+                      </SelectTrigger>
+                      <SelectContent>
+                        {/* Filter protocol options based on agent type */}
+                        {agentName === 'ClaudeCode' && (
+                          <SelectItem value="claude">Claude (Anthropic)</SelectItem>
+                        )}
+                        {agentName === 'Agno' && <SelectItem value="openai">OpenAI</SelectItem>}
+                        {/* Show all options if agent type is unknown or not selected */}
+                        {agentName !== 'ClaudeCode' && agentName !== 'Agno' && (
+                          <>
+                            <SelectItem value="openai">OpenAI</SelectItem>
+                            <SelectItem value="claude">Claude (Anthropic)</SelectItem>
+                          </>
+                        )}
+                      </SelectContent>
+                    </Select>
+                    <p className="text-xs text-text-muted mt-1">{t('bot.protocol_hint')}</p>
+                  </div>
+                )}
 
                 {isCustomModel ? (
                   <textarea
@@ -902,7 +832,6 @@
                     placeholder={
                       agentName === 'ClaudeCode'
                         ? `{
->>>>>>> f983609f
   "env": {
     "model": "claude",
     "model_id": "xxxxx",
@@ -919,99 +848,52 @@
     "base_url": "xxxxxx"
   }
 }`
-<<<<<<< HEAD
-                      : ''
-                }
-                className={`w-full px-4 py-2 bg-base rounded-md text-text-primary placeholder:text-text-muted focus:outline-none focus:ring-2 font-mono text-base h-[150px] custom-scrollbar ${agentConfigError ? 'border border-red-400 focus:ring-red-300 focus:border-red-400' : 'border border-transparent focus:ring-primary/40 focus:border-transparent'}`}
-              />
-            ) : (
-              <Select
-                value={selectedModel ? `${selectedModel}:${selectedModelType || ''}` : ''}
-                onValueChange={value => {
-                  // Value format: "modelName:modelType"
-                  const [modelName, modelType] = value.split(':');
-                  setSelectedModel(modelName);
-                  setSelectedModelType((modelType as ModelTypeEnum) || undefined);
-                }}
-                disabled={loadingModels || !agentName || models.length === 0}
-              >
-                <SelectTrigger className="w-full">
-                  <SelectValue
-                    placeholder={
-                      !agentName
-                        ? t('bot.select_executor_first')
-                        : models.length === 0
-                          ? t('bot.no_available_models')
-                          : t('bot.model_select')
-                    }
-                  />
-                </SelectTrigger>
-                <SelectContent>
-                  {models.length === 0 ? (
-                    <div className="py-2 px-3 text-sm text-text-muted text-center">
-                      {t('bot.no_available_models')}
-                    </div>
-                  ) : (
-                    models.map(model => (
-                      <SelectItem
-                        key={`${model.name}:${model.type}`}
-                        value={`${model.name}:${model.type}`}
-                      >
-                        {model.displayName ? `${model.displayName}(${model.name})` : model.name}
-                        {model.type === 'public' && (
-                          <span className="ml-1 text-xs text-text-muted">
-                            [{t('bot.public_model', '公共')}]
-                          </span>
-                        )}
-                      </SelectItem>
-                    ))
-                  )}
-                </SelectContent>
-              </Select>
-            )}
-          </div>
-
-          {/* Skills Selection - Only show for ClaudeCode agent */}
-          {agentName === 'ClaudeCode' && (
-            <div className="flex flex-col">
-              <div className="flex items-center justify-between mb-1">
-                <div className="flex items-center">
-                  <label className="block text-base font-medium text-text-primary">
-                    {t('skills.skills_section')}
-                  </label>
-                  <span className="text-xs text-text-muted ml-2">
-                    {t('skills.skills_optional')}
-                  </span>
-                  {/* Help Icon for Skills */}
-                  <a
-                    href="https://www.claude.com/blog/skills"
-                    target="_blank"
-                    rel="noopener noreferrer"
-                    className="ml-2 text-text-muted hover:text-primary transition-colors"
-                    title="Learn more about Claude Skills"
-=======
                           : ''
                     }
                     className={`w-full px-4 py-2 bg-base rounded-md text-text-primary placeholder:text-text-muted focus:outline-none focus:ring-2 font-mono text-base h-[150px] custom-scrollbar ${agentConfigError ? 'border border-red-400 focus:ring-red-300 focus:border-red-400' : 'border border-transparent focus:ring-primary/40 focus:border-transparent'}`}
                   />
                 ) : (
                   <Select
-                    value={selectedModel}
+                    value={selectedModel ? `${selectedModel}:${selectedModelType || ''}` : ''}
                     onValueChange={value => {
-                      setSelectedModel(value);
+                      // Value format: "modelName:modelType"
+                      const [modelName, modelType] = value.split(':');
+                      setSelectedModel(modelName);
+                      setSelectedModelType((modelType as ModelTypeEnum) || undefined);
                     }}
-                    disabled={loadingModels}
->>>>>>> f983609f
+                    disabled={loadingModels || !agentName || models.length === 0}
                   >
                     <SelectTrigger className="w-full">
-                      <SelectValue placeholder={t('bot.agent_select')} />
+                      <SelectValue
+                        placeholder={
+                          !agentName
+                            ? t('bot.select_executor_first')
+                            : models.length === 0
+                              ? t('bot.no_available_models')
+                              : t('bot.model_select')
+                        }
+                      />
                     </SelectTrigger>
                     <SelectContent>
-                      {models.map(model => (
-                        <SelectItem key={model.name} value={model.name}>
-                          {model.name}
-                        </SelectItem>
-                      ))}
+                      {models.length === 0 ? (
+                        <div className="py-2 px-3 text-sm text-text-muted text-center">
+                          {t('bot.no_available_models')}
+                        </div>
+                      ) : (
+                        models.map(model => (
+                          <SelectItem
+                            key={`${model.name}:${model.type}`}
+                            value={`${model.name}:${model.type}`}
+                          >
+                            {model.displayName ? `${model.displayName}(${model.name})` : model.name}
+                            {model.type === 'public' && (
+                              <span className="ml-1 text-xs text-text-muted">
+                                [{t('bot.public_model', '公共')}]
+                              </span>
+                            )}
+                          </SelectItem>
+                        ))
+                      )}
                     </SelectContent>
                   </Select>
                 )}
