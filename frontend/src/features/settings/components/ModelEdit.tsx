--- conflicted
+++ resolved
@@ -47,7 +47,13 @@
   { value: 'custom', label: 'Custom...' },
 ];
 
-<<<<<<< HEAD
+const GEMINI_MODEL_OPTIONS = [
+  { value: 'gemini-3-pro', label: 'gemini-3-pro (Recommended)' },
+  { value: 'gemini-2.5-pro', label: 'gemini-2.5-pro' },
+  { value: 'gemini-2.5-flash', label: 'gemini-2.5-flash' },
+  { value: 'custom', label: 'Custom...' },
+];
+
 const ModelEdit: React.FC<ModelEditProps> = ({
   model,
   onClose,
@@ -56,28 +62,13 @@
   groups = [],
   isGroupContext = false
 }) => {
-=======
-const GEMINI_MODEL_OPTIONS = [
-  { value: 'gemini-3-pro', label: 'gemini-3-pro (Recommended)' },
-  { value: 'gemini-2.5-pro', label: 'gemini-2.5-pro' },
-  { value: 'gemini-2.5-flash', label: 'gemini-2.5-flash' },
-  { value: 'custom', label: 'Custom...' },
-];
-
-const ModelEdit: React.FC<ModelEditProps> = ({ model, onClose, toast }) => {
->>>>>>> e511197e
   const { t } = useTranslation('common');
   const isEditing = !!model;
 
   // Form state
   const [modelIdName, setModelIdName] = useState(model?.metadata.name || ''); // Unique identifier (ID)
   const [displayName, setDisplayName] = useState(model?.metadata.displayName || ''); // Human-readable name
-<<<<<<< HEAD
   const [selectedGroupId, setSelectedGroupId] = useState<number | null>(groupId || null);
-  const [providerType, setProviderType] = useState<'openai' | 'anthropic'>(
-    model?.spec.modelConfig?.env?.model === 'openai' ? 'openai' : 'anthropic'
-  );
-=======
   const [providerType, setProviderType] = useState<'openai' | 'anthropic' | 'gemini'>(() => {
     const modelType = model?.spec.modelConfig?.env?.model;
     if (modelType === 'openai') return 'openai';
@@ -85,7 +76,6 @@
     if (modelType === 'claude') return 'anthropic';
     return 'openai';
   });
->>>>>>> e511197e
   const [modelId, setModelId] = useState(model?.spec.modelConfig?.env?.model_id || '');
   const [customModelId, setCustomModelId] = useState('');
   const [apiKey, setApiKey] = useState(model?.spec.modelConfig?.env?.api_key || '');
@@ -300,6 +290,7 @@
           state: 'Available',
         },
       };
+
       if (isEditing) {
         // Check if we're editing a group model
         if (isGroupContext && selectedGroupId) {
