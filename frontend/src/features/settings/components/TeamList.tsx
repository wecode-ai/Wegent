// SPDX-FileCopyrightText: 2025 WeCode, Inc.
//
// SPDX-License-Identifier: Apache-2.0

'use client';

import React, { useCallback, useEffect, useState, useMemo } from 'react';
import '@/features/common/scrollbar.css';
import { AiOutlineTeam } from 'react-icons/ai';
import { RiRobot2Line } from 'react-icons/ri';
import LoadingState from '@/features/common/LoadingState';
import {
  PencilIcon,
  TrashIcon,
  DocumentDuplicateIcon,
  ChatBubbleLeftEllipsisIcon,
  ShareIcon,
  CodeBracketIcon,
} from '@heroicons/react/24/outline';
import { Bot, Team } from '@/types/api';
import { fetchTeamsList, deleteTeam, shareTeam, checkTeamRunningTasks } from '../services/teams';
import { CheckRunningTasksResponse } from '@/apis/team';
import { fetchBotsList } from '../services/bots';
import TeamEditDialog from './TeamEditDialog';
import BotList from './BotList';
import UnifiedAddButton from '@/components/common/UnifiedAddButton';
import TeamShareModal from './TeamShareModal';
import { useTranslation } from '@/hooks/useTranslation';
import { useToast } from '@/hooks/use-toast';
import { sortTeamsByUpdatedAt } from '@/utils/team';
import { sortBotsByUpdatedAt } from '@/utils/bot';
import { useRouter } from 'next/navigation';
import { Button } from '@/components/ui/button';
import { Card } from '@/components/ui/card';
import {
  Dialog,
  DialogContent,
  DialogDescription,
  DialogFooter,
  DialogHeader,
  DialogTitle,
} from '@/components/ui/dialog';
import { ResourceListItem } from '@/components/common/ResourceListItem';

interface TeamListProps {
  scope?: 'personal' | 'group' | 'all';
  groupName?: string;
}

// Mode filter type
type ModeFilter = 'all' | 'chat' | 'code';

export default function TeamList({ scope = 'personal', groupName }: TeamListProps) {
  const { t } = useTranslation('common');
  const { toast } = useToast();
  const [teams, setTeams] = useState<Team[]>([]);
  const [bots, setBots] = useState<Bot[]>([]);
  const [isLoading, setIsLoading] = useState(true);
  const [editingTeamId, setEditingTeamId] = useState<number | null>(null);
  const [prefillTeam, setPrefillTeam] = useState<Team | null>(null);
  const [deleteConfirmVisible, setDeleteConfirmVisible] = useState(false);
  const [forceDeleteConfirmVisible, setForceDeleteConfirmVisible] = useState(false);
  const [teamToDelete, setTeamToDelete] = useState<number | null>(null);
  const [runningTasksInfo, setRunningTasksInfo] = useState<CheckRunningTasksResponse | null>(null);
  const [isCheckingTasks, setIsCheckingTasks] = useState(false);
  const [shareModalVisible, setShareModalVisible] = useState(false);
  const [shareData, setShareData] = useState<{ teamName: string; shareUrl: string } | null>(null);
  const [sharingId, setSharingId] = useState<number | null>(null);
  const [_deletingId, setDeletingId] = useState<number | null>(null);
  const [botListVisible, setBotListVisible] = useState(false);
  const [editDialogOpen, setEditDialogOpen] = useState(false);
  const [modeFilter, setModeFilter] = useState<ModeFilter>('all');
  const router = useRouter();

  const setTeamsSorted = useCallback<React.Dispatch<React.SetStateAction<Team[]>>>(
    updater => {
      setTeams(prev => {
        const next =
          typeof updater === 'function' ? (updater as (value: Team[]) => Team[])(prev) : updater;
        return sortTeamsByUpdatedAt(next);
      });
    },
    [setTeams]
  );

  const setBotsSorted = useCallback<React.Dispatch<React.SetStateAction<Bot[]>>>(
    updater => {
      setBots(prev => {
        const next =
          typeof updater === 'function' ? (updater as (value: Bot[]) => Bot[])(prev) : updater;
        return sortBotsByUpdatedAt(next);
      });
    },
    [setBots]
  );

  useEffect(() => {
    async function loadData() {
      setIsLoading(true);
      try {
        const [teamsData, botsData] = await Promise.all([
          fetchTeamsList(scope, groupName),
          fetchBotsList(scope, groupName),
        ]);
        setTeamsSorted(teamsData);
        setBotsSorted(botsData);
      } catch {
        toast({
          variant: 'destructive',
          title: t('teams.loading'),
        });
      } finally {
        setIsLoading(false);
      }
    }
    loadData();
  }, [toast, setBotsSorted, setTeamsSorted, t, scope, groupName]);

  useEffect(() => {
    if (editingTeamId === null) {
      setPrefillTeam(null);
    }
  }, [editingTeamId]);

  const handleCreateTeam = () => {
    // Validation for group scope: must have groupName
    if (scope === 'group' && !groupName) {
      toast({
        variant: 'destructive',
        title: t('teams.group_required_title'),
        description: t('teams.group_required_message'),
      });
      return;
    }

    setPrefillTeam(null);
    setEditingTeamId(0); // Use 0 to mark new creation
    setEditDialogOpen(true);
  };

  const handleEditTeam = (team: Team) => {
    setPrefillTeam(null);
    setEditingTeamId(team.id);
    setEditDialogOpen(true);
  };

  const handleCopyTeam = (team: Team) => {
    const clone: Team = {
      ...team,
      bots: team.bots.map(bot => ({ ...bot })),
      workflow: team.workflow ? { ...team.workflow } : {},
    };
    setPrefillTeam(clone);
    setEditingTeamId(0);
    setEditDialogOpen(true);
  };

  const handleCloseEditDialog = () => {
    setEditDialogOpen(false);
    setEditingTeamId(null);
    setPrefillTeam(null);
  };

  // Get target page based on team's bind_mode and current filter
  const getTargetPage = (team: Team): 'chat' | 'code' => {
    const bindMode = team.bind_mode || ['chat', 'code'];
    // If team only supports one mode, use that
    if (bindMode.length === 1) {
      return bindMode[0];
    }
    // If team supports both, use current filter (default to 'chat' if filter is 'all')
    if (modeFilter !== 'all') {
      return modeFilter;
    }
    // Default to 'chat' when filter is 'all' and team supports both
    return 'chat';
  };

  const handleChatTeam = (team: Team) => {
    const params = new URLSearchParams();
    params.set('teamId', String(team.id));
    const targetPage = getTargetPage(team);
    router.push(`/${targetPage}?${params.toString()}`);
  };

<<<<<<< HEAD
  const handleDelete = async (teamId: number) => {
=======
  // Filter teams based on mode filter
  const filteredTeams = useMemo(() => {
    if (modeFilter === 'all') {
      return teams;
    }
    return teams.filter(team => {
      const bindMode = team.bind_mode || ['chat', 'code'];
      return bindMode.includes(modeFilter);
    });
  }, [teams, modeFilter]);

  const handleDelete = (teamId: number) => {
>>>>>>> 3f778095
    setTeamToDelete(teamId);
    setIsCheckingTasks(true);

    try {
      // Check if team has running tasks
      const result = await checkTeamRunningTasks(teamId);
      setRunningTasksInfo(result);

      if (result.has_running_tasks) {
        // Show force delete confirmation dialog
        setForceDeleteConfirmVisible(true);
      } else {
        // Show normal delete confirmation dialog
        setDeleteConfirmVisible(true);
      }
    } catch (e) {
      // If check fails, show normal delete dialog
      console.error('Failed to check running tasks:', e);
      setDeleteConfirmVisible(true);
    } finally {
      setIsCheckingTasks(false);
    }
  };

  const handleConfirmDelete = async () => {
    if (!teamToDelete) return;

    setDeletingId(teamToDelete);
    try {
      await deleteTeam(teamToDelete);
      setTeamsSorted(prev => prev.filter(team => team.id !== teamToDelete));
      setDeleteConfirmVisible(false);
      setTeamToDelete(null);
      setRunningTasksInfo(null);
    } catch {
      toast({
        variant: 'destructive',
        title: t('teams.delete'),
      });
    } finally {
      setDeletingId(null);
    }
  };

  const handleForceDelete = async () => {
    if (!teamToDelete) return;

    setDeletingId(teamToDelete);
    try {
      await deleteTeam(teamToDelete, true);
      setTeamsSorted(prev => prev.filter(team => team.id !== teamToDelete));
      setForceDeleteConfirmVisible(false);
      setTeamToDelete(null);
      setRunningTasksInfo(null);
    } catch {
      toast({
        variant: 'destructive',
        title: t('teams.delete'),
      });
    } finally {
      setDeletingId(null);
    }
  };

  const handleCancelDelete = () => {
    setDeleteConfirmVisible(false);
    setForceDeleteConfirmVisible(false);
    setTeamToDelete(null);
    setRunningTasksInfo(null);
  };

  const handleShareTeam = async (team: Team) => {
    setSharingId(team.id);
    try {
      const response = await shareTeam(team.id);
      setShareData({
        teamName: team.name,
        shareUrl: response.share_url,
      });
      setShareModalVisible(true);
      // Update team status to sharing
      setTeamsSorted(prev => prev.map(t => (t.id === team.id ? { ...t, share_status: 1 } : t)));
    } catch {
      toast({
        variant: 'destructive',
        title: t('teams.share_failed'),
      });
    } finally {
      setSharingId(null);
    }
  };

  const handleCloseShareModal = () => {
    setShareModalVisible(false);
    setShareData(null);
  };

  // Check if edit and delete buttons should be shown
  const shouldShowEditDelete = (team: Team) => {
    return team.share_status !== 2; // Shared teams don't show edit and delete buttons
  };

  // Check if share button should be shown
  const shouldShowShare = (team: Team) => {
    return !team.share_status || team.share_status === 0 || team.share_status === 1; // Personal teams (no share_status or share_status=0) show share button
  };

  return (
    <>
      <div className="flex flex-col h-full min-h-0 overflow-hidden w-full max-w-full">
        <div className="flex-shrink-0 mb-3">
          <h2 className="text-xl font-semibold text-text-primary mb-1">{t('teams.title')}</h2>
          <p className="text-sm text-text-muted mb-1">{t('teams.description')}</p>
        </div>
        <div className="bg-base border border-border rounded-md p-2 w-full max-w-full overflow-hidden max-h-[70vh] flex flex-col overflow-y-auto custom-scrollbar">
          {/* Mode filter tabs */}
          <div className="flex items-center gap-1 mb-3 pb-2 border-b border-border">
            <button
              type="button"
              onClick={() => setModeFilter('all')}
              className={`flex items-center gap-1.5 px-3 py-1.5 text-sm font-medium rounded-md transition-colors ${
                modeFilter === 'all'
                  ? 'bg-primary text-white'
                  : 'bg-muted text-text-secondary hover:text-text-primary hover:bg-hover'
              }`}
            >
              {t('teams.filter_all')}
            </button>
            <button
              type="button"
              onClick={() => setModeFilter('chat')}
              className={`flex items-center gap-1.5 px-3 py-1.5 text-sm font-medium rounded-md transition-colors ${
                modeFilter === 'chat'
                  ? 'bg-primary text-white'
                  : 'bg-muted text-text-secondary hover:text-text-primary hover:bg-hover'
              }`}
            >
              <ChatBubbleLeftEllipsisIcon className="w-4 h-4" />
              {t('teams.filter_chat')}
            </button>
            <button
              type="button"
              onClick={() => setModeFilter('code')}
              className={`flex items-center gap-1.5 px-3 py-1.5 text-sm font-medium rounded-md transition-colors ${
                modeFilter === 'code'
                  ? 'bg-primary text-white'
                  : 'bg-muted text-text-secondary hover:text-text-primary hover:bg-hover'
              }`}
            >
              <CodeBracketIcon className="w-4 h-4" />
              {t('teams.filter_code')}
            </button>
          </div>
          {isLoading ? (
            <LoadingState fullScreen={false} message={t('teams.loading')} />
          ) : (
            <>
              <div className="flex-1 overflow-y-auto overflow-x-hidden custom-scrollbar space-y-3 p-1">
                {filteredTeams.length > 0 ? (
                  filteredTeams.map(team => (
                    <Card
                      key={team.id}
                      className="p-3 sm:p-4 bg-base hover:bg-hover transition-colors overflow-hidden"
                    >
                      <div className="flex flex-col sm:flex-row sm:items-center sm:justify-between gap-2 sm:gap-0 min-w-0">
                        <ResourceListItem
                          name={team.name}
                          description={team.description}
                          icon={<AiOutlineTeam className="w-5 h-5 text-primary" />}
                          tags={[
                            ...(team.workflow?.mode
                              ? [
                                  {
                                    key: 'mode',
                                    label: t(`team_model.${String(team.workflow.mode)}`),
                                    variant: 'default' as const,
                                    className: 'capitalize text-xs',
                                  },
                                ]
                              : []),
                            ...(team.share_status === 1
                              ? [
                                  {
                                    key: 'sharing',
                                    label: t('teams.sharing'),
                                    variant: 'info' as const,
                                  },
                                ]
                              : []),
                            ...(team.share_status === 2 && team.user?.user_name
                              ? [
                                  {
                                    key: 'shared',
                                    label: t('teams.shared_by', {
                                      author: team.user.user_name,
                                    }),
                                    variant: 'success' as const,
                                  },
                                ]
                              : []),
                            ...(team.bots.length > 0
                              ? [
                                  {
                                    key: 'bots',
                                    label: `${team.bots.length} ${team.bots.length === 1 ? 'Bot' : 'Bots'}`,
                                    variant: 'info' as const,
                                    className: 'hidden sm:inline-flex text-xs',
                                  },
                                ]
                              : []),
                          ]}
                        >
                          <div className="flex items-center space-x-1 flex-shrink-0">
                            <div
                              className="w-2 h-2 rounded-full"
                              style={{
                                backgroundColor: team.is_active
                                  ? 'rgb(var(--color-success))'
                                  : 'rgb(var(--color-border))',
                              }}
                            ></div>
                            <span className="text-xs text-text-muted">
                              {team.is_active ? t('teams.active') : t('teams.inactive')}
                            </span>
                          </div>
                        </ResourceListItem>
                        <div className="flex items-center gap-0.5 sm:gap-1 flex-shrink-0 sm:ml-3 self-end sm:self-auto">
                          <Button
                            variant="ghost"
                            size="icon"
                            onClick={() => handleChatTeam(team)}
                            title={
                              getTargetPage(team) === 'code'
                                ? t('teams.go_to_code')
                                : t('teams.go_to_chat')
                            }
                            className="h-7 w-7 sm:h-8 sm:w-8"
                          >
                            {getTargetPage(team) === 'code' ? (
                              <CodeBracketIcon className="w-3.5 h-3.5 sm:w-4 sm:h-4" />
                            ) : (
                              <ChatBubbleLeftEllipsisIcon className="w-3.5 h-3.5 sm:w-4 sm:h-4" />
                            )}
                          </Button>
                          {shouldShowEditDelete(team) && (
                            <Button
                              variant="ghost"
                              size="icon"
                              onClick={() => handleEditTeam(team)}
                              title={t('teams.edit')}
                              className="h-7 w-7 sm:h-8 sm:w-8"
                            >
                              <PencilIcon className="w-3.5 h-3.5 sm:w-4 sm:h-4" />
                            </Button>
                          )}
                          <Button
                            variant="ghost"
                            size="icon"
                            onClick={() => handleCopyTeam(team)}
                            title={t('teams.copy')}
                            className="h-7 w-7 sm:h-8 sm:w-8"
                          >
                            <DocumentDuplicateIcon className="w-3.5 h-3.5 sm:w-4 sm:h-4" />
                          </Button>
                          {shouldShowShare(team) && (
                            <Button
                              variant="ghost"
                              size="icon"
                              onClick={() => handleShareTeam(team)}
                              title={t('teams.share')}
                              className="h-7 w-7 sm:h-8 sm:w-8"
                              disabled={sharingId === team.id}
                            >
                              <ShareIcon className="w-3.5 h-3.5 sm:w-4 sm:h-4" />
                            </Button>
                          )}
                          {shouldShowEditDelete(team) && (
                            <Button
                              variant="ghost"
                              size="icon"
                              onClick={() => handleDelete(team.id)}
                              disabled={isCheckingTasks}
                              title={t('teams.delete')}
                              className="h-7 w-7 sm:h-8 sm:w-8 hover:text-error"
                            >
                              <TrashIcon className="w-3.5 h-3.5 sm:w-4 sm:h-4" />
                            </Button>
                          )}
                        </div>
                      </div>
                    </Card>
                  ))
                ) : (
                  <div className="text-center text-text-muted py-8">
                    <p className="text-sm">{t('teams.no_teams')}</p>
                  </div>
                )}
              </div>
              <div className="border-t border-border pt-3 mt-3 bg-base">
                <div className="flex justify-center gap-3">
                  <UnifiedAddButton onClick={handleCreateTeam}>
                    {t('teams.new_team')}
                  </UnifiedAddButton>
                  <UnifiedAddButton
                    variant="outline"
                    onClick={() => setBotListVisible(true)}
                    icon={<RiRobot2Line className="w-4 h-4" />}
                  >
                    {t('bots.manage_bots')}
                  </UnifiedAddButton>
                </div>
              </div>
            </>
          )}
        </div>
      </div>

      {/* Team Edit Dialog */}
      <TeamEditDialog
        open={editDialogOpen}
        onClose={handleCloseEditDialog}
        teams={teams}
        setTeams={setTeamsSorted}
        editingTeamId={editingTeamId}
        initialTeam={prefillTeam}
        bots={bots}
        setBots={setBotsSorted}
        toast={toast}
        scope={scope}
        groupName={groupName}
      />

      {/* Delete confirmation dialog */}
      <Dialog open={deleteConfirmVisible} onOpenChange={setDeleteConfirmVisible}>
        <DialogContent>
          <DialogHeader>
            <DialogTitle>{t('teams.delete_confirm_title')}</DialogTitle>
            <DialogDescription>{t('teams.delete_confirm_message')}</DialogDescription>
          </DialogHeader>
          <DialogFooter>
            <Button variant="secondary" onClick={handleCancelDelete}>
              {t('common.cancel')}
            </Button>
            <Button variant="destructive" onClick={handleConfirmDelete}>
              {t('common.confirm')}
            </Button>
          </DialogFooter>
        </DialogContent>
      </Dialog>

      {/* Force delete confirmation dialog for running tasks */}
      <Dialog open={forceDeleteConfirmVisible} onOpenChange={setForceDeleteConfirmVisible}>
        <DialogContent>
          <DialogHeader>
            <DialogTitle>{t('teams.force_delete_confirm_title')}</DialogTitle>
            <DialogDescription>
              <div className="space-y-3">
                <p>{t('teams.force_delete_confirm_message', { count: runningTasksInfo?.running_tasks_count || 0 })}</p>
                {runningTasksInfo && runningTasksInfo.running_tasks.length > 0 && (
                  <div className="bg-muted p-3 rounded-md">
                    <p className="font-medium text-sm mb-2">{t('teams.running_tasks_list')}</p>
                    <ul className="text-sm space-y-1">
                      {runningTasksInfo.running_tasks.slice(0, 5).map((task) => (
                        <li key={task.task_id} className="text-text-muted">
                          • {task.task_title || task.task_name} ({task.status})
                        </li>
                      ))}
                      {runningTasksInfo.running_tasks.length > 5 && (
                        <li className="text-text-muted">
                          ... {t('teams.and_more_tasks', { count: runningTasksInfo.running_tasks.length - 5 })}
                        </li>
                      )}
                    </ul>
                  </div>
                )}
                <p className="text-error text-sm">{t('teams.force_delete_warning')}</p>
              </div>
            </DialogDescription>
          </DialogHeader>
          <DialogFooter>
            <Button variant="secondary" onClick={handleCancelDelete}>
              {t('common.cancel')}
            </Button>
            <Button variant="destructive" onClick={handleForceDelete}>
              {t('teams.force_delete')}
            </Button>
          </DialogFooter>
        </DialogContent>
      </Dialog>

      {/* Share success dialog */}
      {shareData && (
        <TeamShareModal
          visible={shareModalVisible}
          onClose={handleCloseShareModal}
          teamName={shareData.teamName}
          shareUrl={shareData.shareUrl}
        />
      )}

      {/* Bot list dialog */}
      <Dialog open={botListVisible} onOpenChange={setBotListVisible}>
        <DialogContent className="max-w-4xl max-h-[90vh] overflow-hidden flex flex-col">
          <DialogHeader>
            <DialogTitle>{t('bots.title')}</DialogTitle>
            <DialogDescription>{t('bots.description')}</DialogDescription>
          </DialogHeader>
          <div className="flex-1 overflow-y-auto">
            <BotList scope={scope} groupName={groupName} />
          </div>
        </DialogContent>
      </Dialog>
      {/* Error prompt unified with antd message, no local rendering */}
    </>
  );
}<|MERGE_RESOLUTION|>--- conflicted
+++ resolved
@@ -183,9 +183,6 @@
     router.push(`/${targetPage}?${params.toString()}`);
   };
 
-<<<<<<< HEAD
-  const handleDelete = async (teamId: number) => {
-=======
   // Filter teams based on mode filter
   const filteredTeams = useMemo(() => {
     if (modeFilter === 'all') {
@@ -197,8 +194,7 @@
     });
   }, [teams, modeFilter]);
 
-  const handleDelete = (teamId: number) => {
->>>>>>> 3f778095
+  const handleDelete = async (teamId: number) => {
     setTeamToDelete(teamId);
     setIsCheckingTasks(true);
 
@@ -556,19 +552,26 @@
             <DialogTitle>{t('teams.force_delete_confirm_title')}</DialogTitle>
             <DialogDescription>
               <div className="space-y-3">
-                <p>{t('teams.force_delete_confirm_message', { count: runningTasksInfo?.running_tasks_count || 0 })}</p>
+                <p>
+                  {t('teams.force_delete_confirm_message', {
+                    count: runningTasksInfo?.running_tasks_count || 0,
+                  })}
+                </p>
                 {runningTasksInfo && runningTasksInfo.running_tasks.length > 0 && (
                   <div className="bg-muted p-3 rounded-md">
                     <p className="font-medium text-sm mb-2">{t('teams.running_tasks_list')}</p>
                     <ul className="text-sm space-y-1">
-                      {runningTasksInfo.running_tasks.slice(0, 5).map((task) => (
+                      {runningTasksInfo.running_tasks.slice(0, 5).map(task => (
                         <li key={task.task_id} className="text-text-muted">
                           • {task.task_title || task.task_name} ({task.status})
                         </li>
                       ))}
                       {runningTasksInfo.running_tasks.length > 5 && (
                         <li className="text-text-muted">
-                          ... {t('teams.and_more_tasks', { count: runningTasksInfo.running_tasks.length - 5 })}
+                          ...{' '}
+                          {t('teams.and_more_tasks', {
+                            count: runningTasksInfo.running_tasks.length - 5,
+                          })}
                         </li>
                       )}
                     </ul>
