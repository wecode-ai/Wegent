// SPDX-FileCopyrightText: 2025 WeCode, Inc.
//
// SPDX-License-Identifier: Apache-2.0

'use client';

import React, { useCallback, useEffect, useState, useMemo } from 'react';
import '@/features/common/scrollbar.css';
import { RiRobot2Line } from 'react-icons/ri';
import LoadingState from '@/features/common/LoadingState';
import {
  PencilIcon,
  TrashIcon,
  DocumentDuplicateIcon,
  ChatBubbleLeftEllipsisIcon,
  ShareIcon,
  CodeBracketIcon,
  LinkSlashIcon,
<<<<<<< HEAD
  SparklesIcon,
=======
  ClipboardDocumentIcon,
>>>>>>> e967efa9
} from '@heroicons/react/24/outline';
import { Bot, Team } from '@/types/api';
import { fetchTeamsList, deleteTeam, shareTeam, checkTeamRunningTasks } from '../services/teams';
import { CheckRunningTasksResponse } from '@/apis/common';
import { fetchBotsList } from '../services/bots';
import TeamEditDialog from './TeamEditDialog';
import BotList from './BotList';
import UnifiedAddButton from '@/components/common/UnifiedAddButton';
import TeamShareModal from './TeamShareModal';
import TeamCreationWizard from './wizard/TeamCreationWizard';
import { useTranslation } from '@/hooks/useTranslation';
import { useToast } from '@/hooks/use-toast';
import { sortTeamsByUpdatedAt } from '@/utils/team';
import { sortBotsByUpdatedAt } from '@/utils/bot';
import { useRouter } from 'next/navigation';
import { Button } from '@/components/ui/button';
import { Card } from '@/components/ui/card';
import {
  Dialog,
  DialogContent,
  DialogDescription,
  DialogFooter,
  DialogHeader,
  DialogTitle,
} from '@/components/ui/dialog';
import { ResourceListItem } from '@/components/common/ResourceListItem';
import { TeamIconDisplay } from './teams/TeamIconDisplay';
import { Tooltip, TooltipContent, TooltipProvider, TooltipTrigger } from '@/components/ui/tooltip';

interface TeamListProps {
  scope?: 'personal' | 'group' | 'all';
  groupName?: string;
}

// Mode filter type
type ModeFilter = 'all' | 'chat' | 'code';

export default function TeamList({ scope = 'personal', groupName }: TeamListProps) {
  const { t } = useTranslation('common');
  const { toast } = useToast();
  const [teams, setTeams] = useState<Team[]>([]);
  const [bots, setBots] = useState<Bot[]>([]);
  const [isLoading, setIsLoading] = useState(true);
  const [editingTeamId, setEditingTeamId] = useState<number | null>(null);
  const [prefillTeam, setPrefillTeam] = useState<Team | null>(null);
  const [deleteConfirmVisible, setDeleteConfirmVisible] = useState(false);
  const [forceDeleteConfirmVisible, setForceDeleteConfirmVisible] = useState(false);
  const [teamToDelete, setTeamToDelete] = useState<number | null>(null);
  const [isUnbindingSharedTeam, setIsUnbindingSharedTeam] = useState(false);
  const [runningTasksInfo, setRunningTasksInfo] = useState<CheckRunningTasksResponse | null>(null);
  const [isCheckingTasks, setIsCheckingTasks] = useState(false);
  const [shareModalVisible, setShareModalVisible] = useState(false);
  const [shareData, setShareData] = useState<{ teamName: string; shareUrl: string } | null>(null);
  const [sharingId, setSharingId] = useState<number | null>(null);
  const [isDeleting, setIsDeleting] = useState(false);
  const [botListVisible, setBotListVisible] = useState(false);
  const [editDialogOpen, setEditDialogOpen] = useState(false);
  const [modeFilter, setModeFilter] = useState<ModeFilter>('all');
  const [wizardOpen, setWizardOpen] = useState(false);
  const router = useRouter();

  const setTeamsSorted = useCallback<React.Dispatch<React.SetStateAction<Team[]>>>(
    updater => {
      setTeams(prev => {
        const next =
          typeof updater === 'function' ? (updater as (value: Team[]) => Team[])(prev) : updater;
        return sortTeamsByUpdatedAt(next);
      });
    },
    [setTeams]
  );

  const setBotsSorted = useCallback<React.Dispatch<React.SetStateAction<Bot[]>>>(
    updater => {
      setBots(prev => {
        const next =
          typeof updater === 'function' ? (updater as (value: Bot[]) => Bot[])(prev) : updater;
        return sortBotsByUpdatedAt(next);
      });
    },
    [setBots]
  );

  useEffect(() => {
    async function loadData() {
      setIsLoading(true);
      try {
        const [teamsData, botsData] = await Promise.all([
          fetchTeamsList(scope, groupName),
          fetchBotsList(scope, groupName),
        ]);
        setTeamsSorted(teamsData);
        setBotsSorted(botsData);
      } catch {
        toast({
          variant: 'destructive',
          title: t('teams.loading'),
        });
      } finally {
        setIsLoading(false);
      }
    }
    loadData();
  }, [toast, setBotsSorted, setTeamsSorted, t, scope, groupName]);

  useEffect(() => {
    if (editingTeamId === null) {
      setPrefillTeam(null);
    }
  }, [editingTeamId]);

  const handleCreateTeam = () => {
    // Validation for group scope: must have groupName
    if (scope === 'group' && !groupName) {
      toast({
        variant: 'destructive',
        title: t('teams.group_required_title'),
        description: t('teams.group_required_message'),
      });
      return;
    }

    setPrefillTeam(null);
    setEditingTeamId(0); // Use 0 to mark new creation
    setEditDialogOpen(true);
  };

  const handleEditTeam = (team: Team) => {
    setPrefillTeam(null);
    setEditingTeamId(team.id);
    setEditDialogOpen(true);
  };

  const handleCopyTeam = (team: Team) => {
    const clone: Team = {
      ...team,
      bots: team.bots.map(bot => ({ ...bot })),
      workflow: team.workflow ? { ...team.workflow } : {},
    };
    setPrefillTeam(clone);
    setEditingTeamId(0);
    setEditDialogOpen(true);
  };

  const handleCopyTeamName = async (team: Team) => {
    const teamNameString = `${team.namespace || 'default'}#${team.name}`;
    try {
      await navigator.clipboard.writeText(teamNameString);
      toast({
        title: t('teams.copy_name_success'),
        description: teamNameString,
      });
    } catch {
      toast({
        variant: 'destructive',
        title: t('teams.copy_name_failed'),
      });
    }
  };

  const handleCloseEditDialog = () => {
    setEditDialogOpen(false);
    setEditingTeamId(null);
    setPrefillTeam(null);
  };

  const handleWizardSuccess = async (teamId: number, teamName: string) => {
    toast({
      title: t('wizard.create_agent'),
      description: `${teamName}`,
    });
    // Reload teams list
    const teamsData = await fetchTeamsList(scope, groupName);
    setTeamsSorted(teamsData);
    setWizardOpen(false);
  };

  const handleOpenWizard = () => {
    // Validation for group scope: must have groupName
    if (scope === 'group' && !groupName) {
      toast({
        variant: 'destructive',
        title: t('teams.group_required_title'),
        description: t('teams.group_required_message'),
      });
      return;
    }
    setWizardOpen(true);
  };

  // Get target page based on team's bind_mode and current filter
  const getTargetPage = (team: Team): 'chat' | 'code' => {
    const bindMode = team.bind_mode || ['chat', 'code'];
    // If team only supports one mode, use that
    if (bindMode.length === 1) {
      return bindMode[0];
    }
    // If team supports both, use current filter (default to 'chat' if filter is 'all')
    if (modeFilter !== 'all') {
      return modeFilter;
    }
    // Default to 'chat' when filter is 'all' and team supports both
    return 'chat';
  };

  const handleChatTeam = (team: Team) => {
    const params = new URLSearchParams();
    params.set('teamId', String(team.id));
    const targetPage = getTargetPage(team);
    router.push(`/${targetPage}?${params.toString()}`);
  };

  // Filter teams based on mode filter
  const filteredTeams = useMemo(() => {
    if (modeFilter === 'all') {
      return teams;
    }
    return teams.filter(team => {
      const bindMode = team.bind_mode || ['chat', 'code'];
      return bindMode.includes(modeFilter);
    });
  }, [teams, modeFilter]);

  const handleDelete = async (teamId: number) => {
    setTeamToDelete(teamId);
    setIsCheckingTasks(true);

    // Check if this is a shared team
    const team = teams.find(t => t.id === teamId);
    const isShared = team?.share_status === 2;
    setIsUnbindingSharedTeam(isShared);

    // For shared teams, skip running tasks check and show unbind confirmation directly
    if (isShared) {
      setIsCheckingTasks(false);
      setDeleteConfirmVisible(true);
      return;
    }

    try {
      // Check if team has running tasks
      const result = await checkTeamRunningTasks(teamId);
      setRunningTasksInfo(result);

      if (result.has_running_tasks) {
        // Show force delete confirmation dialog
        setForceDeleteConfirmVisible(true);
      } else {
        // Show normal delete confirmation dialog
        setDeleteConfirmVisible(true);
      }
    } catch (e) {
      // If check fails, show normal delete dialog
      console.error('Failed to check running tasks:', e);
      setDeleteConfirmVisible(true);
    } finally {
      setIsCheckingTasks(false);
    }
  };

  const handleConfirmDelete = async () => {
    if (!teamToDelete) return;

    setIsDeleting(true);
    try {
      await deleteTeam(teamToDelete);
      setTeamsSorted(prev => prev.filter(team => team.id !== teamToDelete));
      setDeleteConfirmVisible(false);
      setTeamToDelete(null);
      setRunningTasksInfo(null);
    } catch {
      toast({
        variant: 'destructive',
        title: t('teams.delete'),
      });
    } finally {
      setIsDeleting(false);
    }
  };

  const handleForceDelete = async () => {
    if (!teamToDelete) return;

    setIsDeleting(true);
    try {
      await deleteTeam(teamToDelete, true);
      setTeamsSorted(prev => prev.filter(team => team.id !== teamToDelete));
      setForceDeleteConfirmVisible(false);
      setTeamToDelete(null);
      setRunningTasksInfo(null);
    } catch {
      toast({
        variant: 'destructive',
        title: t('teams.delete'),
      });
    } finally {
      setIsDeleting(false);
    }
  };

  const handleCancelDelete = () => {
    setDeleteConfirmVisible(false);
    setForceDeleteConfirmVisible(false);
    setTeamToDelete(null);
    setRunningTasksInfo(null);
    setIsUnbindingSharedTeam(false);
  };

  const handleShareTeam = async (team: Team) => {
    setSharingId(team.id);
    try {
      const response = await shareTeam(team.id);
      setShareData({
        teamName: team.name,
        shareUrl: response.share_url,
      });
      setShareModalVisible(true);
      // Update team status to sharing
      setTeamsSorted(prev => prev.map(t => (t.id === team.id ? { ...t, share_status: 1 } : t)));
    } catch {
      toast({
        variant: 'destructive',
        title: t('teams.share_failed'),
      });
    } finally {
      setSharingId(null);
    }
  };

  const handleCloseShareModal = () => {
    setShareModalVisible(false);
    setShareData(null);
  };

  // Check if edit button should be shown
  const shouldShowEdit = (team: Team) => {
    return team.share_status !== 2; // Shared teams don't show edit button
  };

  // Check if delete/unbind button should be shown
  const shouldShowDelete = (_team: Team) => {
    return true; // All teams show delete/unbind button
  };

  // Check if this is a shared team (need to show "unbind" instead of "delete")
  const isSharedTeam = (team: Team) => {
    return team.share_status === 2;
  };

  // Check if share button should be shown
  const shouldShowShare = (team: Team) => {
    return !team.share_status || team.share_status === 0 || team.share_status === 1; // Personal teams (no share_status or share_status=0) show share button
  };

  return (
    <>
      <div className="flex flex-col h-full min-h-0 overflow-hidden w-full max-w-full">
        <div className="flex-shrink-0 mb-3">
          <h2 className="text-xl font-semibold text-text-primary mb-1">{t('teams.title')}</h2>
          <p className="text-sm text-text-muted mb-1">{t('teams.description')}</p>
        </div>
        <div className="bg-base border border-border rounded-md p-2 w-full max-w-full overflow-hidden max-h-[70vh] flex flex-col overflow-y-auto custom-scrollbar">
          {/* Mode filter tabs */}
          <div className="flex items-center gap-1 mb-3 pb-2 border-b border-border">
            <button
              type="button"
              onClick={() => setModeFilter('all')}
              className={`flex items-center gap-1.5 px-3 py-1.5 text-sm font-medium rounded-md transition-colors ${
                modeFilter === 'all'
                  ? 'bg-primary text-white'
                  : 'bg-muted text-text-secondary hover:text-text-primary hover:bg-hover'
              }`}
            >
              {t('teams.filter_all')}
            </button>
            <button
              type="button"
              onClick={() => setModeFilter('chat')}
              className={`flex items-center gap-1.5 px-3 py-1.5 text-sm font-medium rounded-md transition-colors ${
                modeFilter === 'chat'
                  ? 'bg-primary text-white'
                  : 'bg-muted text-text-secondary hover:text-text-primary hover:bg-hover'
              }`}
            >
              <ChatBubbleLeftEllipsisIcon className="w-4 h-4" />
              {t('teams.filter_chat')}
            </button>
            <button
              type="button"
              onClick={() => setModeFilter('code')}
              className={`flex items-center gap-1.5 px-3 py-1.5 text-sm font-medium rounded-md transition-colors ${
                modeFilter === 'code'
                  ? 'bg-primary text-white'
                  : 'bg-muted text-text-secondary hover:text-text-primary hover:bg-hover'
              }`}
            >
              <CodeBracketIcon className="w-4 h-4" />
              {t('teams.filter_code')}
            </button>
          </div>
          {isLoading ? (
            <LoadingState fullScreen={false} message={t('teams.loading')} />
          ) : (
            <>
              <div className="flex-1 overflow-y-auto overflow-x-hidden custom-scrollbar space-y-3 p-1">
                {filteredTeams.length > 0 ? (
                  filteredTeams.map(team => (
                    <Card
                      key={team.id}
                      className="p-3 sm:p-4 bg-base hover:bg-hover transition-colors overflow-hidden"
                    >
                      <div className="flex flex-col sm:flex-row sm:items-center sm:justify-between gap-2 sm:gap-0 min-w-0">
                        <ResourceListItem
                          name={team.name}
                          description={team.description}
                          icon={
                            <TeamIconDisplay
                              iconId={team.icon}
                              size="md"
                              className="text-primary"
                            />
                          }
                          tags={[
                            ...(team.workflow?.mode
                              ? [
                                  {
                                    key: 'mode',
                                    label: t(`team_model.${String(team.workflow.mode)}`),
                                    variant: 'default' as const,
                                    className: 'capitalize text-xs',
                                  },
                                ]
                              : []),
                            ...(team.share_status === 1
                              ? [
                                  {
                                    key: 'sharing',
                                    label: t('teams.sharing'),
                                    variant: 'info' as const,
                                  },
                                ]
                              : []),
                            ...(team.share_status === 2 && team.user?.user_name
                              ? [
                                  {
                                    key: 'shared',
                                    label: t('teams.shared_by', {
                                      author: team.user.user_name,
                                    }),
                                    variant: 'success' as const,
                                  },
                                ]
                              : []),
                            ...(team.bots.length > 0
                              ? [
                                  {
                                    key: 'bots',
                                    label: `${team.bots.length} ${team.bots.length === 1 ? 'Bot' : 'Bots'}`,
                                    variant: 'info' as const,
                                    className: 'hidden sm:inline-flex text-xs',
                                  },
                                ]
                              : []),
                          ]}
                        >
                          <div className="flex items-center space-x-1 flex-shrink-0">
                            <div
                              className="w-2 h-2 rounded-full"
                              style={{
                                backgroundColor: team.is_active
                                  ? 'rgb(var(--color-success))'
                                  : 'rgb(var(--color-border))',
                              }}
                            ></div>
                            <span className="text-xs text-text-muted">
                              {team.is_active ? t('teams.active') : t('teams.inactive')}
                            </span>
                          </div>
                        </ResourceListItem>
                        <div className="flex items-center gap-0.5 sm:gap-1 flex-shrink-0 sm:ml-3 self-end sm:self-auto">
                          <Button
                            variant="ghost"
                            size="icon"
                            onClick={() => handleChatTeam(team)}
                            title={
                              getTargetPage(team) === 'code'
                                ? t('teams.go_to_code')
                                : t('teams.go_to_chat')
                            }
                            className="h-7 w-7 sm:h-8 sm:w-8"
                          >
                            {getTargetPage(team) === 'code' ? (
                              <CodeBracketIcon className="w-3.5 h-3.5 sm:w-4 sm:h-4" />
                            ) : (
                              <ChatBubbleLeftEllipsisIcon className="w-3.5 h-3.5 sm:w-4 sm:h-4" />
                            )}
                          </Button>
                          {shouldShowEdit(team) && (
                            <Button
                              variant="ghost"
                              size="icon"
                              onClick={() => handleEditTeam(team)}
                              title={t('teams.edit')}
                              className="h-7 w-7 sm:h-8 sm:w-8"
                            >
                              <PencilIcon className="w-3.5 h-3.5 sm:w-4 sm:h-4" />
                            </Button>
                          )}
                          <Button
                            variant="ghost"
                            size="icon"
                            onClick={() => handleCopyTeam(team)}
                            title={t('teams.copy')}
                            className="h-7 w-7 sm:h-8 sm:w-8"
                          >
                            <DocumentDuplicateIcon className="w-3.5 h-3.5 sm:w-4 sm:h-4" />
                          </Button>
                          <Button
                            variant="ghost"
                            size="icon"
                            onClick={() => handleCopyTeamName(team)}
                            title={t('teams.copy_name')}
                            className="h-7 w-7 sm:h-8 sm:w-8"
                          >
                            <ClipboardDocumentIcon className="w-3.5 h-3.5 sm:w-4 sm:h-4" />
                          </Button>
                          {shouldShowShare(team) && (
                            <Button
                              variant="ghost"
                              size="icon"
                              onClick={() => handleShareTeam(team)}
                              title={t('teams.share')}
                              className="h-7 w-7 sm:h-8 sm:w-8"
                              disabled={sharingId === team.id}
                            >
                              <ShareIcon className="w-3.5 h-3.5 sm:w-4 sm:h-4" />
                            </Button>
                          )}
                          {shouldShowDelete(team) && (
                            <Button
                              variant="ghost"
                              size="icon"
                              onClick={() => handleDelete(team.id)}
                              disabled={isCheckingTasks}
                              title={isSharedTeam(team) ? t('teams.unbind') : t('teams.delete')}
                              className="h-7 w-7 sm:h-8 sm:w-8 hover:text-error"
                            >
                              {isSharedTeam(team) ? (
                                <LinkSlashIcon className="w-3.5 h-3.5 sm:w-4 sm:h-4" />
                              ) : (
                                <TrashIcon className="w-3.5 h-3.5 sm:w-4 sm:h-4" />
                              )}
                            </Button>
                          )}
                        </div>
                      </div>
                    </Card>
                  ))
                ) : (
                  <div className="text-center text-text-muted py-8">
                    <p className="text-sm">{t('teams.no_teams')}</p>
                  </div>
                )}
              </div>
              <div className="border-t border-border pt-3 mt-3 bg-base">
                <div className="flex justify-center gap-3">
                  <UnifiedAddButton onClick={handleCreateTeam}>
                    {t('teams.new_team')}
                  </UnifiedAddButton>
                  <TooltipProvider>
                    <Tooltip>
                      <TooltipTrigger asChild>
                        <Button variant="primary" onClick={handleOpenWizard} className="gap-2">
                          <SparklesIcon className="w-4 h-4" />
                          {t('wizard.wizard_button')}
                        </Button>
                      </TooltipTrigger>
                      <TooltipContent>
                        <p>{t('wizard.wizard_button_tooltip')}</p>
                      </TooltipContent>
                    </Tooltip>
                  </TooltipProvider>
                  <UnifiedAddButton
                    variant="outline"
                    onClick={() => setBotListVisible(true)}
                    icon={<RiRobot2Line className="w-4 h-4" />}
                  >
                    {t('bots.manage_bots')}
                  </UnifiedAddButton>
                </div>
              </div>
            </>
          )}
        </div>
      </div>

      {/* Team Edit Dialog */}
      <TeamEditDialog
        open={editDialogOpen}
        onClose={handleCloseEditDialog}
        teams={teams}
        setTeams={setTeamsSorted}
        editingTeamId={editingTeamId}
        initialTeam={prefillTeam}
        bots={bots}
        setBots={setBotsSorted}
        toast={toast}
        scope={scope}
        groupName={groupName}
      />

      {/* Delete/Unbind confirmation dialog */}
      <Dialog
        open={deleteConfirmVisible}
        onOpenChange={open => !open && !isDeleting && setDeleteConfirmVisible(false)}
      >
        <DialogContent>
          <DialogHeader>
            <DialogTitle>
              {isUnbindingSharedTeam
                ? t('teams.unbind_confirm_title')
                : t('teams.delete_confirm_title')}
            </DialogTitle>
            <DialogDescription>
              {isUnbindingSharedTeam
                ? t('teams.unbind_confirm_message')
                : t('teams.delete_confirm_message')}
            </DialogDescription>
          </DialogHeader>
          <DialogFooter>
            <Button variant="secondary" onClick={handleCancelDelete} disabled={isDeleting}>
              {t('common.cancel')}
            </Button>
            <Button variant="destructive" onClick={handleConfirmDelete} disabled={isDeleting}>
              {isDeleting ? (
                <div className="flex items-center">
                  <svg
                    className="animate-spin -ml-1 mr-2 h-4 w-4"
                    xmlns="http://www.w3.org/2000/svg"
                    fill="none"
                    viewBox="0 0 24 24"
                  >
                    <circle
                      className="opacity-25"
                      cx="12"
                      cy="12"
                      r="10"
                      stroke="currentColor"
                      strokeWidth="4"
                    ></circle>
                    <path
                      className="opacity-75"
                      fill="currentColor"
                      d="M4 12a8 8 0 018-8V0C5.373 0 0 5.373 0 12h4zm2 5.291A7.962 7.962 0 014 12H0c0 3.042 1.135 5.824 3 7.938l3-2.647z"
                    ></path>
                  </svg>
                  {t('actions.deleting')}
                </div>
              ) : (
                t('common.confirm')
              )}
            </Button>
          </DialogFooter>
        </DialogContent>
      </Dialog>

      {/* Force delete confirmation dialog for running tasks */}
      <Dialog
        open={forceDeleteConfirmVisible}
        onOpenChange={open => !open && !isDeleting && setForceDeleteConfirmVisible(false)}
      >
        <DialogContent>
          <DialogHeader>
            <DialogTitle>{t('teams.force_delete_confirm_title')}</DialogTitle>
            <DialogDescription>
              <div className="space-y-3">
                <p>
                  {t('teams.force_delete_confirm_message', {
                    count: runningTasksInfo?.running_tasks_count || 0,
                  })}
                </p>
                {runningTasksInfo && runningTasksInfo.running_tasks.length > 0 && (
                  <div className="bg-muted p-3 rounded-md">
                    <p className="font-medium text-sm mb-2">{t('teams.running_tasks_list')}</p>
                    <ul className="text-sm space-y-1">
                      {runningTasksInfo.running_tasks.slice(0, 5).map(task => (
                        <li key={task.task_id} className="text-text-muted">
                          • {task.task_title || task.task_name} ({task.status})
                        </li>
                      ))}
                      {runningTasksInfo.running_tasks.length > 5 && (
                        <li className="text-text-muted">
                          ...{' '}
                          {t('teams.and_more_tasks', {
                            count: runningTasksInfo.running_tasks.length - 5,
                          })}
                        </li>
                      )}
                    </ul>
                  </div>
                )}
                <p className="text-error text-sm">{t('teams.force_delete_warning')}</p>
              </div>
            </DialogDescription>
          </DialogHeader>
          <DialogFooter>
            <Button variant="secondary" onClick={handleCancelDelete} disabled={isDeleting}>
              {t('common.cancel')}
            </Button>
            <Button variant="destructive" onClick={handleForceDelete} disabled={isDeleting}>
              {isDeleting ? (
                <div className="flex items-center">
                  <svg
                    className="animate-spin -ml-1 mr-2 h-4 w-4"
                    xmlns="http://www.w3.org/2000/svg"
                    fill="none"
                    viewBox="0 0 24 24"
                  >
                    <circle
                      className="opacity-25"
                      cx="12"
                      cy="12"
                      r="10"
                      stroke="currentColor"
                      strokeWidth="4"
                    ></circle>
                    <path
                      className="opacity-75"
                      fill="currentColor"
                      d="M4 12a8 8 0 018-8V0C5.373 0 0 5.373 0 12h4zm2 5.291A7.962 7.962 0 014 12H0c0 3.042 1.135 5.824 3 7.938l3-2.647z"
                    ></path>
                  </svg>
                  {t('actions.deleting')}
                </div>
              ) : (
                t('teams.force_delete')
              )}
            </Button>
          </DialogFooter>
        </DialogContent>
      </Dialog>

      {/* Share success dialog */}
      {shareData && (
        <TeamShareModal
          visible={shareModalVisible}
          onClose={handleCloseShareModal}
          teamName={shareData.teamName}
          shareUrl={shareData.shareUrl}
        />
      )}

      {/* Bot list dialog */}
      <Dialog open={botListVisible} onOpenChange={setBotListVisible}>
        <DialogContent className="max-w-4xl max-h-[90vh] overflow-hidden flex flex-col">
          <DialogHeader>
            <DialogTitle>{t('bots.title')}</DialogTitle>
            <DialogDescription>{t('bots.description')}</DialogDescription>
          </DialogHeader>
          <div className="flex-1 overflow-y-auto">
            <BotList scope={scope} groupName={groupName} />
          </div>
        </DialogContent>
      </Dialog>

      {/* Team Creation Wizard */}
      <TeamCreationWizard
        open={wizardOpen}
        onClose={() => setWizardOpen(false)}
        onSuccess={handleWizardSuccess}
        scope={scope === 'all' ? undefined : scope}
        groupName={groupName}
      />
      {/* Error prompt unified with antd message, no local rendering */}
    </>
  );
}<|MERGE_RESOLUTION|>--- conflicted
+++ resolved
@@ -16,11 +16,8 @@
   ShareIcon,
   CodeBracketIcon,
   LinkSlashIcon,
-<<<<<<< HEAD
   SparklesIcon,
-=======
   ClipboardDocumentIcon,
->>>>>>> e967efa9
 } from '@heroicons/react/24/outline';
 import { Bot, Team } from '@/types/api';
 import { fetchTeamsList, deleteTeam, shareTeam, checkTeamRunningTasks } from '../services/teams';
