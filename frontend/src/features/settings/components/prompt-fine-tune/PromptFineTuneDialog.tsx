// SPDX-FileCopyrightText: 2025 WeCode, Inc.
//
// SPDX-License-Identifier: Apache-2.0

'use client';

import { useState, useCallback } from 'react';
import {
  Dialog,
  DialogContent,
  DialogHeader,
  DialogTitle,
  DialogDescription,
  DialogFooter,
} from '@/components/ui/dialog';
import { Button } from '@/components/ui/button';
import { useTranslation } from '@/hooks/useTranslation';
import { Wand2 } from 'lucide-react';
import { wizardApis } from '@/apis/wizard';
import PromptTestPanel from './PromptTestPanel';
import PromptComparePanel from './PromptComparePanel';
import { useIsMobile } from '@/features/layout/hooks/useMediaQuery';

interface PromptFineTuneDialogProps {
  open: boolean;
  onOpenChange: (open: boolean) => void;
  initialPrompt: string;
  onSave: (newPrompt: string) => void;
  modelName?: string;
}

export default function PromptFineTuneDialog({
  open,
  onOpenChange,
  initialPrompt,
  onSave,
  modelName,
}: PromptFineTuneDialogProps) {
<<<<<<< HEAD
  const { t } = useTranslation('wizard');
  const isMobile = useIsMobile();

  // State
  const [currentPrompt, setCurrentPrompt] = useState(initialPrompt);
  const [originalPrompt] = useState(initialPrompt);
  const [testMessage, setTestMessage] = useState('');
  const [aiResponse, setAiResponse] = useState('');
  const [isTestingPrompt, setIsTestingPrompt] = useState(false);
  const [isIteratingPrompt, setIsIteratingPrompt] = useState(false);
  const [userFeedback, setUserFeedback] = useState('');
  const [selectedModel, setSelectedModel] = useState(modelName || '');
  const [lastTestMessage, setLastTestMessage] = useState('');

  // Reset state when dialog opens
  const handleOpenChange = useCallback(
    (newOpen: boolean) => {
      if (newOpen) {
        setCurrentPrompt(initialPrompt);
        setTestMessage('');
        setAiResponse('');
        setUserFeedback('');
        setLastTestMessage('');
      }
      onOpenChange(newOpen);
    },
    [initialPrompt, onOpenChange]
  );
=======
  const { t } = useTranslation('promptTune')
  const isMobile = useIsMobile()

  // State
  const [currentPrompt, setCurrentPrompt] = useState(initialPrompt)
  const [originalPrompt, setOriginalPrompt] = useState(initialPrompt)
  const [testMessage, setTestMessage] = useState('')
  const [aiResponse, setAiResponse] = useState('')
  const [isTestingPrompt, setIsTestingPrompt] = useState(false)
  const [isIteratingPrompt, setIsIteratingPrompt] = useState(false)
  const [userFeedback, setUserFeedback] = useState('')
  const [selectedModel, setSelectedModel] = useState(modelName || '')
  const [lastTestMessage, setLastTestMessage] = useState('')

  // Reset state when dialog opens
  const handleOpenChange = useCallback((newOpen: boolean) => {
    if (newOpen) {
      setCurrentPrompt(initialPrompt)
      setOriginalPrompt(initialPrompt)
      setTestMessage('')
      setAiResponse('')
      setUserFeedback('')
      setLastTestMessage('')
    }
    onOpenChange(newOpen)
  }, [initialPrompt, onOpenChange])
>>>>>>> 51703d9f

  // Test prompt with streaming
  const handleTestPrompt = useCallback(async () => {
    if (!testMessage.trim() || !selectedModel) return;

    setIsTestingPrompt(true);
    setAiResponse('');
    setLastTestMessage(testMessage);

    try {
      let fullResponse = '';
      const generator = wizardApis.testPromptStream(
        currentPrompt,
        testMessage,
        selectedModel,
        chunk => {
          fullResponse += chunk;
          setAiResponse(fullResponse);
        }
      );

      // Consume the generator
      for await (const _ of generator) {
        // Chunks are handled by onChunk callback
      }

      // Clear test message input after successful test
      setTestMessage('');
    } catch (error) {
      console.error('Failed to test prompt:', error);
      setAiResponse(t('common:errors.request_failed'));
    } finally {
      setIsTestingPrompt(false);
    }
  }, [testMessage, selectedModel, currentPrompt, t]);

  // Iterate prompt based on feedback
  const handleIteratePrompt = useCallback(async () => {
    if (!userFeedback.trim()) return;

    setIsIteratingPrompt(true);

    try {
      const response = await wizardApis.iteratePrompt(
        currentPrompt,
        lastTestMessage,
        aiResponse,
        userFeedback,
        selectedModel
      );

      setCurrentPrompt(response.improved_prompt);
      setUserFeedback('');
      // Clear conversation to test new prompt
      setAiResponse('');
      setTestMessage(lastTestMessage); // Pre-fill with last test message for convenience
    } catch (error) {
<<<<<<< HEAD
      console.error('Failed to iterate prompt:', error);
=======
      console.error('Failed to iterate prompt:', error)
      setAiResponse(t('common:errors.request_failed'))
>>>>>>> 51703d9f
    } finally {
      setIsIteratingPrompt(false);
    }
<<<<<<< HEAD
  }, [userFeedback, currentPrompt, lastTestMessage, aiResponse, selectedModel]);
=======
  }, [userFeedback, currentPrompt, lastTestMessage, aiResponse, selectedModel, t])
>>>>>>> 51703d9f

  // Reset to original prompt
  const handleReset = useCallback(() => {
    setCurrentPrompt(originalPrompt);
    setAiResponse('');
    setUserFeedback('');
  }, [originalPrompt]);

  // Save and close
  const handleSave = useCallback(() => {
    onSave(currentPrompt);
    onOpenChange(false);
  }, [currentPrompt, onSave, onOpenChange]);

  // Check if prompt has been modified
  const isModified = currentPrompt !== originalPrompt;

  return (
    <Dialog open={open} onOpenChange={handleOpenChange}>
      <DialogContent
        className={`${isMobile ? 'max-w-[95vw] h-[90vh]' : 'max-w-[900px] h-[700px]'} flex flex-col p-0 gap-0`}
      >
        <DialogHeader className="px-4 py-3 border-b border-border flex-shrink-0">
          <DialogTitle className="flex items-center gap-2 text-lg">
            <Wand2 className="w-5 h-5 text-primary" />
            {t('dialog.title')}
          </DialogTitle>
          <DialogDescription className="text-sm text-text-muted">
            {t('dialog.description')}
          </DialogDescription>
        </DialogHeader>

        {/* Main content area */}
        <div className={`flex-1 min-h-0 flex ${isMobile ? 'flex-col' : 'flex-row'}`}>
          {/* Left panel - Test area */}
          <div className={`${isMobile ? 'h-1/2' : 'w-1/2'} border-r border-border overflow-hidden`}>
            <PromptTestPanel
              systemPrompt={currentPrompt}
              testMessage={testMessage}
              setTestMessage={setTestMessage}
              aiResponse={aiResponse}
              isTestingPrompt={isTestingPrompt}
              isIteratingPrompt={isIteratingPrompt}
              userFeedback={userFeedback}
              setUserFeedback={setUserFeedback}
              selectedModel={selectedModel}
              onModelChange={setSelectedModel}
              onTestPrompt={handleTestPrompt}
              onIteratePrompt={handleIteratePrompt}
              hideIterateSection={true}
            />
          </div>

          {/* Right panel - Prompt compare area */}
          <div className={`${isMobile ? 'h-1/2 border-t' : 'w-1/2'} border-border overflow-hidden`}>
            <PromptComparePanel
              originalPrompt={originalPrompt}
              currentPrompt={currentPrompt}
              onPromptChange={setCurrentPrompt}
              onReset={handleReset}
              userFeedback={userFeedback}
              setUserFeedback={setUserFeedback}
              isIteratingPrompt={isIteratingPrompt}
              onIteratePrompt={handleIteratePrompt}
              hasAiResponse={!!aiResponse}
            />
          </div>
        </div>

        {/* Footer */}
        <DialogFooter className="px-4 py-3 border-t border-border flex-shrink-0">
          <div className="flex items-center justify-between w-full">
            <div className="text-xs text-text-muted">
              {isModified ? t('dialog.unsaved_changes') : ''}
            </div>
            <div className="flex gap-2">
              <Button variant="outline" onClick={() => onOpenChange(false)}>
                {t('actions.cancel')}
              </Button>
              <Button variant="primary" onClick={handleSave}>
                {t('actions.save')}
              </Button>
            </div>
          </div>
        </DialogFooter>
      </DialogContent>
    </Dialog>
  );
}<|MERGE_RESOLUTION|>--- conflicted
+++ resolved
@@ -36,13 +36,12 @@
   onSave,
   modelName,
 }: PromptFineTuneDialogProps) {
-<<<<<<< HEAD
-  const { t } = useTranslation('wizard');
+  const { t } = useTranslation('promptTune');
   const isMobile = useIsMobile();
 
   // State
   const [currentPrompt, setCurrentPrompt] = useState(initialPrompt);
-  const [originalPrompt] = useState(initialPrompt);
+  const [originalPrompt, setOriginalPrompt] = useState(initialPrompt);
   const [testMessage, setTestMessage] = useState('');
   const [aiResponse, setAiResponse] = useState('');
   const [isTestingPrompt, setIsTestingPrompt] = useState(false);
@@ -56,6 +55,7 @@
     (newOpen: boolean) => {
       if (newOpen) {
         setCurrentPrompt(initialPrompt);
+        setOriginalPrompt(initialPrompt);
         setTestMessage('');
         setAiResponse('');
         setUserFeedback('');
@@ -65,34 +65,6 @@
     },
     [initialPrompt, onOpenChange]
   );
-=======
-  const { t } = useTranslation('promptTune')
-  const isMobile = useIsMobile()
-
-  // State
-  const [currentPrompt, setCurrentPrompt] = useState(initialPrompt)
-  const [originalPrompt, setOriginalPrompt] = useState(initialPrompt)
-  const [testMessage, setTestMessage] = useState('')
-  const [aiResponse, setAiResponse] = useState('')
-  const [isTestingPrompt, setIsTestingPrompt] = useState(false)
-  const [isIteratingPrompt, setIsIteratingPrompt] = useState(false)
-  const [userFeedback, setUserFeedback] = useState('')
-  const [selectedModel, setSelectedModel] = useState(modelName || '')
-  const [lastTestMessage, setLastTestMessage] = useState('')
-
-  // Reset state when dialog opens
-  const handleOpenChange = useCallback((newOpen: boolean) => {
-    if (newOpen) {
-      setCurrentPrompt(initialPrompt)
-      setOriginalPrompt(initialPrompt)
-      setTestMessage('')
-      setAiResponse('')
-      setUserFeedback('')
-      setLastTestMessage('')
-    }
-    onOpenChange(newOpen)
-  }, [initialPrompt, onOpenChange])
->>>>>>> 51703d9f
 
   // Test prompt with streaming
   const handleTestPrompt = useCallback(async () => {
@@ -150,20 +122,12 @@
       setAiResponse('');
       setTestMessage(lastTestMessage); // Pre-fill with last test message for convenience
     } catch (error) {
-<<<<<<< HEAD
       console.error('Failed to iterate prompt:', error);
-=======
-      console.error('Failed to iterate prompt:', error)
-      setAiResponse(t('common:errors.request_failed'))
->>>>>>> 51703d9f
+      setAiResponse(t('common:errors.request_failed'));
     } finally {
       setIsIteratingPrompt(false);
     }
-<<<<<<< HEAD
-  }, [userFeedback, currentPrompt, lastTestMessage, aiResponse, selectedModel]);
-=======
-  }, [userFeedback, currentPrompt, lastTestMessage, aiResponse, selectedModel, t])
->>>>>>> 51703d9f
+  }, [userFeedback, currentPrompt, lastTestMessage, aiResponse, selectedModel, t]);
 
   // Reset to original prompt
   const handleReset = useCallback(() => {
