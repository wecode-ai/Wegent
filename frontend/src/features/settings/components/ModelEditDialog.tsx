// SPDX-FileCopyrightText: 2025 WeCode, Inc.
//
// SPDX-License-Identifier: Apache-2.0

'use client';

import React, { useState, useEffect } from 'react';
import { Button } from '@/components/ui/button';
import { Input } from '@/components/ui/input';
import { Label } from '@/components/ui/label';
import { Textarea } from '@/components/ui/textarea';
import {
  Select,
  SelectContent,
  SelectItem,
  SelectTrigger,
  SelectValue,
} from '@/components/ui/select';
import {
  Dialog,
  DialogContent,
  DialogHeader,
  DialogTitle,
  DialogFooter,
} from '@/components/ui/dialog';
import { Loader2 } from 'lucide-react';
import { EyeIcon, EyeSlashIcon, BeakerIcon } from '@heroicons/react/24/outline';
import { useTranslation } from '@/hooks/useTranslation';
import {
  modelApis,
  ModelCRD,
  ModelCategoryType,
  TTSConfig,
  STTConfig,
  EmbeddingConfig,
  RerankConfig,
} from '@/apis/models';

interface ModelEditDialogProps {
  open: boolean;
  model: ModelCRD | null;
  onClose: () => void;
  toast: ReturnType<typeof import('@/hooks/use-toast').useToast>['toast'];
  groupName?: string;
  scope?: 'personal' | 'group';
}

// Model category type options
const MODEL_CATEGORY_OPTIONS: { value: ModelCategoryType; labelKey: string }[] = [
  { value: 'llm', labelKey: 'models.model_category_type_llm' },
  // { value: 'tts', labelKey: 'models.model_category_type_tts' },
  // { value: 'stt', labelKey: 'models.model_category_type_stt' },
  { value: 'embedding', labelKey: 'models.model_category_type_embedding' },
  { value: 'rerank', labelKey: 'models.model_category_type_rerank' },
];

// Protocol options by model category type
const PROTOCOL_BY_CATEGORY: Record<
  ModelCategoryType,
  { value: string; label: string; hint?: string }[]
> = {
  llm: [
    { value: 'openai', label: 'OpenAI', hint: 'Chat Completions API' },
    { value: 'openai-responses', label: 'OpenAI Responses', hint: 'Responses API' },
    { value: 'anthropic', label: 'Anthropic', hint: 'Claude Code' },
    { value: 'gemini', label: 'Gemini', hint: 'Google' },
  ],
  tts: [
    { value: 'openai', label: 'OpenAI TTS' },
    { value: 'azure', label: 'Azure Cognitive Services' },
    { value: 'elevenlabs', label: 'ElevenLabs' },
    { value: 'custom', label: 'Custom API' },
  ],
  stt: [
    { value: 'openai', label: 'OpenAI Whisper' },
    { value: 'azure', label: 'Azure Speech Services' },
    { value: 'google', label: 'Google Cloud STT' },
    { value: 'custom', label: 'Custom API' },
  ],
  embedding: [
    { value: 'openai', label: 'OpenAI Embeddings' },
    { value: 'cohere', label: 'Cohere Embed' },
    { value: 'jina', label: 'Jina AI' },
    { value: 'custom', label: 'Custom API' },
  ],
  rerank: [
    { value: 'cohere', label: 'Cohere Rerank' },
    { value: 'jina', label: 'Jina Reranker' },
    { value: 'custom', label: 'Custom API' },
  ],
};

const OPENAI_MODEL_OPTIONS = [
  { value: 'gpt-4o', label: 'gpt-4o (Recommended)' },
  { value: 'gpt-4-turbo', label: 'gpt-4-turbo' },
  { value: 'gpt-4', label: 'gpt-4' },
  { value: 'gpt-3.5-turbo', label: 'gpt-3.5-turbo' },
  { value: 'custom', label: 'Custom...' },
];

const ANTHROPIC_MODEL_OPTIONS = [
  { value: 'claude-sonnet-4', label: 'claude-sonnet-4 (Recommended)' },
  { value: 'claude-opus-4', label: 'claude-opus-4' },
  { value: 'claude-haiku-4.5', label: 'claude-haiku-4.5' },
  { value: 'custom', label: 'Custom...' },
];

const GEMINI_MODEL_OPTIONS = [
  { value: 'gemini-3-pro', label: 'gemini-3-pro (Recommended)' },
  { value: 'gemini-2.5-pro', label: 'gemini-2.5-pro' },
  { value: 'gemini-2.5-flash', label: 'gemini-2.5-flash' },
  { value: 'custom', label: 'Custom...' },
];

const ModelEditDialog: React.FC<ModelEditDialogProps> = ({
  open,
  model,
  onClose,
  toast,
  groupName,
  scope,
}) => {
  const { t } = useTranslation();
  const isEditing = !!model;
  const isGroupScope = scope === 'group';

  // Form state
  const [modelIdName, setModelIdName] = useState('');
  const [displayName, setDisplayName] = useState('');
  const [modelCategoryType, setModelCategoryType] = useState<ModelCategoryType>('llm');
  const [providerType, setProviderType] = useState<string>('openai');
  const [modelId, setModelId] = useState('');
  const [customModelId, setCustomModelId] = useState('');
  const [apiKey, setApiKey] = useState('');
  const [baseUrl, setBaseUrl] = useState('');
  const [customHeaders, setCustomHeaders] = useState('');
  const [customHeadersError, setCustomHeadersError] = useState('');
  const [showApiKey, setShowApiKey] = useState(false);
  const [saving, setSaving] = useState(false);
  const [testing, setTesting] = useState(false);
  // LLM-specific config state
  const [contextWindow, setContextWindow] = useState<number | undefined>(undefined);
  const [maxOutputTokens, setMaxOutputTokens] = useState<number | undefined>(undefined);

  // Type-specific config state
  // TTS
  const [ttsVoice, setTtsVoice] = useState('');
  const [ttsSpeed, setTtsSpeed] = useState<number>(1.0);
  const [ttsOutputFormat, setTtsOutputFormat] = useState<'mp3' | 'wav'>('mp3');
  // STT
  const [sttLanguage, setSttLanguage] = useState('');
  const [sttTranscriptionFormat, setSttTranscriptionFormat] = useState<'text' | 'srt' | 'vtt'>(
    'text'
  );
  // Embedding
  const [embeddingDimensions, setEmbeddingDimensions] = useState<number | undefined>(undefined);
  const [embeddingEncodingFormat, setEmbeddingEncodingFormat] = useState<'float' | 'base64'>(
    'float'
  );
  // Rerank
  const [rerankTopN, setRerankTopN] = useState<number | undefined>(undefined);
  const [rerankReturnDocuments, setRerankReturnDocuments] = useState(true);

  // Reset form when dialog opens/closes or model changes
  useEffect(() => {
    if (open) {
      if (model) {
        setModelIdName(model.metadata.name || '');
        setDisplayName(model.metadata.displayName || '');
        // Set model category type
        setModelCategoryType(model.spec.modelType || 'llm');
        const modelType = model.spec.modelConfig?.env?.model;
        const protocol = model.spec.protocol;
        // Map model type to provider type
        // Check protocol first for openai-responses
        if (protocol === 'openai-responses') {
          setProviderType('openai-responses');
        } else if (modelType === 'claude') {
          setProviderType('anthropic');
        } else if (
          modelType === 'openai' ||
          modelType === 'gemini' ||
          modelType === 'cohere' ||
          modelType === 'jina' ||
          modelType === 'custom'
        ) {
          setProviderType(modelType);
        } else {
          setProviderType('openai'); // Default fallback
        }
        setApiKey(model.spec.modelConfig?.env?.api_key || '');
        setBaseUrl(model.spec.modelConfig?.env?.base_url || '');
        const headers = model.spec.modelConfig?.env?.custom_headers;
        if (headers && Object.keys(headers).length > 0) {
          setCustomHeaders(JSON.stringify(headers, null, 2));
        } else {
          setCustomHeaders('');
        }
        // Load type-specific configs
        if (model.spec.ttsConfig) {
          setTtsVoice(model.spec.ttsConfig.voice || '');
          setTtsSpeed(model.spec.ttsConfig.speed || 1.0);
          setTtsOutputFormat((model.spec.ttsConfig.output_format as 'mp3' | 'wav') || 'mp3');
        }
        if (model.spec.sttConfig) {
          setSttLanguage(model.spec.sttConfig.language || '');
          setSttTranscriptionFormat(
            (model.spec.sttConfig.transcription_format as 'text' | 'srt' | 'vtt') || 'text'
          );
        }
        if (model.spec.embeddingConfig) {
          setEmbeddingDimensions(model.spec.embeddingConfig.dimensions);
          setEmbeddingEncodingFormat(
            (model.spec.embeddingConfig.encoding_format as 'float' | 'base64') || 'float'
          );
        }
        if (model.spec.rerankConfig) {
          setRerankTopN(model.spec.rerankConfig.top_n);
          setRerankReturnDocuments(model.spec.rerankConfig.return_documents ?? true);
        }
        // Load LLM-specific configs
        setContextWindow(model.spec.contextWindow);
        setMaxOutputTokens(model.spec.maxOutputTokens);
      } else {
        // Reset for new model
        setModelIdName('');
        setDisplayName('');
        setModelCategoryType('llm');
        setProviderType('openai');
        setModelId('');
        setCustomModelId('');
        setApiKey('');
        setBaseUrl('');
        setCustomHeaders('');
        // Reset type-specific configs
        setTtsVoice('');
        setTtsSpeed(1.0);
        setTtsOutputFormat('mp3');
        setSttLanguage('');
        setSttTranscriptionFormat('text');
        setEmbeddingDimensions(undefined);
        setEmbeddingEncodingFormat('float');
        setRerankTopN(undefined);
        setRerankReturnDocuments(true);
        // Reset LLM-specific configs
        setContextWindow(undefined);
        setMaxOutputTokens(undefined);
      }
      setCustomHeadersError('');
      setShowApiKey(false);
    }
  }, [open, model]);

  // Determine model options based on model category type and provider
  // For embedding/rerank, only show "Custom..." option since they don't use preset LLM models
  // For openai-responses, use the same model options as openai
  const modelOptions =
    modelCategoryType === 'embedding' || modelCategoryType === 'rerank'
      ? [{ value: 'custom', label: 'Custom...' }]
      : providerType === 'openai' || providerType === 'openai-responses'
        ? OPENAI_MODEL_OPTIONS
        : providerType === 'gemini'
          ? GEMINI_MODEL_OPTIONS
          : ANTHROPIC_MODEL_OPTIONS;

  // Get available protocols for current category type
  const availableProtocols = PROTOCOL_BY_CATEGORY[modelCategoryType] || [];

  // Handle model category type change
  const handleModelCategoryTypeChange = (value: ModelCategoryType) => {
    setModelCategoryType(value);
    // Reset provider to first available option for new category
    const protocols = PROTOCOL_BY_CATEGORY[value];
    if (protocols && protocols.length > 0) {
      setProviderType(protocols[0].value);
    }
    // For embedding/rerank, automatically set to custom mode
    if (value === 'embedding' || value === 'rerank') {
      setModelId('custom');
      setCustomModelId('');
    } else {
      setModelId('');
      setCustomModelId('');
    }
  };

  // Set model ID when model changes
  useEffect(() => {
    if (model?.spec.modelConfig?.env?.model_id) {
      const id = model.spec.modelConfig.env.model_id;
      const isPreset = modelOptions.some(opt => opt.value === id && opt.value !== 'custom');
      if (isPreset) {
        setModelId(id);
        setCustomModelId('');
      } else {
        setModelId('custom');
        setCustomModelId(id);
      }
    }
  }, [model, modelOptions]);
  const handleProviderChange = (value: string) => {
    setProviderType(value);
    setModelId('');
    setCustomModelId('');
    // Only set default base URL for LLM models
    if (modelCategoryType === 'llm') {
      if (value === 'openai' || value === 'openai-responses') {
        setBaseUrl('https://api.openai.com/v1');
      } else if (value === 'gemini') {
        setBaseUrl('https://generativelanguage.googleapis.com');
      } else {
        setBaseUrl('https://api.anthropic.com');
      }
    }
  };

  const handleTestConnection = async () => {
    const finalModelId = modelId === 'custom' ? customModelId : modelId;
    if (!finalModelId || !apiKey) {
      toast({
        variant: 'destructive',
        title: t('common:models.errors.model_id_required'),
      });
      return;
    }

    // Parse custom headers for test connection
    const parsedHeaders = validateCustomHeaders(customHeaders);
    if (parsedHeaders === null) {
      toast({
        variant: 'destructive',
        title: t('common:models.errors.custom_headers_invalid'),
      });
      return;
    }

    setTesting(true);
    try {
      const result = await modelApis.testConnection({
        provider_type: providerType as 'openai' | 'anthropic' | 'gemini',
        model_id: finalModelId,
        api_key: apiKey,
        base_url: baseUrl || undefined,
        custom_headers: Object.keys(parsedHeaders).length > 0 ? parsedHeaders : undefined,
        model_category_type: modelCategoryType,
      });

      if (result.success) {
        toast({
          title: t('common:models.test_success'),
          description: result.message,
        });
      } else {
        toast({
          variant: 'destructive',
          title: t('common:models.test_failed'),
          description: result.message,
        });
      }
    } catch (error) {
      toast({
        variant: 'destructive',
        title: t('common:models.test_failed'),
        description: (error as Error).message,
      });
    } finally {
      setTesting(false);
    }
  };

  const validateCustomHeaders = (value: string): Record<string, string> | null => {
    if (!value.trim()) {
      setCustomHeadersError('');
      return {};
    }
    try {
      const parsed = JSON.parse(value);
      if (typeof parsed !== 'object' || parsed === null || Array.isArray(parsed)) {
        setCustomHeadersError(t('common:models.errors.custom_headers_invalid_object'));
        return null;
      }
      for (const [_key, val] of Object.entries(parsed)) {
        if (typeof val !== 'string') {
          setCustomHeadersError(t('common:models.errors.custom_headers_values_must_be_strings'));
          return null;
        }
      }
      setCustomHeadersError('');
      return parsed as Record<string, string>;
    } catch {
      setCustomHeadersError(t('common:models.errors.custom_headers_invalid_json'));
      return null;
    }
  };

  const handleCustomHeadersChange = (value: string) => {
    setCustomHeaders(value);
    validateCustomHeaders(value);
  };

  const handleSave = async () => {
    if (isGroupScope && !isEditing && !groupName) {
      toast({
        variant: 'destructive',
        title: '请先选择一个群组',
        description: '在群组模式下创建模型时必须选择目标群组',
      });
      return;
    }

    if (!modelIdName.trim()) {
      toast({
        variant: 'destructive',
        title: t('common:models.errors.id_required'),
      });
      return;
    }

    const nameRegex = /^[a-z0-9][a-z0-9-]*[a-z0-9]$|^[a-z0-9]$/;
    if (!nameRegex.test(modelIdName)) {
      toast({
        variant: 'destructive',
        title: t('common:models.errors.id_invalid'),
      });
      return;
    }

    const finalModelId = modelId === 'custom' ? customModelId : modelId;
    if (!finalModelId) {
      toast({
        variant: 'destructive',
        title: t('common:models.errors.model_id_required'),
      });
      return;
    }

    if (!apiKey.trim()) {
      toast({
        variant: 'destructive',
        title: t('common:models.errors.api_key_required'),
      });
      return;
    }

    const parsedHeaders = validateCustomHeaders(customHeaders);
    if (parsedHeaders === null) {
      toast({
        variant: 'destructive',
        title: t('common:models.errors.custom_headers_invalid'),
      });
      return;
    }

    setSaving(true);
    try {
      // Build type-specific config based on modelCategoryType
      const ttsConfig: TTSConfig | undefined =
        modelCategoryType === 'tts'
          ? {
              voice: ttsVoice || undefined,
              speed: ttsSpeed,
              output_format: ttsOutputFormat,
            }
          : undefined;

      const sttConfig: STTConfig | undefined =
        modelCategoryType === 'stt'
          ? {
              language: sttLanguage || undefined,
              transcription_format: sttTranscriptionFormat,
            }
          : undefined;

      const embeddingConfig: EmbeddingConfig | undefined =
        modelCategoryType === 'embedding'
          ? {
              dimensions: embeddingDimensions,
              encoding_format: embeddingEncodingFormat,
            }
          : undefined;

      const rerankConfig: RerankConfig | undefined =
        modelCategoryType === 'rerank'
          ? {
              top_n: rerankTopN,
              return_documents: rerankReturnDocuments,
            }
          : undefined;

      // Map provider type to model field value
      // For LLM: openai -> openai, openai-responses -> openai, anthropic -> claude, gemini -> gemini
      // For embedding/rerank: use provider type directly (openai, cohere, jina, custom)
      let modelFieldValue = providerType;
      if (modelCategoryType === 'llm') {
        if (providerType === 'anthropic') {
          modelFieldValue = 'claude';
        } else if (providerType === 'openai-responses') {
          // openai-responses uses openai as the model type, protocol distinguishes the API format
          modelFieldValue = 'openai';
        }
      }

      const modelCRD: ModelCRD = {
        apiVersion: 'agent.wecode.io/v1',
        kind: 'Model',
        metadata: {
          name: modelIdName.trim(),
          namespace: isGroupScope && groupName ? groupName : 'default',
          displayName: displayName.trim() || undefined,
        },
        spec: {
          modelConfig: {
            env: {
              model: modelFieldValue,
              model_id: finalModelId,
              api_key: apiKey,
              ...(baseUrl && { base_url: baseUrl }),
              ...(parsedHeaders &&
                Object.keys(parsedHeaders).length > 0 && { custom_headers: parsedHeaders }),
            },
          },
          modelType: modelCategoryType,
<<<<<<< HEAD
          // LLM-specific fields
          ...(modelCategoryType === 'llm' && contextWindow && { contextWindow }),
          ...(modelCategoryType === 'llm' && maxOutputTokens && { maxOutputTokens }),
=======
          // Save protocol for openai-responses to distinguish from regular openai
          ...(providerType === 'openai-responses' && { protocol: 'openai-responses' }),
>>>>>>> 89f2f9e5
          ...(ttsConfig && { ttsConfig }),
          ...(sttConfig && { sttConfig }),
          ...(embeddingConfig && { embeddingConfig }),
          ...(rerankConfig && { rerankConfig }),
        },
        status: {
          state: 'Available',
        },
      };

      if (isEditing && model) {
        await modelApis.updateModel(model.metadata.name, modelCRD);
        toast({
          title: t('common:models.update_success'),
        });
      } else {
        await modelApis.createModel(modelCRD);
        toast({
          title: t('common:models.create_success'),
        });
      }

      onClose();
    } catch (error) {
      toast({
        variant: 'destructive',
        title: isEditing
          ? t('common:models.errors.update_failed')
          : t('common:models.errors.create_failed'),
        description: (error as Error).message,
      });
    } finally {
      setSaving(false);
    }
  };

  const apiKeyPlaceholder =
    providerType === 'openai' || providerType === 'openai-responses'
      ? 'sk-...'
      : providerType === 'gemini'
        ? 'AIza...'
        : 'sk-ant-...';
  const baseUrlPlaceholder =
    providerType === 'openai' || providerType === 'openai-responses'
      ? 'https://api.openai.com/v1'
      : providerType === 'gemini'
        ? 'https://generativelanguage.googleapis.com'
        : 'https://api.anthropic.com';

  return (
    <Dialog open={open} onOpenChange={open => !open && onClose()}>
      <DialogContent className="max-w-2xl max-h-[90vh] overflow-y-auto">
        <DialogHeader>
          <DialogTitle>
            {isEditing ? t('common:models.edit_title') : t('common:models.create_title')}
          </DialogTitle>
        </DialogHeader>

        <div className="space-y-4 py-4">
          {/* Model Category Type Selector - New */}
          <div className="space-y-2">
            <Label htmlFor="modelCategoryType" className="text-sm font-medium">
              {t('common:models.model_category_type')} <span className="text-red-400">*</span>
            </Label>
            <Select
              value={modelCategoryType}
              onValueChange={(value: ModelCategoryType) => handleModelCategoryTypeChange(value)}
              disabled={isEditing}
            >
              <SelectTrigger className="bg-base">
                <SelectValue placeholder={t('common:models.select_model_category_type')} />
              </SelectTrigger>
              <SelectContent>
                {MODEL_CATEGORY_OPTIONS.map(option => (
                  <SelectItem key={option.value} value={option.value}>
                    {t(option.labelKey)}
                  </SelectItem>
                ))}
              </SelectContent>
            </Select>
          </div>

          {/* Model ID and Display Name - Two columns */}
          <div className="grid grid-cols-2 gap-4">
            <div className="space-y-2">
              <Label htmlFor="modelIdName" className="text-sm font-medium">
                {t('common:models.model_id_name')} <span className="text-red-400">*</span>
              </Label>
              <Input
                id="modelIdName"
                value={modelIdName}
                onChange={e => setModelIdName(e.target.value)}
                placeholder="my-gpt-model"
                disabled={isEditing}
                className="bg-base"
              />
              <p className="text-xs text-text-muted">
                {isEditing ? t('common:models.id_readonly_hint') : t('common:models.id_hint')}
              </p>
            </div>

            <div className="space-y-2">
              <Label htmlFor="displayName" className="text-sm font-medium">
                {t('common:models.display_name')}
              </Label>
              <Input
                id="displayName"
                value={displayName}
                onChange={e => setDisplayName(e.target.value)}
                placeholder={t('common:models.display_name_placeholder')}
                className="bg-base"
              />
              <p className="text-xs text-text-muted">{t('common:models.display_name_hint')}</p>
            </div>
          </div>

          {/* Provider Type and Model ID - Two columns */}
          <div className="grid grid-cols-2 gap-4">
            <div className="space-y-2">
              <Label htmlFor="provider_type" className="text-sm font-medium">
                {t('common:models.provider_type')} <span className="text-red-400">*</span>
              </Label>
              <Select value={providerType} onValueChange={handleProviderChange}>
                <SelectTrigger className="bg-base">
                  <SelectValue placeholder={t('common:models.select_provider')} />
                </SelectTrigger>
                <SelectContent>
                  {availableProtocols.map(protocol => (
                    <SelectItem key={protocol.value} value={protocol.value}>
                      <div className="flex items-center gap-2">
                        <span>{protocol.label}</span>
                        {protocol.hint && (
                          <span className="text-xs text-text-muted">({protocol.hint})</span>
                        )}
                      </div>
                    </SelectItem>
                  ))}
                </SelectContent>
              </Select>
            </div>

            <div className="space-y-2">
              <Label htmlFor="model_id" className="text-sm font-medium">
                {t('common:models.model_id')} <span className="text-red-400">*</span>
              </Label>
              <Select value={modelId} onValueChange={setModelId}>
                <SelectTrigger className="bg-base">
                  <SelectValue placeholder={t('common:models.select_model_id')} />
                </SelectTrigger>
                <SelectContent>
                  {modelOptions.map(option => (
                    <SelectItem key={option.value} value={option.value}>
                      {option.label}
                    </SelectItem>
                  ))}
                </SelectContent>
              </Select>
              {modelId === 'custom' && (
                <Input
                  value={customModelId}
                  onChange={e => setCustomModelId(e.target.value)}
                  placeholder={t('common:models.custom_model_id_placeholder')}
                  className="mt-2 bg-base"
                />
              )}
            </div>
          </div>

          {/* API Key */}
          <div className="space-y-2">
            <Label htmlFor="api_key" className="text-sm font-medium">
              {t('common:models.api_key')} <span className="text-red-400">*</span>
            </Label>
            <div className="relative">
              <Input
                id="api_key"
                type={showApiKey ? 'text' : 'password'}
                value={apiKey}
                onChange={e => setApiKey(e.target.value)}
                placeholder={apiKeyPlaceholder}
                className="bg-base pr-10"
              />
              <Button
                type="button"
                variant="ghost"
                size="icon"
                className="absolute right-2 top-1/2 -translate-y-1/2 h-7 w-7"
                onClick={() => setShowApiKey(!showApiKey)}
              >
                {showApiKey ? (
                  <EyeSlashIcon className="w-4 h-4" />
                ) : (
                  <EyeIcon className="w-4 h-4" />
                )}
              </Button>
            </div>
          </div>

          {/* Base URL */}
          <div className="space-y-2">
            <Label htmlFor="base_url" className="text-sm font-medium">
              {t('common:models.base_url')}
            </Label>
            <Input
              id="base_url"
              value={baseUrl}
              onChange={e => setBaseUrl(e.target.value)}
              placeholder={baseUrlPlaceholder}
              className="bg-base"
            />
            <p className="text-xs text-text-muted">{t('common:models.base_url_hint')}</p>
          </div>

          {/* Custom Headers */}
          <div className="space-y-2">
            <Label htmlFor="custom_headers" className="text-sm font-medium">
              {t('common:models.custom_headers')}
            </Label>
            <Textarea
              id="custom_headers"
              value={customHeaders}
              onChange={e => handleCustomHeadersChange(e.target.value)}
              placeholder={`{\n  "X-Custom-Header": "value",\n  "Authorization": "Bearer token"\n}`}
              className={`bg-base font-mono text-sm min-h-[100px] ${customHeadersError ? 'border-error' : ''}`}
            />
            {customHeadersError && <p className="text-xs text-error">{customHeadersError}</p>}
            <p className="text-xs text-text-muted">{t('common:models.custom_headers_hint')}</p>
          </div>

          {/* LLM-specific fields - Context Window and Max Output Tokens */}
          {modelCategoryType === 'llm' && (
            <div className="grid grid-cols-2 gap-4">
              <div className="space-y-2">
                <Label htmlFor="context_window" className="text-sm font-medium">
                  {t('common:models.context_window')}
                </Label>
                <Input
                  id="context_window"
                  type="number"
                  value={contextWindow || ''}
                  onChange={e => setContextWindow(parseInt(e.target.value) || undefined)}
                  placeholder="128000"
                  className="bg-base"
                />
                <p className="text-xs text-text-muted">{t('common:models.context_window_hint')}</p>
              </div>
              <div className="space-y-2">
                <Label htmlFor="max_output_tokens" className="text-sm font-medium">
                  {t('common:models.max_output_tokens')}
                </Label>
                <Input
                  id="max_output_tokens"
                  type="number"
                  value={maxOutputTokens || ''}
                  onChange={e => setMaxOutputTokens(parseInt(e.target.value) || undefined)}
                  placeholder="8192"
                  className="bg-base"
                />
                <p className="text-xs text-text-muted">
                  {t('common:models.max_output_tokens_hint')}
                </p>
              </div>
            </div>
          )}

          {/* TTS-specific fields */}
          {modelCategoryType === 'tts' && (
            <div className="space-y-4 p-4 bg-muted rounded-lg">
              <h4 className="text-sm font-medium text-text-secondary">TTS Configuration</h4>
              <div className="grid grid-cols-3 gap-4">
                <div className="space-y-2">
                  <Label htmlFor="tts_voice" className="text-sm font-medium">
                    {t('common:models.tts_voice')}
                  </Label>
                  <Input
                    id="tts_voice"
                    value={ttsVoice}
                    onChange={e => setTtsVoice(e.target.value)}
                    placeholder="alloy, echo, fable, onyx, nova, shimmer"
                    className="bg-base"
                  />
                  <p className="text-xs text-text-muted">{t('common:models.tts_voice_hint')}</p>
                </div>
                <div className="space-y-2">
                  <Label htmlFor="tts_speed" className="text-sm font-medium">
                    {t('common:models.tts_speed')}
                  </Label>
                  <Input
                    id="tts_speed"
                    type="number"
                    step="0.1"
                    min="0.25"
                    max="4.0"
                    value={ttsSpeed}
                    onChange={e => setTtsSpeed(parseFloat(e.target.value) || 1.0)}
                    className="bg-base"
                  />
                  <p className="text-xs text-text-muted">{t('common:models.tts_speed_hint')}</p>
                </div>
                <div className="space-y-2">
                  <Label htmlFor="tts_output_format" className="text-sm font-medium">
                    {t('common:models.tts_output_format')}
                  </Label>
                  <Select
                    value={ttsOutputFormat}
                    onValueChange={(v: 'mp3' | 'wav') => setTtsOutputFormat(v)}
                  >
                    <SelectTrigger className="bg-base">
                      <SelectValue />
                    </SelectTrigger>
                    <SelectContent>
                      <SelectItem value="mp3">MP3</SelectItem>
                      <SelectItem value="wav">WAV</SelectItem>
                    </SelectContent>
                  </Select>
                </div>
              </div>
            </div>
          )}

          {/* STT-specific fields */}
          {modelCategoryType === 'stt' && (
            <div className="space-y-4 p-4 bg-muted rounded-lg">
              <h4 className="text-sm font-medium text-text-secondary">STT Configuration</h4>
              <div className="grid grid-cols-2 gap-4">
                <div className="space-y-2">
                  <Label htmlFor="stt_language" className="text-sm font-medium">
                    {t('common:models.stt_language')}
                  </Label>
                  <Input
                    id="stt_language"
                    value={sttLanguage}
                    onChange={e => setSttLanguage(e.target.value)}
                    placeholder="en, zh, es, fr, de, ja, ko"
                    className="bg-base"
                  />
                  <p className="text-xs text-text-muted">{t('common:models.stt_language_hint')}</p>
                </div>
                <div className="space-y-2">
                  <Label htmlFor="stt_format" className="text-sm font-medium">
                    {t('common:models.stt_transcription_format')}
                  </Label>
                  <Select
                    value={sttTranscriptionFormat}
                    onValueChange={(v: 'text' | 'srt' | 'vtt') => setSttTranscriptionFormat(v)}
                  >
                    <SelectTrigger className="bg-base">
                      <SelectValue />
                    </SelectTrigger>
                    <SelectContent>
                      <SelectItem value="text">Text</SelectItem>
                      <SelectItem value="srt">SRT</SelectItem>
                      <SelectItem value="vtt">VTT</SelectItem>
                    </SelectContent>
                  </Select>
                </div>
              </div>
            </div>
          )}

          {/* Embedding-specific fields */}
          {modelCategoryType === 'embedding' && (
            <div className="space-y-4 p-4 bg-muted rounded-lg">
              <h4 className="text-sm font-medium text-text-secondary">Embedding Configuration</h4>
              <div className="grid grid-cols-2 gap-4">
                <div className="space-y-2">
                  <Label htmlFor="embedding_dimensions" className="text-sm font-medium">
                    {t('common:models.embedding_dimensions')}
                  </Label>
                  <Input
                    id="embedding_dimensions"
                    type="number"
                    value={embeddingDimensions || ''}
                    onChange={e => setEmbeddingDimensions(parseInt(e.target.value) || undefined)}
                    placeholder="1536 (OpenAI), 768 (Cohere)"
                    className="bg-base"
                  />
                  <p className="text-xs text-text-muted">
                    {t('common:models.embedding_dimensions_hint')}
                  </p>
                </div>
                <div className="space-y-2">
                  <Label htmlFor="embedding_format" className="text-sm font-medium">
                    {t('common:models.embedding_encoding_format')}
                  </Label>
                  <Select
                    value={embeddingEncodingFormat}
                    onValueChange={(v: 'float' | 'base64') => setEmbeddingEncodingFormat(v)}
                  >
                    <SelectTrigger className="bg-base">
                      <SelectValue />
                    </SelectTrigger>
                    <SelectContent>
                      <SelectItem value="float">Float</SelectItem>
                      <SelectItem value="base64">Base64</SelectItem>
                    </SelectContent>
                  </Select>
                </div>
              </div>
            </div>
          )}

          {/* Rerank-specific fields */}
          {modelCategoryType === 'rerank' && (
            <div className="space-y-4 p-4 bg-muted rounded-lg">
              <h4 className="text-sm font-medium text-text-secondary">Rerank Configuration</h4>
              <div className="grid grid-cols-2 gap-4">
                <div className="space-y-2">
                  <Label htmlFor="rerank_top_n" className="text-sm font-medium">
                    {t('common:models.rerank_top_n')}
                  </Label>
                  <Input
                    id="rerank_top_n"
                    type="number"
                    value={rerankTopN || ''}
                    onChange={e => setRerankTopN(parseInt(e.target.value) || undefined)}
                    placeholder="Default: return all"
                    className="bg-base"
                  />
                  <p className="text-xs text-text-muted">{t('common:models.rerank_top_n_hint')}</p>
                </div>
                <div className="space-y-2">
                  <Label htmlFor="rerank_return_docs" className="text-sm font-medium">
                    {t('common:models.rerank_return_documents')}
                  </Label>
                  <Select
                    value={rerankReturnDocuments ? 'true' : 'false'}
                    onValueChange={v => setRerankReturnDocuments(v === 'true')}
                  >
                    <SelectTrigger className="bg-base">
                      <SelectValue />
                    </SelectTrigger>
                    <SelectContent>
                      <SelectItem value="true">Yes</SelectItem>
                      <SelectItem value="false">No</SelectItem>
                    </SelectContent>
                  </Select>
                </div>
              </div>
            </div>
          )}
        </div>

        <DialogFooter className="flex items-center justify-between sm:justify-between">
          <Button
            variant="outline"
            onClick={handleTestConnection}
            disabled={testing || !modelId || !apiKey}
          >
            {testing && <Loader2 className="mr-2 h-4 w-4 animate-spin" />}
            <BeakerIcon className="w-4 h-4 mr-1" />
            {t('common:models.test_connection')}
          </Button>
          <div className="flex gap-2">
            <Button variant="outline" onClick={onClose}>
              {t('common:actions.cancel')}
            </Button>
            <Button
              onClick={handleSave}
              disabled={saving}
              className="bg-primary hover:bg-primary/90"
            >
              {saving && <Loader2 className="mr-2 h-4 w-4 animate-spin" />}
              {saving ? t('common:actions.saving') : t('common:actions.save')}
            </Button>
          </div>
        </DialogFooter>
      </DialogContent>
    </Dialog>
  );
};

export default ModelEditDialog;<|MERGE_RESOLUTION|>--- conflicted
+++ resolved
@@ -520,14 +520,11 @@
             },
           },
           modelType: modelCategoryType,
-<<<<<<< HEAD
+          // Save protocol for openai-responses to distinguish from regular openai
+          ...(providerType === 'openai-responses' && { protocol: 'openai-responses' }),
           // LLM-specific fields
           ...(modelCategoryType === 'llm' && contextWindow && { contextWindow }),
           ...(modelCategoryType === 'llm' && maxOutputTokens && { maxOutputTokens }),
-=======
-          // Save protocol for openai-responses to distinguish from regular openai
-          ...(providerType === 'openai-responses' && { protocol: 'openai-responses' }),
->>>>>>> 89f2f9e5
           ...(ttsConfig && { ttsConfig }),
           ...(sttConfig && { sttConfig }),
           ...(embeddingConfig && { embeddingConfig }),
