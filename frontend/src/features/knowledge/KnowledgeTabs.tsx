--- conflicted
+++ resolved
@@ -24,25 +24,14 @@
 
 const tabs: KnowledgeTabItem[] = [
   {
-<<<<<<< HEAD
-=======
+    id: 'document',
+    labelKey: 'tabs.document',
+    icon: DocumentTextIcon,
+  },
+  {
     id: 'code',
     labelKey: 'tabs.code',
     icon: CodeBracketIcon,
-  },
-  {
->>>>>>> f077c726
-    id: 'document',
-    labelKey: 'tabs.document',
-    icon: DocumentTextIcon,
-<<<<<<< HEAD
-  },
-  {
-    id: 'code',
-    labelKey: 'knowledge.tabs.code',
-    icon: CodeBracketIcon,
-=======
->>>>>>> f077c726
   },
 ];
 
