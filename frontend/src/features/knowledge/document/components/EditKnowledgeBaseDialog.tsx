// SPDX-FileCopyrightText: 2025 WeCode, Inc.
//
// SPDX-License-Identifier: Apache-2.0

'use client';

import { useState, useEffect, useCallback } from 'react';
import {
  Dialog,
  DialogContent,
  DialogHeader,
  DialogTitle,
  DialogFooter,
} from '@/components/ui/dialog';
import { Button } from '@/components/ui/button';
import { Input } from '@/components/ui/input';
import { Label } from '@/components/ui/label';
import { Textarea } from '@/components/ui/textarea';
import { ChevronDown, ChevronRight } from 'lucide-react';
import { useTranslation } from '@/hooks/useTranslation';
import type { KnowledgeBase, KnowledgeBaseUpdate, RetrievalConfigUpdate } from '@/types/knowledge';
import { RetrievalSettingsSection, RetrievalConfig } from './RetrievalSettingsSection';

interface EditKnowledgeBaseDialogProps {
  open: boolean;
  onOpenChange: (open: boolean) => void;
  knowledgeBase: KnowledgeBase | null;
  onSubmit: (data: KnowledgeBaseUpdate) => Promise<void>;
  loading?: boolean;
}

export function EditKnowledgeBaseDialog({
  open,
  onOpenChange,
  knowledgeBase,
  onSubmit,
  loading,
}: EditKnowledgeBaseDialogProps) {
  const { t } = useTranslation('knowledge');
  const [name, setName] = useState('');
  const [description, setDescription] = useState('');
  const [error, setError] = useState('');
  const [showAdvanced, setShowAdvanced] = useState(false);
  const [retrievalConfig, setRetrievalConfig] = useState<Partial<RetrievalConfig>>({});

  useEffect(() => {
    if (knowledgeBase) {
      setName(knowledgeBase.name);
      setDescription(knowledgeBase.description || '');
      setShowAdvanced(false); // Reset expanded state
      // Initialize retrieval config from knowledge base
      if (knowledgeBase.retrieval_config) {
        setRetrievalConfig(knowledgeBase.retrieval_config);
      }
    }
  }, [knowledgeBase]);

  const handleRetrievalConfigChange = useCallback((config: Partial<RetrievalConfig>) => {
    setRetrievalConfig(config);
  }, []);

  const handleSubmit = async (e: React.FormEvent) => {
    e.preventDefault();
    setError('');

    if (!name.trim()) {
      setError(t('document.knowledgeBase.nameRequired'));
      return;
    }

    if (name.length > 100) {
      setError(t('document.knowledgeBase.nameTooLong'));
      return;
    }

    try {
      // Build update data
      const updateData: KnowledgeBaseUpdate = {
        name: name.trim(),
        description: description.trim() || undefined,
      };

      // Add retrieval config update if advanced settings were modified
      if (knowledgeBase?.retrieval_config && retrievalConfig) {
        const retrievalConfigUpdate: RetrievalConfigUpdate = {};

        // Only include fields that can be updated (exclude retriever and embedding_config)
        if (retrievalConfig.retrieval_mode !== undefined) {
          retrievalConfigUpdate.retrieval_mode = retrievalConfig.retrieval_mode;
        }
        if (retrievalConfig.top_k !== undefined) {
          retrievalConfigUpdate.top_k = retrievalConfig.top_k;
        }
        if (retrievalConfig.score_threshold !== undefined) {
          retrievalConfigUpdate.score_threshold = retrievalConfig.score_threshold;
        }
        if (retrievalConfig.hybrid_weights !== undefined) {
          retrievalConfigUpdate.hybrid_weights = retrievalConfig.hybrid_weights;
        }

        // Only add retrieval_config if there are changes
        if (Object.keys(retrievalConfigUpdate).length > 0) {
          updateData.retrieval_config = retrievalConfigUpdate;
        }
      }

      await onSubmit(updateData);
    } catch (err) {
      setError(err instanceof Error ? err.message : t('common:error'));
    }
  };

  const handleOpenChange = (newOpen: boolean) => {
    if (!newOpen) {
      setError('');
    }
    onOpenChange(newOpen);
  };

  return (
    <Dialog open={open} onOpenChange={handleOpenChange}>
      <DialogContent className="max-w-2xl max-h-[90vh] overflow-y-auto">
        <DialogHeader>
          <DialogTitle>{t('document.knowledgeBase.edit')}</DialogTitle>
        </DialogHeader>
        <form onSubmit={handleSubmit}>
          <div className="space-y-4 py-4">
            <div className="space-y-2">
              <Label htmlFor="edit-name">{t('document.knowledgeBase.name')}</Label>
              <Input
                id="edit-name"
                value={name}
                onChange={e => setName(e.target.value)}
                placeholder={t('document.knowledgeBase.namePlaceholder')}
                maxLength={100}
              />
            </div>
            <div className="space-y-2">
              <Label htmlFor="edit-description">
                {t('document.knowledgeBase.description')}
              </Label>
              <Textarea
                id="edit-description"
                value={description}
                onChange={e => setDescription(e.target.value)}
                placeholder={t('document.knowledgeBase.descriptionPlaceholder')}
                maxLength={500}
                rows={3}
              />
            </div>

            {/* Advanced Settings (Partially Editable) */}
            {knowledgeBase?.retrieval_config && (
              <div className="border-t border-border pt-4">
                <button
                  type="button"
                  onClick={() => setShowAdvanced(!showAdvanced)}
                  className="flex items-center gap-2 text-sm font-medium text-text-primary hover:text-primary transition-colors"
                >
                  {showAdvanced ? (
                    <ChevronDown className="w-4 h-4" />
                  ) : (
                    <ChevronRight className="w-4 h-4" />
                  )}
<<<<<<< HEAD
                  {t('knowledge.document.advancedSettings.title')}
=======
                  {t('document.advancedSettings.title')}
>>>>>>> f077c726
                </button>

                {showAdvanced && (
                  <div className="mt-4 p-4 bg-bg-muted rounded-lg border border-border">
                    <RetrievalSettingsSection
                      config={retrievalConfig}
                      onChange={handleRetrievalConfigChange}
                      readOnly={false}
                      partialReadOnly={true}
                    />
                  </div>
                )}
              </div>
            )}

            {error && <p className="text-sm text-error">{error}</p>}
          </div>
          <DialogFooter>
            <Button
              type="button"
              variant="outline"
              onClick={() => handleOpenChange(false)}
              disabled={loading}
            >
              {t('common:actions.cancel')}
            </Button>
            <Button type="submit" variant="primary" disabled={loading}>
              {loading ? t('common:actions.saving') : t('common:actions.save')}
            </Button>
          </DialogFooter>
        </form>
      </DialogContent>
    </Dialog>
  );
}<|MERGE_RESOLUTION|>--- conflicted
+++ resolved
@@ -136,9 +136,7 @@
               />
             </div>
             <div className="space-y-2">
-              <Label htmlFor="edit-description">
-                {t('document.knowledgeBase.description')}
-              </Label>
+              <Label htmlFor="edit-description">{t('document.knowledgeBase.description')}</Label>
               <Textarea
                 id="edit-description"
                 value={description}
@@ -162,11 +160,7 @@
                   ) : (
                     <ChevronRight className="w-4 h-4" />
                   )}
-<<<<<<< HEAD
                   {t('knowledge.document.advancedSettings.title')}
-=======
-                  {t('document.advancedSettings.title')}
->>>>>>> f077c726
                 </button>
 
                 {showAdvanced && (
