// SPDX-FileCopyrightText: 2025 WeCode, Inc.
//
// SPDX-License-Identifier: Apache-2.0

'use client';

<<<<<<< HEAD
import { useState, useMemo } from 'react';
=======
import { useState, useMemo, useCallback, useRef, useEffect } from 'react';
>>>>>>> f077c726
import {
  ArrowLeft,
  Upload,
  FileText,
  Search,
  ChevronUp,
  ChevronDown,
  FolderOpen,
  Trash2,
  ToggleLeft,
  ToggleRight,
  Target,
<<<<<<< HEAD
  FileUp,
=======
>>>>>>> f077c726
} from 'lucide-react';
import { Button } from '@/components/ui/button';
import { Spinner } from '@/components/ui/spinner';
import { Progress } from '@/components/ui/progress';
import { Checkbox } from '@/components/ui/checkbox';
import { DocumentItem } from './DocumentItem';
import { DocumentUpload } from './DocumentUpload';
import { DeleteDocumentDialog } from './DeleteDocumentDialog';
import { EditDocumentDialog } from './EditDocumentDialog';
import { RetrievalTestDialog } from './RetrievalTestDialog';
import { useDocuments } from '../hooks/useDocuments';
<<<<<<< HEAD
import type { KnowledgeBase, KnowledgeDocument, SplitterConfig } from '@/types/knowledge';
=======
import { useAttachment } from '@/hooks/useAttachment';
import type { KnowledgeBase, KnowledgeDocument } from '@/types/knowledge';
>>>>>>> f077c726
import { useTranslation } from '@/hooks/useTranslation';

interface DocumentListProps {
  knowledgeBase: KnowledgeBase;
  onBack?: () => void;
  canManage?: boolean;
}

type SortField = 'name' | 'size' | 'date';
type SortOrder = 'asc' | 'desc';
type StatusFilter = 'all' | 'enabled' | 'disabled';

export function DocumentList({ knowledgeBase, onBack, canManage = true }: DocumentListProps) {
  const { t } = useTranslation('knowledge');
  const {
    documents,
    loading,
    error,
    create,
    toggleStatus,
    remove,
    refresh,
    batchDelete,
    batchEnable,
    batchDisable,
  } = useDocuments({ knowledgeBaseId: knowledgeBase.id });

  // Only show error on page for initial load failures (when documents list is empty)
  // Operation errors are shown via toast notifications
  const showLoadError = error && documents.length === 0;

  const [showUpload, setShowUpload] = useState(false);
  const [showRetrievalTest, setShowRetrievalTest] = useState(false);
  const [editingDoc, setEditingDoc] = useState<KnowledgeDocument | null>(null);
  const [deletingDoc, setDeletingDoc] = useState<KnowledgeDocument | null>(null);
  const [searchQuery, setSearchQuery] = useState('');
  const [statusFilter, setStatusFilter] = useState<StatusFilter>('all');
  const [sortField, setSortField] = useState<SortField>('date');
  const [sortOrder, setSortOrder] = useState<SortOrder>('desc');
  const [selectedIds, setSelectedIds] = useState<Set<number>>(new Set());
  const [batchLoading, setBatchLoading] = useState(false);

  // Inline dropzone file upload
  const inlineFileInputRef = useRef<HTMLInputElement>(null);
  const {
    state: inlineUploadState,
    handleFileSelect: handleInlineFileSelect,
    reset: resetInlineUpload,
  } = useAttachment();

  const filteredAndSortedDocuments = useMemo(() => {
    let result = [...documents];

    // Filter by status
    if (statusFilter !== 'all') {
      result = result.filter(doc => doc.status === statusFilter);
    }

    // Filter by search query
    if (searchQuery.trim()) {
      const query = searchQuery.toLowerCase();
      result = result.filter(doc => doc.name.toLowerCase().includes(query));
    }

    // Sort
    result.sort((a, b) => {
      let comparison = 0;
      switch (sortField) {
        case 'name':
          comparison = a.name.localeCompare(b.name);
          break;
        case 'size':
          comparison = a.file_size - b.file_size;
          break;
        case 'date':
          comparison = new Date(a.created_at).getTime() - new Date(b.created_at).getTime();
          break;
      }
      return sortOrder === 'asc' ? comparison : -comparison;
    });

    return result;
  }, [documents, searchQuery, statusFilter, sortField, sortOrder]);

  const handleSort = (field: SortField) => {
    if (sortField === field) {
      setSortOrder(sortOrder === 'asc' ? 'desc' : 'asc');
    } else {
      setSortField(field);
      setSortOrder('desc');
    }
  };

  const SortIcon = ({ field }: { field: SortField }) => {
    if (sortField !== field) return null;
    return sortOrder === 'asc' ? (
      <ChevronUp className="w-3 h-3 inline ml-1" />
    ) : (
      <ChevronDown className="w-3 h-3 inline ml-1" />
    );
  };

  const handleUploadComplete = async (
    attachmentId: number,
    file: File,
<<<<<<< HEAD
    splitterConfig?: Partial<SplitterConfig>
=======
    splitterConfig?: {
      type?: 'sentence';
      separator?: string;
      chunk_size?: number;
      chunk_overlap?: number;
    }
>>>>>>> f077c726
  ) => {
    const extension = file.name.split('.').pop() || '';
    try {
      await create({
        attachment_id: attachmentId,
        name: file.name,
        file_extension: extension,
        file_size: file.size,
        splitter_config: splitterConfig,
      });
      setShowUpload(false);
    } catch {
      // Error handled by hook
    }
  };

  const handleDelete = async () => {
    if (!deletingDoc) return;
    try {
      await remove(deletingDoc.id);
      setDeletingDoc(null);
    } catch {
      // Error handled by hook
    }
  };
<<<<<<< HEAD
=======
  // Handle inline dropzone - directly trigger file picker or handle dropped files
  const handleDropzoneClick = useCallback(() => {
    inlineFileInputRef.current?.click();
  }, []);

  const handleInlineFileChange = useCallback(
    (e: React.ChangeEvent<HTMLInputElement>) => {
      const file = e.target.files?.[0];
      if (file) {
        handleInlineFileSelect(file);
      }
      // Reset input value to allow selecting the same file again
      if (inlineFileInputRef.current) {
        inlineFileInputRef.current.value = '';
      }
    },
    [handleInlineFileSelect]
  );

  const handleInlineDrop = useCallback(
    (e: React.DragEvent<HTMLDivElement>) => {
      e.preventDefault();
      const file = e.dataTransfer.files?.[0];
      if (file) {
        handleInlineFileSelect(file);
      }
    },
    [handleInlineFileSelect]
  );

  const handleDragOver = (e: React.DragEvent<HTMLDivElement>) => {
    e.preventDefault();
  };

  // Auto-create document when inline upload completes
  useEffect(() => {
    const autoCreateDocument = async () => {
      if (
        inlineUploadState.attachment?.id &&
        inlineUploadState.file &&
        !inlineUploadState.isUploading &&
        !inlineUploadState.error
      ) {
        const file = inlineUploadState.file;
        const extension = file.name.split('.').pop() || '';
        try {
          await create({
            attachment_id: inlineUploadState.attachment.id,
            name: file.name,
            file_extension: extension,
            file_size: file.size,
          });
          resetInlineUpload();
        } catch {
          // Error handled by hook
        }
      }
    };
    autoCreateDocument();
  }, [
    inlineUploadState.attachment,
    inlineUploadState.file,
    inlineUploadState.isUploading,
    inlineUploadState.error,
    create,
    resetInlineUpload,
  ]);
>>>>>>> f077c726

  // Batch selection handlers
  const handleSelectDoc = (doc: KnowledgeDocument, selected: boolean) => {
    setSelectedIds(prev => {
      const newSet = new Set(prev);
      if (selected) {
        newSet.add(doc.id);
      } else {
        newSet.delete(doc.id);
      }
      return newSet;
    });
  };

  const handleSelectAll = (checked: boolean) => {
    if (checked) {
      setSelectedIds(new Set(filteredAndSortedDocuments.map(doc => doc.id)));
    } else {
      setSelectedIds(new Set());
    }
  };

  const isAllSelected =
    filteredAndSortedDocuments.length > 0 &&
    filteredAndSortedDocuments.every(doc => selectedIds.has(doc.id));

  const isPartialSelected = selectedIds.size > 0 && !isAllSelected;

  // Batch operations using batch API
  const handleBatchDelete = async () => {
    if (selectedIds.size === 0) return;
    setBatchLoading(true);
    try {
      await batchDelete(Array.from(selectedIds));
      setSelectedIds(new Set());
    } catch {
      // Error handled by hook
    } finally {
      setBatchLoading(false);
    }
  };

  const handleBatchEnable = async () => {
    if (selectedIds.size === 0) return;
    setBatchLoading(true);
    try {
      await batchEnable(Array.from(selectedIds));
      setSelectedIds(new Set());
    } catch {
      // Error handled by hook
    } finally {
      setBatchLoading(false);
    }
  };

  const handleBatchDisable = async () => {
    if (selectedIds.size === 0) return;
    setBatchLoading(true);
    try {
      await batchDisable(Array.from(selectedIds));
      setSelectedIds(new Set());
    } catch {
      // Error handled by hook
    } finally {
      setBatchLoading(false);
    }
  };

  return (
    <div className="space-y-4">
      {/* Header - Wegent style */}
      <div className="flex items-center gap-3">
        {onBack && (
          <button
            onClick={onBack}
            className="p-1.5 rounded-md text-text-muted hover:text-text-primary hover:bg-surface transition-colors"
          >
            <ArrowLeft className="w-5 h-5" />
          </button>
        )}
        <FolderOpen className="w-5 h-5 text-primary flex-shrink-0" />
        <div className="flex-1 min-w-0">
          <h2 className="text-base font-medium text-text-primary truncate">{knowledgeBase.name}</h2>
          {knowledgeBase.description && (
            <p className="text-xs text-text-muted truncate">{knowledgeBase.description}</p>
          )}
        </div>
      </div>

      {/* Filter and Search bar */}
      <div className="flex items-center gap-3 flex-wrap">
        {/* Status filter */}
        <select
          value={statusFilter}
          onChange={e => setStatusFilter(e.target.value as StatusFilter)}
          className="h-9 px-3 text-sm bg-surface border border-border rounded-md focus:outline-none focus:ring-1 focus:ring-primary"
        >
          <option value="all">{t('document.document.filter.all')}</option>
          <option value="enabled">{t('document.document.filter.enabled')}</option>
          <option value="disabled">{t('document.document.filter.disabled')}</option>
        </select>

        {/* Search */}
        <div className="relative flex-1 max-w-md">
          <Search className="absolute left-3 top-1/2 -translate-y-1/2 w-4 h-4 text-text-muted" />
          <input
            type="text"
            className="w-full h-9 pl-9 pr-3 text-sm bg-surface border border-border rounded-md focus:outline-none focus:ring-1 focus:ring-primary"
            placeholder={t('document.document.search')}
            value={searchQuery}
            onChange={e => setSearchQuery(e.target.value)}
          />
        </div>
        {/* Spacer to push buttons to the right */}
        <div className="flex-1" />

        {/* Retrieval test button */}
        <Button variant="outline" size="sm" onClick={() => setShowRetrievalTest(true)}>
          <Target className="w-4 h-4 mr-1" />
<<<<<<< HEAD
          {t('knowledge.document.retrievalTest.button')}
=======
          {t('document.retrievalTest.button')}
>>>>>>> f077c726
        </Button>

        {/* Upload button - right aligned */}
        {canManage && (
          <Button variant="primary" size="sm" onClick={() => setShowUpload(true)}>
            <Upload className="w-4 h-4 mr-1" />
            {t('document.document.upload')}
          </Button>
        )}
      </div>

      {/* Document List */}
      {loading && documents.length === 0 ? (
        <div className="flex items-center justify-center py-12">
          <Spinner />
        </div>
      ) : showLoadError ? (
        <div className="flex flex-col items-center justify-center py-12 text-text-secondary">
          <p>{error}</p>
          <Button variant="outline" className="mt-4" onClick={refresh}>
            {t('common:actions.retry')}
          </Button>
        </div>
      ) : filteredAndSortedDocuments.length > 0 ? (
        <>
          {/* Batch action bar - shown when items are selected */}
          {canManage && selectedIds.size > 0 && (
            <div className="flex items-center gap-3 px-4 py-2.5 bg-primary/5 border border-primary/20 rounded-lg">
              <span className="text-sm text-text-primary">
                {t('document.document.batch.selected', { count: selectedIds.size })}
              </span>
              <div className="flex-1" />
              <Button
                variant="outline"
                size="sm"
                onClick={handleBatchEnable}
                disabled={batchLoading}
              >
                <ToggleRight className="w-4 h-4 mr-1" />
                {t('document.document.batch.enable')}
              </Button>
              <Button
                variant="outline"
                size="sm"
                onClick={handleBatchDisable}
                disabled={batchLoading}
              >
                <ToggleLeft className="w-4 h-4 mr-1" />
                {t('document.document.batch.disable')}
              </Button>
              <Button
                variant="destructive"
                size="sm"
                onClick={handleBatchDelete}
                disabled={batchLoading}
              >
                <Trash2 className="w-4 h-4 mr-1" />
                {t('document.document.batch.delete')}
              </Button>
            </div>
          )}
          <div className="border border-border rounded-lg overflow-hidden">
            {/* Table header */}
            <div className="flex items-center gap-4 px-4 py-2.5 bg-surface text-xs text-text-muted font-medium">
              {/* Checkbox for select all */}
              {canManage && (
                <div className="flex-shrink-0">
                  <Checkbox
                    checked={isAllSelected}
                    onCheckedChange={handleSelectAll}
                    className="data-[state=checked]:bg-primary data-[state=checked]:border-primary"
                    {...(isPartialSelected ? { 'data-state': 'indeterminate' } : {})}
                  />
                </div>
              )}
              {/* Icon placeholder */}
              <div className="w-8 flex-shrink-0" />
              <div
                className="flex-1 min-w-[120px] cursor-pointer hover:text-text-primary select-none"
                onClick={() => handleSort('name')}
              >
                {t('document.document.columns.name')}
                <SortIcon field="name" />
              </div>
              {/* Spacer to match DocumentItem middle area */}
              <div className="w-48 flex-shrink-0" />
              <div className="w-20 flex-shrink-0 text-center">
                {t('document.document.columns.type')}
              </div>
              <div
                className="w-20 flex-shrink-0 text-center cursor-pointer hover:text-text-primary select-none"
                onClick={() => handleSort('size')}
              >
                {t('document.document.columns.size')}
                <SortIcon field="size" />
              </div>
              <div
                className="w-40 flex-shrink-0 text-center cursor-pointer hover:text-text-primary select-none"
                onClick={() => handleSort('date')}
              >
                {t('document.document.columns.date')}
                <SortIcon field="date" />
              </div>
              <div className="w-16 flex-shrink-0 text-center">
<<<<<<< HEAD
                {t('knowledge.document.document.columns.indexStatus')}
              </div>
              <div className="w-16 flex-shrink-0 text-center">
                {t('knowledge.document.document.columns.status')}
=======
                {t('document.document.columns.status')}
>>>>>>> f077c726
              </div>
              {canManage && (
                <div className="w-20 flex-shrink-0 text-center">
                  {t('document.document.columns.actions')}
                </div>
              )}
            </div>
            {/* Document rows */}
            {filteredAndSortedDocuments.map((doc, index) => (
              <DocumentItem
                key={doc.id}
                document={doc}
                onToggleStatus={toggleStatus}
                onEdit={setEditingDoc}
                onDelete={setDeletingDoc}
                canManage={canManage}
                showBorder={index < filteredAndSortedDocuments.length - 1}
                selected={selectedIds.has(doc.id)}
                onSelect={handleSelectDoc}
              />
            ))}
          </div>
        </>
      ) : searchQuery || statusFilter !== 'all' ? (
        <div className="flex flex-col items-center justify-center py-12 text-text-secondary">
          <FileText className="w-12 h-12 mb-4 opacity-50" />
          <p>{t('document.document.noResults')}</p>
        </div>
      ) : canManage ? (
<<<<<<< HEAD
        <div className="flex flex-col items-center justify-center py-16 text-text-secondary">
          <FileUp className="w-16 h-16 mb-4 text-text-muted opacity-60" />
          <p className="text-base text-text-primary mb-2">
            {t('knowledge.document.document.emptyHint')}
          </p>
=======
        <div className="flex justify-center py-8">
          <div
            className="border-2 border-dashed border-border rounded-lg p-8 text-center cursor-pointer hover:border-primary/50 transition-colors max-w-md w-full"
            onClick={!inlineUploadState.isUploading ? handleDropzoneClick : undefined}
            onDrop={handleInlineDrop}
            onDragOver={handleDragOver}
          >
            {inlineUploadState.isUploading ? (
              <>
                <Spinner className="w-10 h-10 mx-auto mb-4" />
                <p className="text-text-primary font-medium mb-2">
                  {t('document.document.uploading')}
                </p>
                <Progress value={inlineUploadState.uploadProgress} className="max-w-xs mx-auto" />
                <p className="text-sm text-text-muted mt-2">{inlineUploadState.uploadProgress}%</p>
              </>
            ) : (
              <>
                <Upload className="w-10 h-10 mx-auto mb-4 text-text-muted" />
                <p className="text-text-primary font-medium">
                  {t('document.document.dropzone')}
                </p>
                <p className="text-sm text-text-muted mt-2">
                  {t('document.document.supportedTypes')}
                </p>
              </>
            )}
            <input
              ref={inlineFileInputRef}
              type="file"
              className="hidden"
              accept=".pdf,.doc,.docx,.ppt,.pptx,.xls,.xlsx,.csv,.txt,.md,.jpg,.jpeg,.png,.gif,.bmp,.webp"
              onChange={handleInlineFileChange}
            />
          </div>
>>>>>>> f077c726
        </div>
      ) : (
        <div className="flex flex-col items-center justify-center py-12 text-text-secondary">
          <FileText className="w-12 h-12 mb-4 opacity-50" />
          <p>{t('document.document.empty')}</p>
        </div>
      )}

      {/* Dialogs */}
      <DocumentUpload
        open={showUpload}
        onOpenChange={setShowUpload}
        onUploadComplete={handleUploadComplete}
      />

      <EditDocumentDialog
        open={!!editingDoc}
        onOpenChange={open => !open && setEditingDoc(null)}
        document={editingDoc}
        onSuccess={() => {
          setEditingDoc(null);
          refresh();
        }}
      />

      <DeleteDocumentDialog
        open={!!deletingDoc}
        onOpenChange={open => !open && setDeletingDoc(null)}
        document={deletingDoc}
        onConfirm={handleDelete}
        loading={loading}
      />

      <RetrievalTestDialog
        open={showRetrievalTest}
        onOpenChange={setShowRetrievalTest}
        knowledgeBase={knowledgeBase}
      />
    </div>
  );
}<|MERGE_RESOLUTION|>--- conflicted
+++ resolved
@@ -4,11 +4,7 @@
 
 'use client';
 
-<<<<<<< HEAD
 import { useState, useMemo } from 'react';
-=======
-import { useState, useMemo, useCallback, useRef, useEffect } from 'react';
->>>>>>> f077c726
 import {
   ArrowLeft,
   Upload,
@@ -21,14 +17,10 @@
   ToggleLeft,
   ToggleRight,
   Target,
-<<<<<<< HEAD
   FileUp,
-=======
->>>>>>> f077c726
 } from 'lucide-react';
 import { Button } from '@/components/ui/button';
 import { Spinner } from '@/components/ui/spinner';
-import { Progress } from '@/components/ui/progress';
 import { Checkbox } from '@/components/ui/checkbox';
 import { DocumentItem } from './DocumentItem';
 import { DocumentUpload } from './DocumentUpload';
@@ -36,12 +28,7 @@
 import { EditDocumentDialog } from './EditDocumentDialog';
 import { RetrievalTestDialog } from './RetrievalTestDialog';
 import { useDocuments } from '../hooks/useDocuments';
-<<<<<<< HEAD
 import type { KnowledgeBase, KnowledgeDocument, SplitterConfig } from '@/types/knowledge';
-=======
-import { useAttachment } from '@/hooks/useAttachment';
-import type { KnowledgeBase, KnowledgeDocument } from '@/types/knowledge';
->>>>>>> f077c726
 import { useTranslation } from '@/hooks/useTranslation';
 
 interface DocumentListProps {
@@ -83,14 +70,6 @@
   const [sortOrder, setSortOrder] = useState<SortOrder>('desc');
   const [selectedIds, setSelectedIds] = useState<Set<number>>(new Set());
   const [batchLoading, setBatchLoading] = useState(false);
-
-  // Inline dropzone file upload
-  const inlineFileInputRef = useRef<HTMLInputElement>(null);
-  const {
-    state: inlineUploadState,
-    handleFileSelect: handleInlineFileSelect,
-    reset: resetInlineUpload,
-  } = useAttachment();
 
   const filteredAndSortedDocuments = useMemo(() => {
     let result = [...documents];
@@ -147,16 +126,7 @@
   const handleUploadComplete = async (
     attachmentId: number,
     file: File,
-<<<<<<< HEAD
     splitterConfig?: Partial<SplitterConfig>
-=======
-    splitterConfig?: {
-      type?: 'sentence';
-      separator?: string;
-      chunk_size?: number;
-      chunk_overlap?: number;
-    }
->>>>>>> f077c726
   ) => {
     const extension = file.name.split('.').pop() || '';
     try {
@@ -182,77 +152,6 @@
       // Error handled by hook
     }
   };
-<<<<<<< HEAD
-=======
-  // Handle inline dropzone - directly trigger file picker or handle dropped files
-  const handleDropzoneClick = useCallback(() => {
-    inlineFileInputRef.current?.click();
-  }, []);
-
-  const handleInlineFileChange = useCallback(
-    (e: React.ChangeEvent<HTMLInputElement>) => {
-      const file = e.target.files?.[0];
-      if (file) {
-        handleInlineFileSelect(file);
-      }
-      // Reset input value to allow selecting the same file again
-      if (inlineFileInputRef.current) {
-        inlineFileInputRef.current.value = '';
-      }
-    },
-    [handleInlineFileSelect]
-  );
-
-  const handleInlineDrop = useCallback(
-    (e: React.DragEvent<HTMLDivElement>) => {
-      e.preventDefault();
-      const file = e.dataTransfer.files?.[0];
-      if (file) {
-        handleInlineFileSelect(file);
-      }
-    },
-    [handleInlineFileSelect]
-  );
-
-  const handleDragOver = (e: React.DragEvent<HTMLDivElement>) => {
-    e.preventDefault();
-  };
-
-  // Auto-create document when inline upload completes
-  useEffect(() => {
-    const autoCreateDocument = async () => {
-      if (
-        inlineUploadState.attachment?.id &&
-        inlineUploadState.file &&
-        !inlineUploadState.isUploading &&
-        !inlineUploadState.error
-      ) {
-        const file = inlineUploadState.file;
-        const extension = file.name.split('.').pop() || '';
-        try {
-          await create({
-            attachment_id: inlineUploadState.attachment.id,
-            name: file.name,
-            file_extension: extension,
-            file_size: file.size,
-          });
-          resetInlineUpload();
-        } catch {
-          // Error handled by hook
-        }
-      }
-    };
-    autoCreateDocument();
-  }, [
-    inlineUploadState.attachment,
-    inlineUploadState.file,
-    inlineUploadState.isUploading,
-    inlineUploadState.error,
-    create,
-    resetInlineUpload,
-  ]);
->>>>>>> f077c726
-
   // Batch selection handlers
   const handleSelectDoc = (doc: KnowledgeDocument, selected: boolean) => {
     setSelectedIds(prev => {
@@ -371,11 +270,7 @@
         {/* Retrieval test button */}
         <Button variant="outline" size="sm" onClick={() => setShowRetrievalTest(true)}>
           <Target className="w-4 h-4 mr-1" />
-<<<<<<< HEAD
-          {t('knowledge.document.retrievalTest.button')}
-=======
           {t('document.retrievalTest.button')}
->>>>>>> f077c726
         </Button>
 
         {/* Upload button - right aligned */}
@@ -480,14 +375,10 @@
                 <SortIcon field="date" />
               </div>
               <div className="w-16 flex-shrink-0 text-center">
-<<<<<<< HEAD
                 {t('knowledge.document.document.columns.indexStatus')}
               </div>
               <div className="w-16 flex-shrink-0 text-center">
                 {t('knowledge.document.document.columns.status')}
-=======
-                {t('document.document.columns.status')}
->>>>>>> f077c726
               </div>
               {canManage && (
                 <div className="w-20 flex-shrink-0 text-center">
@@ -517,49 +408,11 @@
           <p>{t('document.document.noResults')}</p>
         </div>
       ) : canManage ? (
-<<<<<<< HEAD
         <div className="flex flex-col items-center justify-center py-16 text-text-secondary">
           <FileUp className="w-16 h-16 mb-4 text-text-muted opacity-60" />
           <p className="text-base text-text-primary mb-2">
             {t('knowledge.document.document.emptyHint')}
           </p>
-=======
-        <div className="flex justify-center py-8">
-          <div
-            className="border-2 border-dashed border-border rounded-lg p-8 text-center cursor-pointer hover:border-primary/50 transition-colors max-w-md w-full"
-            onClick={!inlineUploadState.isUploading ? handleDropzoneClick : undefined}
-            onDrop={handleInlineDrop}
-            onDragOver={handleDragOver}
-          >
-            {inlineUploadState.isUploading ? (
-              <>
-                <Spinner className="w-10 h-10 mx-auto mb-4" />
-                <p className="text-text-primary font-medium mb-2">
-                  {t('document.document.uploading')}
-                </p>
-                <Progress value={inlineUploadState.uploadProgress} className="max-w-xs mx-auto" />
-                <p className="text-sm text-text-muted mt-2">{inlineUploadState.uploadProgress}%</p>
-              </>
-            ) : (
-              <>
-                <Upload className="w-10 h-10 mx-auto mb-4 text-text-muted" />
-                <p className="text-text-primary font-medium">
-                  {t('document.document.dropzone')}
-                </p>
-                <p className="text-sm text-text-muted mt-2">
-                  {t('document.document.supportedTypes')}
-                </p>
-              </>
-            )}
-            <input
-              ref={inlineFileInputRef}
-              type="file"
-              className="hidden"
-              accept=".pdf,.doc,.docx,.ppt,.pptx,.xls,.xlsx,.csv,.txt,.md,.jpg,.jpeg,.png,.gif,.bmp,.webp"
-              onChange={handleInlineFileChange}
-            />
-          </div>
->>>>>>> f077c726
         </div>
       ) : (
         <div className="flex flex-col items-center justify-center py-12 text-text-secondary">
