--- conflicted
+++ resolved
@@ -40,26 +40,10 @@
 type SortOrder = 'asc' | 'desc';
 
 export function DocumentList({ knowledgeBase, onBack, canManage = true }: DocumentListProps) {
-<<<<<<< HEAD
   const { t } = useTranslation('knowledge');
   const { documents, loading, error, create, remove, refresh, batchDelete } = useDocuments({
     knowledgeBaseId: knowledgeBase.id,
   });
-=======
-  const { t } = useTranslation();
-  const {
-    documents,
-    loading,
-    error,
-    create,
-    toggleStatus,
-    remove,
-    refresh,
-    batchDelete,
-    batchEnable,
-    batchDisable,
-  } = useDocuments({ knowledgeBaseId: knowledgeBase.id });
->>>>>>> 5ad9190a
 
   // Only show error on page for initial load failures (when documents list is empty)
   // Operation errors are shown via toast notifications
@@ -215,22 +199,7 @@
 
       {/* Search bar */}
       <div className="flex items-center gap-3 flex-wrap">
-<<<<<<< HEAD
         {/* Search by name */}
-=======
-        {/* Status filter */}
-        <select
-          value={statusFilter}
-          onChange={e => setStatusFilter(e.target.value as StatusFilter)}
-          className="h-9 px-3 text-sm bg-surface border border-border rounded-md focus:outline-none focus:ring-1 focus:ring-primary"
-        >
-          <option value="all">{t('knowledge:document.document.filter.all')}</option>
-          <option value="enabled">{t('knowledge:document.document.filter.enabled')}</option>
-          <option value="disabled">{t('knowledge:document.document.filter.disabled')}</option>
-        </select>
-
-        {/* Search */}
->>>>>>> 5ad9190a
         <div className="relative flex-1 max-w-md">
           <Search className="absolute left-3 top-1/2 -translate-y-1/2 w-4 h-4 text-text-muted" />
           <input
@@ -286,27 +255,6 @@
               </span>
               <div className="flex-1" />
               <Button
-<<<<<<< HEAD
-=======
-                variant="outline"
-                size="sm"
-                onClick={handleBatchEnable}
-                disabled={batchLoading}
-              >
-                <ToggleRight className="w-4 h-4 mr-1" />
-                {t('knowledge:document.document.batch.enable')}
-              </Button>
-              <Button
-                variant="outline"
-                size="sm"
-                onClick={handleBatchDisable}
-                disabled={batchLoading}
-              >
-                <ToggleLeft className="w-4 h-4 mr-1" />
-                {t('knowledge:document.document.batch.disable')}
-              </Button>
-              <Button
->>>>>>> 5ad9190a
                 variant="destructive"
                 size="sm"
                 onClick={handleBatchDelete}
@@ -362,18 +310,9 @@
               <div className="w-16 flex-shrink-0 text-center">
                 {t('knowledge:document.document.columns.indexStatus')}
               </div>
-<<<<<<< HEAD
               {canManage && (
                 <div className="w-16 flex-shrink-0 text-center">
                   {t('document.document.columns.actions')}
-=======
-              <div className="w-16 flex-shrink-0 text-center">
-                {t('knowledge:document.document.columns.status')}
-              </div>
-              {canManage && (
-                <div className="w-20 flex-shrink-0 text-center">
-                  {t('knowledge:document.document.columns.actions')}
->>>>>>> 5ad9190a
                 </div>
               )}
             </div>
