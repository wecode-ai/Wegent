--- conflicted
+++ resolved
@@ -36,9 +36,6 @@
   // Check if knowledge base has documents
   const hasDocuments = !!(knowledgeBase && knowledgeBase.document_count > 0);
 
-  // Check if knowledge base has documents
-  const hasDocuments = !!(knowledgeBase && knowledgeBase.document_count > 0);
-
   const handleConfirm = async () => {
     // Prevent deletion if there are documents
     if (hasDocuments) {
@@ -58,13 +55,8 @@
           <DialogTitle>{t('document.knowledgeBase.delete')}</DialogTitle>
           <DialogDescription>
             {hasDocuments
-<<<<<<< HEAD
-              ? t('knowledge.document.knowledgeBase.cannotDeleteWithDocuments')
-              : t('knowledge.document.knowledgeBase.confirmDelete')}
-=======
               ? t('document.knowledgeBase.cannotDeleteWithDocuments')
               : t('document.knowledgeBase.confirmDelete')}
->>>>>>> f077c726
           </DialogDescription>
         </DialogHeader>
         {knowledgeBase && (
@@ -72,11 +64,7 @@
             <p className="text-text-primary font-medium">{knowledgeBase.name}</p>
             {hasDocuments && (
               <p className="text-sm text-error mt-2">
-<<<<<<< HEAD
-                {t('knowledge.document.knowledgeBase.deleteWarning', {
-=======
                 {t('document.knowledgeBase.deleteWarning', {
->>>>>>> f077c726
                   count: knowledgeBase.document_count,
                 })}
               </p>
@@ -88,11 +76,7 @@
             {t('common:actions.cancel')}
           </Button>
           <Button variant="destructive" onClick={handleConfirm} disabled={loading || hasDocuments}>
-<<<<<<< HEAD
-            {loading ? t('actions.deleting') : t('actions.delete')}
-=======
             {loading ? t('common:actions.deleting') : t('common:actions.delete')}
->>>>>>> f077c726
           </Button>
         </DialogFooter>
       </DialogContent>
