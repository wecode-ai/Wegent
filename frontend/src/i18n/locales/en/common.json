{
  "extension": {
    "name": "Wegent AI Assistant",
    "description": "A whole dev team of AI agents in your editor."
  },
  "actions": {
    "save": "Save",
    "saving": "Saving...",
    "cancel": "Cancel",
    "delete": "Delete",
    "edit": "Edit",
    "start": "Get Start!",
    "create": "Create",
    "creating": "Creating...",
    "confirm": "Confirm",
    "close": "Close",
    "submit": "Submit",
    "reset": "Reset",
    "search": "Search",
    "filter": "Filter",
    "refresh": "Refresh",
    "loading": "Loading...",
    "retry": "Retry",
    "toggle_theme": "Toggle Theme",
    "upload": "Upload"
  },
  "validation": {
    "required": "This field is required"
  },
  "login": {
    "username": "Username",
    "password": "Password",
    "enter_username": "Enter username",
    "enter_password": "Enter password",
    "logging_in": "Logging in...",
    "test_account": "Test account: admin / Wegent2025!",
    "or_continue_with": "Or continue with",
    "oidc_login": "Login with OpenID Connect"
  },
  "navigation": {
    "tasks": "Tasks",
    "chat": "Chat",
    "code": "Code",
    "settings": "Settings",
    "docs": "Docs"
  },
  "sidebar": {
    "recent_visits": "Recent Visits",
    "light_mode": "Light Mode",
    "dark_mode": "Dark Mode",
    "collapse": "Collapse sidebar",
    "expand": "Expand sidebar"
  },
  "user": {
    "default_name": "User",
    "logout": "Logout",
    "login": "Login"
  },
  "chat": {
    "placeholder_chat": "Use the Agent team to explore and discover",
    "placeholder_code": "Let the Agent development team build features, fix bugs, and explore the codebase"
  },
  "bot": {
    "name": "Name",
    "name_placeholder": "Code Assistant",
    "agent": "Executor",
    "agent_select": "choose an agent",
    "prompt": "Prompt",
    "prompt_placeholder": "AI-powered code review and assistance",
    "agent_config": "Model Config",
    "mcp_config": "Mcp Config",
    "save_prompt": "Save Prompt",
    "use_custom_model": "Use Custom Model",
    "advanced_mode": "Advanced Mode",
    "no_available_models": "No available models",
    "import_mcp": "Import",
    "import_mcp_button": "Import MCP from other platforms",
    "import_mcp_title": "Import MCP Configuration",
    "import_mcp_desc": "Please paste standardized MCP configuration JSON. The system will automatically add type: \"sse\" if missing or convert transport field to type field.",
    "import_mode_replace": "Replace existing config",
    "import_mode_append": "Append to existing config",
    "import_success": "MCP configuration imported successfully",
    "append_success": "MCP configuration appended successfully",
    "quick_templates": "Use Preset Templates for Quick Configuration",
    "template": "Template",
    "template_hint": "Click template button to autofill configuration, then modify the API Key",
    "template_applied": "Template Applied",
    "please_update_api_key": "Please update the API Key to your actual key",
    "view_model_config_guide": "View Model Configuration Guide",
    "view_shell_config_guide": "View Shell Configuration Guide",
    "errors": {
      "required": "Please fill in all required fields",
      "agent_config_json": "Model configuration must be valid JSON",
      "mcp_config_json": "MCP configuration must be valid JSON",
      "fetch_agents_failed": "Failed to load agents",
      "fetch_models_failed": "Failed to load models",
      "save_failed": "Save failed",
<<<<<<< HEAD
      "protocol_required": "Please select a model protocol"
    },
    "protocol": "Model Protocol",
    "protocol_select": "Select model protocol",
    "protocol_hint": "Select the protocol type for the model: OpenAI or Claude (Anthropic)",
    "select_executor_first": "Please select an executor first",
    "model_select": "Select model"
=======
      "dify_validation_failed": "Failed to validate API key",
      "fetch_dify_apps_failed": "Failed to load Dify applications"
    },
    "dify_api_key": "Dify API Key",
    "dify_api_key_hint": "Enter your Dify application API key. Each Dify application has its own API key.",
    "dify_api_key_required": "Please enter Dify API Key and Base URL first",
    "dify_base_url": "Dify Base URL",
    "dify_base_url_hint": "Dify API base URL. Use https://api.dify.ai for Dify Cloud, or your self-hosted URL.",
    "dify_mode_title": "Dify External API Mode",
    "dify_mode_description": "Dify bot delegates execution to external Dify API service. Enter your Dify application API key to get started.",
    "dify_validation_success": "API Key validated successfully",
    "view_dify_docs": "View Dify API Documentation",
    "validate_api_key": "Validate API Key",
    "validating": "Validating...",
    "validation_success": "API Key Validated Successfully",
    "config_preview": "Configuration Preview",
    "loading": "Loading...",
    "dify_app_parameters": "Application Parameters",
    "dify_parameters_count": "parameters",
    "dify_parameters_hint": "Configure the input parameters for this application. These values will be used when executing tasks.",
    "dify_parameters_loading": "Loading parameters...",
    "dify_parameters_load_failed": "Failed to load application parameters",
    "dify_parameters_refresh": "Refresh parameters",
    "dify_no_parameters": "No parameters configured for this application."
>>>>>>> f983609f
  },
  "bots": {
    "title": "AI Assistant",
    "description": "Configure your AI-powered development assistant",
    "loading": "Loading bots...",
    "active": "Active",
    "inactive": "Inactive",
    "edit": "Edit Bot",
    "delete": "Delete Bot",
    "no_bots": "No bots available",
    "new_bot": "New Bot",
    "copy": "Copy Bot",
    "delete_confirm_title": "Confirm Delete",
    "delete_confirm_message": "Are you sure you want to delete this bot? This action cannot be undone."
  },
  "messages": {
    "copy_markdown": "Copy markdown content",
    "task_status": "Task Status:",
    "bot": "Bot",
    "subtask_completed": "Subtask completed",
    "subtask_failed": "Subtask failed:",
    "unknown_error": "Unknown error",
    "download": "Download"
  },
  "teams": {
    "title": "Team List",
    "description": "View all teams and their bots",
    "loading": "Loading teams...",
    "active": "Active",
    "inactive": "Inactive",
    "no_bots": "No bots",
    "edit": "Edit Team",
    "chat": "Send Task",
    "delete": "Delete Team",
    "copy": "Duplicate Team",
    "more": "More Actions",
    "no_teams": "No teams available",
    "select_team": "Select a team",
    "new_team": "New Team",
    "search_placeholder": "Search team...",
    "no_match": "No matching teams",
    "manage": "Team settings",
    "delete_confirm_title": "Confirm Delete",
    "delete_confirm_message": "Are you sure you want to delete this team? This action cannot be undone.",
    "sharing": "Sharing",
    "shared_by": "Shared by {{author}}",
    "share_failed": "Failed to share team, please try again",
    "share_success_title": "Share Success",
    "share_success_message": "Share your {{teamName}} with your friends!",
    "share_success_message_prefix": "Share your",
    "share_success_message_suffix": "with your friends!",
    "share_link": "Share Link",
    "copy_link": "Copy Link",
    "copy_success": "Copied successfully",
    "share_instructions_content1": "Copy and send this link to others, they can use your shared team to complete tasks directly through the link.",
    "share_instructions_content2": "After sharing the team, you can still manage and edit this team, and others can apply the latest team configuration but cannot edit the team settings.",
    "share": {
      "title": "Team Share",
      "confirm_message": "Do you want to use {{userName}}'s {{teamName}} to execute tasks?",
      "join_description": "After confirmation, {{teamName}} will be added to your team list, and you can use this team to create and execute tasks.",
      "joining": "Joining...",
      "confirm_join": "Confirm",
      "self_share_message": "{{teamName}} is your team, no need to join.",
      "already_joined_message": "{{teamName}} is already in your team list, no need to join again.",
      "fetch_info_failed": "Failed to fetch shared team information",
      "join_failed": "Failed to join team",
      "join_success": "Successfully joined team \"{{teamName}}\"",
      "loading": "Loading team information...",
      "self_share_suffix": " is your team, no need to join.",
      "already_joined_suffix": " is already in your team list, no need to join again.",
      "confirm_prefix": "Do you want to use",
      "confirm_middle": "'s",
      "confirm_suffix": " to execute tasks?",
      "join_description_prefix": "After confirmation, ",
      "join_description_suffix": " will be added to your team list, and you can use this team to create and execute tasks."
    }
  },
  "team": {
    "name": "Name",
    "name_placeholder": "Team Name",
    "leader": "Leader",
    "model": "Model",
    "bots": "Bots",
    "bot": "Bot",
    "select_leader": "Select leader",
    "candidates": "candidates",
    "in_team": "in team",
    "no_data": "no data",
    "bot_prompt": "Bot Prompt",
    "input_bot_prompt": "Input bot prompt",
    "prompts_link": "Team prompt add-ons",
    "prompts_tooltip": "Add team-only guidance that is appended to each bot's base prompt.",
    "prompts_tag_configured": "{{count}} added",
    "prompts_tag_none": "None",
    "prompts_tag_pending": "Pending save",
    "prompts_drawer_title_new": "Team prompts for new team",
    "prompts_drawer_title_existing": "Team '{{name}}' prompts",
    "prompts_drawer_title_generic": "Team prompts",
    "prompts_scope_hint": "Prompts added here are appended to each bot's base prompt and only affect this team.",
    "prompts_scope_sub": "Other teams continue to use their own configurations.",
    "prompts_placeholder": "Add team-level instructions that will run with this bot inside the team.",
    "prompts_base_button": "Base prompt",
    "prompts_badge": "Team prompt",
    "prompts_badge_tooltip": "This bot runs with an extra team-only prompt add-on.",
    "prompts_save_success": "Prompts saved! They will be applied when you save the team.",
    "prompts_update_success": "Prompts updated successfully!",
    "prompts_update_error": "Failed to update prompts.",
    "dify_mode_pipeline_only": "Dify bots only support pipeline execution mode.",
    "dify_no_members_hint": "Dify bots handle execution independently and do not support team members."
  },
  "team_model": {
    "solo": "Solo",
    "pipeline": "Pipeline",
    "route": "Route",
    "coordinate": "Coordinate",
    "collaborate": "Collaborate"
  },
  "team_model_desc": {
    "solo": "A single bot handles the task independently, suitable for simple scenarios or single-responsibility workflows.",
    "pipeline": "Agents are chained one after another, where each agent refines or transforms the result in turn.",
    "route": "A central agent acts as a message router, directing communication between agents without them talking directiy.",
    "coordinate": "A network pattern is the structure that defines how agents connect, exchange information, and coordinate with each other.",
    "collaborate": "Multiple agents work simultaneously on tasks, often sharing results to speed up processing."
  },
  "integrations": {
    "title": "Integrations",
    "description": "Setting external services to enhance your workflow",
    "loading": "Loading Git integrations...",
    "edit_token": "Edit Token",
    "delete": "Delete",
    "no_tokens": "No git tokens configured",
    "new_token": "New Token"
  },
  "auth": {
    "login_title": "Login to WeCode AI",
    "login_subtitle": "your AI assistant for developers",
    "oidc_login_failed": "OIDC login failed:",
    "login_success": "Login success",
    "loading": "Loading..."
  },
  "branches": {
    "load_failed": "Failed to load branches",
    "search_repository": "Search Repository...",
    "select_repository": "Select Repository...",
    "search_branch": "Select Branch...",
    "select_branch": "Select Branch...",
    "loading": "loading branch...",
    "no_branch": "No Branch Found",
    "no_match": "No matching results",
    "default": "(default)",
    "set_token": "Set Token"
  },
  "tasks": {
    "search_placeholder": "Search task",
    "new_task": "New Task",
    "no_tasks": "No tasks",
    "today": "Today",
    "this_week": "This Week",
    "earlier": "Earlier",
    "loading": "Loading...",
    "no_more_tasks": "No more tasks",
    "settings": "Settings",
    "search_results": "Search Results",
    "no_search_results": "No matching tasks",
    "copy_task_id": "Copy TaskId",
    "cancel_task": "Cancel Task",
    "delete_task": "Delete Task",
    "searching": "Searching...",
    "mark_all_read": "Mark all as read",
    "open_from": "<> Code",
    "open_from_vscode": "VSCode",
    "open_from_git": "Git"
  },
  "settings": {
    "integrations": "Integrations",
    "bot": "Bot",
    "team": "Team",
    "models": "Models",
    "sections": {
      "general": "General"
    }
  },
  "notifications": {
    "enable": "Enable Browser Notifications",
    "enable_description": "Get notified when tasks are completed or failed",
    "permission_denied": "Notification permission denied. Please enable it in browser settings.",
    "not_supported": "Browser notifications are not supported in this browser.",
    "enable_success": "Browser notifications enabled successfully",
    "disable_success": "Browser notifications disabled"
  },
  "guide": {
    "title": "Welcome",
    "description": "Before you can start using the app, please complete the setup below first!",
    "create_team": "Create Team"
  },
  "onboarding": {
    "step1_title": "Choose Your Mode",
    "step1_description": "Chat mode for exploration and discovery. Code mode lets the AI dev team build features, fix bugs, and explore codebases.",
    "step2_title": "Enter Your Task",
    "step2_description": "Type your task or question here for the AI team to work on.",
    "step3_title": "Select AI Team",
    "step3_description": "Choose an AI team to execute your task. Each team has different bots and collaboration modes.",
    "step3_description_no_team": "You haven't created any teams yet. Please create your first AI team in Settings.",
    "step4_title": "Select Repository",
    "step4_description": "In Code mode, select the repository and branch to work with.",
    "step4_description_no_token": "To use repository features, configure your Git token first. Click here to set it up.",
    "step5_title": "View Task History",
    "step5_description": "View all your previous tasks here. Click any task to see details and conversation history.",
    "step6_title": "Configure Your Setup",
    "step6_description": "Create and manage AI teams, configure bots, and set up Git integrations in Settings.",
    "next": "Next",
    "previous": "Previous",
    "skip": "Skip",
    "done": "Done",
    "restart_tour": "Restart Onboarding Tour"
  },
  "common": {
    "back": "Back",
    "cancel": "Cancel",
    "confirm": "Confirm",
    "open_sidebar": "Open sidebar",
    "close_sidebar": "Close sidebar"
  },
  "quota": {
    "load_failed": "Failed to fetch quota info",
    "brief": "{{quota_source}} quota {{monthly_usage}} / {{monthly_quota}} (+{{permanent_quota}})",
    "detail_monthly": "Your monthly quota is {{monthly_quota}}, used {{monthly_usage}}, left {{monthly_left}}.",
    "detail_permanent": "Permanent quota is {{permanent_quota}}, used {{permanent_usage}}, left {{permanent_left}}.",
    "detail_tip": "Monthly quota resets at the beginning of each month, permanent quota can be obtained via activities."
  },
  "github": {
    "error": {
      "required": "Please fill in all required fields",
      "save_failed": "Save failed",
      "invalid_domain": "Please enter a valid domain (e.g. gitlab.example.com or http://gitlab.internal.com)",
      "gerrit_username_required": "Username is required for Gerrit"
    },
    "modal": {
      "title_edit": "Edit Token",
      "title_add": "Add Git Token"
    },
    "platform": "Platform",
    "platform_github": "GitHub",
    "platform_gitlab": "GitLab",
    "platform_gerrit": "Gerrit",
    "domain": "Platform Domain",
    "username": "Username",
    "username_placeholder": "Gerrit username",
    "token": {
      "title": "Personal Access Token",
      "title_gerrit": "HTTP password",
      "placeholder_github": "ghp_xxxxxxxxxxxxxxxxxxxx",
      "placeholder_gitlab": "glpat-xxxxxxxxxxxxxxxxxxxx",
      "placeholder_gerrit": "HTTP password from Gerrit Settings"
    },
    "howto": {
      "step1_visit": "1. Visit",
      "github": {
        "title": "How to get your GitHub token:",
        "step2": "2. Click \"Generate new token (classic)\"",
        "step3": "3. Select appropriate scopes and copy the generated token"
      },
      "gitlab": {
        "title": "How to get your GitLab token:",
        "step2": "2. Click \"Add new token\"",
        "step3": "3. Select appropriate scopes and copy the generated token"
      },
      "gerrit": {
        "title": "How to get Gerrit HTTP password:",
        "step2": "2. Generate a new HTTP password under \"HTTP Credentials\"",
        "step3": "3. Copy the username and password, and paste them here"
      }
    },
    "saving": "Saving...",
    "save_token": "Save Token"
  },
  "skills": {
    "title": "Skills",
    "description": "Manage Claude Code Skills to extend your bot capabilities",
    "loading": "Loading skills...",
    "loading_failed": "Failed to load skills",
    "no_skills": "No skills yet",
    "no_skills_description": "Upload a Claude Code Skill ZIP package to get started",
    "upload_skill": "Upload Skill",
    "upload_first_skill": "Upload Your First Skill",
    "manage_skills": "Manage Skills",
    "manage_skills_description": "Upload, edit, or delete Claude Code Skills to extend your bot capabilities",
    "edit_skill": "Update Skill",
    "delete_skill": "Delete Skill",
    "download_skill": "Download",
    "update_skill": "Update",
    "delete_confirm_title": "Delete Skill",
    "delete_confirm_message": "Are you sure you want to delete the skill \"{{skillName}}\"? This action cannot be undone.",
    "delete_note": "Note: If this skill is referenced by any Ghost, the deletion will fail. Please remove the skill from all Ghosts first.",
    "upload_modal_title": "Upload Skill",
    "upload_modal_description": "Upload a Claude Code Skill ZIP package containing SKILL.md",
    "update_modal_title": "Update Skill",
    "update_modal_description": "Upload a new ZIP package to update this skill",
    "skill_name": "Skill Name",
    "skill_name_required": "Skill Name *",
    "skill_name_placeholder": "e.g., python-debugger",
    "skill_name_hint": "Unique identifier for this skill (lowercase, hyphens allowed)",
    "zip_package": "ZIP Package",
    "zip_package_required": "ZIP Package *",
    "drop_file_here": "Drop ZIP file here or click to browse",
    "max_file_size": "Maximum file size: 10MB",
    "uploading": "Uploading...",
    "upload_progress": "Uploading...",
    "requirements": "Requirements:",
    "requirement_zip": "ZIP file must contain a skill folder as root directory",
    "requirement_structure": "Expected structure: my-skill.zip → my-skill/SKILL.md",
    "requirement_folder_name": "Skill folder name must match ZIP file name",
    "requirement_description": "SKILL.md must have YAML frontmatter with description field",
    "requirement_optional": "Optional fields: version, author, tags",
    "requirement_size": "Maximum file size: 10MB",
    "error_select_file": "Please select a ZIP file",
    "error_enter_name": "Please enter a skill name",
    "error_file_format": "File must be a ZIP package (.zip)",
    "error_file_size": "File size exceeds 10MB limit (current: {{fileSize}}MB)",
    "error_upload_failed": "Failed to upload skill",
    "success_upload": "Skill uploaded successfully",
    "success_update": "Skill updated successfully",
    "success_delete": "Skill \"{{skillName}}\" deleted successfully",
    "success_download": "Downloading skill \"{{skillName}}\"",
    "failed_load": "Failed to load skills",
    "failed_delete": "Failed to delete skill",
    "failed_download": "Failed to download skill",
    "version": "v{{version}}",
    "author": "{{author}}",
    "state_available": "Available",
    "state_unavailable": "Unavailable",
    "file_size": "{{fileSize}}",
    "skills_section": "Skills",
    "skills_optional": "(Optional)",
    "no_skills_available": "No skills available. Upload skills in the Skills tab.",
    "loading_skills": "Loading skills...",
    "select_skill_to_add": "Select a skill to add...",
    "manage_skills_button": "Manage Skills"
  },
  "models": {
    "title": "Model Management",
    "description": "Manage your AI model configurations",
    "public": "Public",
    "create": "Create Model",
    "edit": "Edit Model",
    "delete": "Delete Model",
    "test_connection": "Test Connection",
    "model_id_name": "Model ID",
    "id_hint": "Unique identifier, can only contain lowercase letters, numbers, and hyphens",
    "id_readonly_hint": "Model ID cannot be changed after creation",
    "display_name": "Display Name",
    "display_name_placeholder": "My GPT-4 Model",
    "display_name_hint": "Human-readable name for display (optional)",
    "name": "Model Name",
    "name_readonly_hint": "Model name cannot be changed after creation",
    "provider_type": "Provider Type",
    "select_provider": "Select Provider",
    "provider_hint": "Agno uses OpenAI format, Claude Code uses Anthropic format",
    "api_key": "API Key",
    "base_url": "Base URL",
    "base_url_hint": "Leave empty for default endpoint, fill in for proxy or custom endpoint",
    "model_id": "Model ID",
    "select_model_id": "Select Model ID",
    "custom_model_id_placeholder": "Enter custom model ID",
    "custom_headers": "Custom Headers",
    "custom_headers_hint": "Enter custom HTTP headers in JSON format. These headers will override default values",
    "no_models": "No models available",
    "no_models_hint": "Click the button above to create your first model",
    "loading": "Loading...",
    "test_success": "Connection test successful",
    "test_failed": "Connection test failed",
    "create_success": "Model created successfully",
    "update_success": "Model updated successfully",
    "delete_success": "Model deleted successfully",
    "delete_confirm_title": "Confirm Delete",
    "delete_confirm_message": "Are you sure you want to delete the model \"{{name}}\"? This action cannot be undone.",
    "errors": {
      "load_models_failed": "Failed to load models",
      "create_failed": "Failed to create model",
      "update_failed": "Failed to update model",
      "delete_failed": "Failed to delete model",
      "id_required": "Model ID is required",
      "id_invalid": "Model ID can only contain lowercase letters, numbers, and hyphens",
      "name_required": "Model name is required",
      "name_invalid": "Model name can only contain lowercase letters, numbers, and hyphens",
      "api_key_required": "API Key is required",
      "model_id_required": "Model ID is required",
      "custom_headers_invalid": "Custom headers format is invalid",
      "custom_headers_invalid_json": "Please enter valid JSON format",
      "custom_headers_invalid_object": "Custom headers must be an object",
      "custom_headers_values_must_be_strings": "All header values must be strings"
    }
  },
  "task_submit": {
    "select_model": "Select Model",
    "search_model": "Search model...",
    "force_override_model": "Force override Bot's bound model",
    "override_short": "Override",
    "mixed_team_warning": "This team contains multiple executor types, cannot specify a unified model",
    "default_model": "Default",
    "use_bot_model": "Use Bot's predefined model"
  }
}<|MERGE_RESOLUTION|>--- conflicted
+++ resolved
@@ -95,18 +95,15 @@
       "fetch_agents_failed": "Failed to load agents",
       "fetch_models_failed": "Failed to load models",
       "save_failed": "Save failed",
-<<<<<<< HEAD
+      "dify_validation_failed": "Failed to validate API key",
+      "fetch_dify_apps_failed": "Failed to load Dify applications",
       "protocol_required": "Please select a model protocol"
     },
     "protocol": "Model Protocol",
     "protocol_select": "Select model protocol",
     "protocol_hint": "Select the protocol type for the model: OpenAI or Claude (Anthropic)",
     "select_executor_first": "Please select an executor first",
-    "model_select": "Select model"
-=======
-      "dify_validation_failed": "Failed to validate API key",
-      "fetch_dify_apps_failed": "Failed to load Dify applications"
-    },
+    "model_select": "Select model",
     "dify_api_key": "Dify API Key",
     "dify_api_key_hint": "Enter your Dify application API key. Each Dify application has its own API key.",
     "dify_api_key_required": "Please enter Dify API Key and Base URL first",
@@ -128,7 +125,6 @@
     "dify_parameters_load_failed": "Failed to load application parameters",
     "dify_parameters_refresh": "Refresh parameters",
     "dify_no_parameters": "No parameters configured for this application."
->>>>>>> f983609f
   },
   "bots": {
     "title": "AI Assistant",
