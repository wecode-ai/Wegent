{
  "extension": {
    "name": "Wegent AI 助手",
    "description": "浏览器中的完整 AI 团队。"
  },
  "actions": {
    "save": "保存",
    "saving": "保存中...",
    "cancel": "取消",
    "delete": "删除",
    "edit": "编辑",
    "create": "创建",
    "creating": "创建中...",
    "start": "开始!",
    "confirm": "确认",
    "close": "关闭",
    "submit": "提交",
    "reset": "重置",
    "search": "搜索",
    "filter": "筛选",
    "refresh": "刷新",
    "loading": "加载中...",
    "retry": "重试",
    "toggle_theme": "切换主题",
    "upload": "上传"
  },
  "validation": {
    "required": "此字段为必填项"
  },
  "login": {
    "username": "用户名",
    "password": "密码",
    "enter_username": "请输入用户名",
    "enter_password": "请输入密码",
    "logging_in": "登录中...",
    "test_account": "测试账号：admin / Wegent2025!",
    "or_continue_with": "或继续使用",
    "oidc_login": "使用 OpenID Connect 登录"
  },
  "navigation": {
    "tasks": "任务",
    "chat": "聊天",
    "code": "编码",
    "settings": "设置",
    "docs": "文档"
  },
  "sidebar": {
    "recent_visits": "最近访问",
    "light_mode": "浅色模式",
    "dark_mode": "深色模式",
    "collapse": "缩起侧边栏",
    "expand": "展开侧边栏"
  },
  "user": {
    "default_name": "用户",
    "logout": "退出登录",
    "login": "登录"
  },
  "chat": {
    "placeholder_chat": "使用Agent团队进行探索和发现",
    "placeholder_code": "让Agent开发团队构建功能、修复错误、探索代码仓库"
  },
  "bots": {
    "title": "机器人",
    "description": "配置您的 AI 驱动开发助手",
    "loading": "加载机器人中...",
    "active": "活跃",
    "inactive": "非活跃",
    "edit": "编辑机器人",
    "delete": "删除机器人",
    "no_bots": "没有可用的机器人",
    "new_bot": "新建机器人",
    "copy": "复制机器人",
    "delete_confirm_title": "确认删除",
    "delete_confirm_message": "确定要删除这个机器人吗？此操作无法撤销。"
  },
  "bot": {
    "name": "名称",
    "name_placeholder": "输入机器人名称",
    "agent": "执行器",
    "agent_select": "选择执行器",
    "prompt": "提示词",
    "prompt_placeholder": "你是一个 [身份/角色定位] 助手。\n你的角色是 [能力/专长/风格]。\n你的任务是 [要完成的具体目标]。",
    "agent_config": "模型配置",
    "mcp_config": "MCP配置",
    "save_prompt": "保存提示词",
    "use_custom_model": "自定义配置",
    "advanced_mode": "高级模式",
    "no_available_models": "没有可用模型",
    "import_mcp": "导入",
    "import_mcp_button": "导入或追加其他平台的MCP",
    "import_mcp_title": "导入MCP配置",
    "import_mcp_desc": "请粘贴标准化的MCP配置JSON，系统将自动添加type: \"sse\"（如果缺失）或将transport字段转换为type字段",
    "import_mode_replace": "替换现有配置",
    "import_mode_append": "追加到现有配置",
    "import_success": "MCP配置导入成功",
    "append_success": "MCP配置追加成功",
    "quick_templates": "使用预设模板快速配置",
    "template": "模板",
    "template_hint": "点击模板按钮将自动填充配置,您只需修改 API Key 即可",
    "template_applied": "模板已应用",
    "please_update_api_key": "请将配置中的 API Key 修改为您的实际密钥",
    "view_model_config_guide": "查看模型配置详细指南",
    "view_shell_config_guide": "查看执行器配置详细指南",
    "errors": {
      "required": "请填写所有必填项",
      "agent_config_json": "模型配置必须是合法 JSON 格式",
      "mcp_config_json": "MCP 配置必须是合法 JSON 格式",
      "fetch_agents_failed": "获取 Agent 列表失败",
      "fetch_models_failed": "获取模型列表失败",
      "save_failed": "保存失败",
<<<<<<< HEAD
      "protocol_required": "请选择模型协议类型"
    },
    "protocol": "模型协议",
    "protocol_select": "选择模型协议",
    "protocol_hint": "选择模型使用的协议类型：OpenAI 或 Claude (Anthropic)",
    "select_executor_first": "请先选择执行器",
    "model_select": "选择模型"
=======
      "dify_validation_failed": "API 密钥验证失败",
      "fetch_dify_apps_failed": "加载 Dify 应用失败"
    },
    "dify_api_key": "Dify API 密钥",
    "dify_api_key_hint": "输入您的 Dify 应用 API 密钥。每个 Dify 应用都有自己的 API 密钥。",
    "dify_api_key_required": "请先输入 Dify API 密钥和基础 URL",
    "dify_base_url": "Dify 基础 URL",
    "dify_base_url_hint": "Dify API 基础 URL。使用 https://api.dify.ai 访问 Dify 云服务,或使用您的自托管 URL。",
    "dify_mode_title": "Dify 外部 API 模式",
    "dify_mode_description": "Dify 机器人将执行委托给外部 Dify API 服务。输入您的 Dify 应用 API 密钥开始使用。",
    "dify_validation_success": "API 密钥验证成功",
    "view_dify_docs": "查看 Dify API 文档",
    "validate_api_key": "验证 API 密钥",
    "validating": "验证中...",
    "validation_success": "API 密钥验证成功",
    "config_preview": "配置预览",
    "loading": "加载中...",
    "dify_app_parameters": "应用参数",
    "dify_parameters_count": "个参数",
    "dify_parameters_hint": "配置此应用的输入参数。这些值将在执行任务时使用。",
    "dify_parameters_loading": "加载参数中...",
    "dify_parameters_load_failed": "加载应用参数失败",
    "dify_parameters_refresh": "刷新参数",
    "dify_no_parameters": "此应用未配置输入参数。"
>>>>>>> f983609f
  },
  "messages": {
    "copy_markdown": "复制 Markdown 内容",
    "task_status": "任务状态：",
    "bot": "机器人",
    "subtask_completed": "子任务已完成",
    "subtask_failed": "子任务失败：",
    "unknown_error": "未知错误",
    "download": "下载"
  },
  "teams": {
    "title": "团队列表",
    "description": "查看所有团队及其机器人",
    "loading": "加载团队中...",
    "active": "活跃",
    "inactive": "非活跃",
    "select_team": "选择一个团队",
    "search_team": "搜索团队...",
    "no_bots": "没有机器人",
    "edit": "编辑团队",
    "chat": "发送任务",
    "delete": "删除团队",
    "copy": "复制团队",
    "more": "更多操作",
    "no_teams": "没有可用的团队",
    "new_team": "新建团队",
    "search_placeholder": "搜索团队...",
    "no_match": "没有匹配的团队",
    "manage": "团队设置",
    "delete_confirm_title": "确认删除",
    "delete_confirm_message": "确定要删除这个团队吗？此操作无法撤销。",
    "sharing": "共享中",
    "shared_by": "{{author}}共享",
    "share_failed": "分享失败，请重试",
    "share_success_title": "分享成功",
    "share_success_message": "分享团队\"{{teamName}}\"",
    "share_success_message_prefix": "分享团队",
    "share_success_message_suffix": "给你的朋友！",
    "share_link": "分享链接",
    "copy_link": "复制链接",
    "copy_success": "复制成功",
    "share_instructions_content1": "复制链接发送给其他人，他们可以通过链接使用你分享的团队来直接完成任务。 ",
    "share_instructions_content2": "团队共享后，你仍然可以管理和编辑这个团队，其他人可以应用最新的团队配置但不能编辑团队设置。",
    "share": {
      "title": "团队分享",
      "confirm_message": "确定要使用 {{userName}} 的 {{teamName}} 执行任务吗？",
      "join_description": "确定加入后，{{teamName}} 将添加到您的团队列表中，您可以使用该团队创建和执行任务。",
      "joining": "加入中...",
      "confirm_join": "确认",
      "self_share_message": "{{teamName}} 是您的团队，无须加入。",
      "already_joined_message": "{{teamName}} 已经在您的团队列表中，无须重复加入。",
      "fetch_info_failed": "获取共享团队信息失败",
      "join_failed": "加入团队失败",
      "join_success": "团队{{teamName}}加入成功",
      "loading": "正在加载团队信息...",
      "self_share_suffix": " 是您的团队，无须加入。",
      "already_joined_suffix": " 已经在您的团队列表中，无须重复加入。",
      "confirm_prefix": "使用用户",
      "confirm_middle": "分享的团队",
      "confirm_suffix": "执行任务吗？",
      "join_description_prefix": "确定加入后，",
      "join_description_suffix": " 将添加到您的团队列表中，您可以使用该团队创建和执行任务。"
    }
  },
  "team": {
    "name": "名称",
    "name_placeholder": "团队名称",
    "leader": "领导者",
    "model": "模式",
    "bots": "候选人列表",
    "bot": "机器人",
    "select_leader": "选择领导者",
    "candidates": "候选人",
    "in_team": "团队成员",
    "no_data": "没有数据",
    "bot_prompt": "追加提示词",
    "input_bot_prompt": "追加提示词",
    "prompts_link": "团队专属提示词",
    "prompts_tooltip": "为团队内的机器人补充了仅限该团队使用的提示词",
    "prompts_tag_configured": "已追加 {{count}} 个",
    "prompts_tag_none": "未设置",
    "prompts_tag_pending": "待保存",
    "prompts_drawer_title_new": "新团队的提示词",
    "prompts_drawer_title_existing": "团队「{{name}}」的提示词",
    "prompts_drawer_title_generic": "团队提示词",
    "prompts_scope_hint": "添加在这里的提示词会追加到机器人基础 Prompt 之后，仅在当前团队生效。",
    "prompts_scope_sub": "其他团队仍会使用它们自己的配置。",
    "prompts_placeholder": "填写团队级的说明，帮助机器人在本团队中更好地工作。",
    "prompts_base_button": "查看基础 Prompt",
    "prompts_badge": "团队提示词",
    "prompts_badge_tooltip": "该机器人在当前团队设置了追加提示词。",
    "prompts_save_success": "已保存！在保存团队后会生效。",
    "prompts_update_success": "提示词已更新！",
    "prompts_update_error": "更新提示词失败。",
    "dify_mode_pipeline_only": "Dify 机器人仅支持顺序（Pipeline）执行模式。",
    "dify_no_members_hint": "Dify 机器人独立执行任务，不支持配置其他团队成员。"
  },
  "team_model": {
    "solo": "独立",
    "pipeline": "顺序",
    "route": "路由",
    "coordinate": "协作",
    "collaborate": "并发"
  },
  "team_model_desc": {
    "solo": "由单个机器人独立完成任务，适合简单场景或单一职责的工作流。",
    "pipeline": "多个智能体按顺序串联，每一步在上一结果上继续加工或改写。",
    "route": "由一个中枢智能体作为路由，根据上下文把消息分发给合适的智能体，彼此不直接通信。",
    "coordinate": "网络式协作结构，定义智能体之间如何连接、交换信息并进行协调。",
    "collaborate": "多个智能体并行处理任务，并共享中间结果以加速产出。"
  },
  "integrations": {
    "title": "集成",
    "description": "设置外部服务以增强您的工作流程",
    "loading": "加载 Git 集成中...",
    "edit_token": "编辑令牌",
    "delete": "删除",
    "no_tokens": "没有配置 Git 令牌",
    "new_token": "新建令牌"
  },
  "auth": {
    "login_title": "登录 Wegent AI",
    "login_subtitle": "您的开发者 AI 助手",
    "oidc_login_failed": "OIDC 登录失败：",
    "login_success": "登录成功",
    "loading": "加载中..."
  },
  "branches": {
    "load_failed": "加载分支失败",
    "search_repository": "搜索仓库...",
    "select_repository": "选择仓库...",
    "search_branch": "搜索分支...",
    "select_branch": "选择分支...",
    "loading": "加载分支中...",
    "no_branch": "未找到分支",
    "no_match": "没有匹配的结果",
    "default": "(默认)",
    "set_token": "设置token"
  },
  "tasks": {
    "search_placeholder": "搜索任务",
    "new_task": "新建任务",
    "no_tasks": "没有任务",
    "today": "今天",
    "this_week": "本周",
    "earlier": "更早",
    "loading": "加载中...",
    "no_more_tasks": "没有更多任务",
    "settings": "设置",
    "search_results": "搜索结果",
    "no_search_results": "没有匹配的任务",
    "copy_task_id": "复制任务ID",
    "cancel_task": "取消任务",
    "delete_task": "删除任务",
    "searching": "搜索中...",
    "mark_all_read": "全部标记为已读",
    "open_from": "<> Code",
    "open_from_vscode": "VSCode",
    "open_from_git": "Git"
  },
  "settings": {
    "integrations": "集成",
    "bot": "机器人",
    "team": "团队",
    "models": "模型",
    "sections": {
      "general": "通用"
    }
  },
  "notifications": {
    "enable": "启用浏览器通知",
    "enable_description": "当任务完成或失败时接收通知",
    "permission_denied": "通知权限被拒绝。请在浏览器设置中启用。",
    "not_supported": "此浏览器不支持浏览器通知。",
    "enable_success": "浏览器通知已成功启用",
    "disable_success": "浏览器通知已禁用"
  },
  "guide": {
    "title": "欢迎",
    "description": "在开始使用此应用之前，请先完成下面的设置！",
    "create_team": "创建团队"
  },
  "onboarding": {
    "step1_title": "选择工作模式",
    "step1_description": "Chat 模式用于探索和发现,Code 模式让 AI 开发团队帮你构建功能、修复错误、探索代码仓库。",
    "step2_title": "输入你的任务",
    "step2_description": "在这里输入你想让 AI 团队完成的任务或问题,然后发送。",
    "step3_title": "选择 AI 团队",
    "step3_description": "选择一个 AI 团队来执行你的任务。每个团队包含不同的机器人和协作模式。",
    "step3_description_no_team": "你还没有创建团队。请先在设置页面创建你的第一个 AI 团队。",
    "step4_title": "选择代码仓库",
    "step4_description": "在 Code 模式下,选择要操作的代码仓库和分支。",
    "step4_description_no_token": "要使用代码仓库功能,需要先配置 Git token。点击这里可以快速设置。",
    "step5_title": "查看历史任务",
    "step5_description": "在这里查看所有历史任务,点击任务可以查看详情和对话记录。",
    "step6_title": "配置你的团队",
    "step6_description": "在设置中创建和管理 AI 团队、配置机器人、设置 Git 集成等。",
    "next": "下一步",
    "previous": "上一步",
    "skip": "跳过",
    "done": "完成",
    "restart_tour": "重新查看新手引导"
  },
  "common": {
    "back": "返回",
    "cancel": "取消",
    "confirm": "确认",
    "open_sidebar": "打开侧边栏",
    "close_sidebar": "关闭侧边栏"
  },
  "quota": {
    "load_failed": "用量信息获取失败",
    "brief": "{{quota_source}}配额 {{monthly_usage}} / {{monthly_quota}} (+{{permanent_quota}})",
    "detail_monthly": "你的当月额度为 {{monthly_quota}}，已经使用 {{monthly_usage}}，剩余 {{monthly_left}}。",
    "detail_permanent": "永久额度为 {{permanent_quota}}，已经使用 {{permanent_usage}}，剩余 {{permanent_left}}。",
    "detail_tip": "当月额度每月月初重置，永久额度可参与活动获取。"
  },
  "github": {
    "error": {
      "required": "请填写所有必填项",
      "save_failed": "保存失败",
      "invalid_domain": "请输入有效的域名(如 gitlab.example.com 或 http://gitlab.internal.com)",
      "gerrit_username_required": "Gerrit 需要填写用户名"
    },
    "modal": {
      "title_edit": "编辑令牌",
      "title_add": "新增 Git 令牌"
    },
    "platform": "平台",
    "platform_github": "GitHub",
    "platform_gitlab": "GitLab",
    "platform_gerrit": "Gerrit",
    "domain": "平台域名",
    "username": "用户名",
    "username_placeholder": "Gerrit 用户名",
    "token": {
      "title": "个人访问令牌",
      "title_gerrit": "HTTP password",
      "placeholder_github": "ghp_xxxxxxxxxxxxxxxxxxxx",
      "placeholder_gitlab": "glpat-xxxxxxxxxxxxxxxxxxxx",
      "placeholder_gerrit": "从 Gerrit 设置中获取的 HTTP password"
    },
    "howto": {
      "step1_visit": "1. 访问",
      "github": {
        "title": "如何获取 GitHub 令牌：",
        "step2": "2. 点击 \"Generate new token (classic)\"",
        "step3": "3. 选择合适的权限范围并复制生成的令牌"
      },
      "gitlab": {
        "title": "如何获取 GitLab 令牌：",
        "step2": "2. 点击 \"Add new token\"",
        "step3": "3. 选择合适的权限范围并复制生成的令牌"
      },
      "gerrit": {
        "title": "如何获取 Gerrit HTTP password：",
        "step2": "2. 在 \"HTTP Credentials\" 下生成新的 HTTP password",
        "step3": "3. 复制用户名和password,并粘贴到此处"
      }
    },
    "saving": "保存中...",
    "save_token": "保存令牌"
  },
  "skills": {
    "title": "技能",
    "description": "管理 Claude Code 技能以扩展您的机器人能力",
    "loading": "加载技能中...",
    "loading_failed": "加载技能失败",
    "no_skills": "暂无技能",
    "no_skills_description": "上传 Claude Code 技能 ZIP 包以开始使用",
    "upload_skill": "上传技能",
    "upload_first_skill": "上传您的第一个技能",
    "manage_skills": "管理技能",
    "manage_skills_description": "上传、编辑或删除 Claude Code 技能以扩展您的机器人能力",
    "edit_skill": "更新技能",
    "delete_skill": "删除技能",
    "download_skill": "下载",
    "update_skill": "更新",
    "delete_confirm_title": "删除技能",
    "delete_confirm_message": "确定要删除技能 \"{{skillName}}\" 吗？此操作无法撤销。",
    "delete_note": "注意：如果此技能被任何 Ghost 引用，删除将失败。请先从所有 Ghost 中移除该技能。",
    "upload_modal_title": "上传技能",
    "upload_modal_description": "上传包含 SKILL.md 的 Claude Code 技能 ZIP 包",
    "update_modal_title": "更新技能",
    "update_modal_description": "上传新的 ZIP 包以更新此技能",
    "skill_name": "技能名称",
    "skill_name_required": "技能名称 *",
    "skill_name_placeholder": "例如：python-debugger",
    "skill_name_hint": "此技能的唯一标识符（小写，允许使用连字符）",
    "zip_package": "ZIP 包",
    "zip_package_required": "ZIP 包 *",
    "drop_file_here": "拖放 ZIP 文件到此处或点击浏览",
    "max_file_size": "最大文件大小：10MB",
    "uploading": "上传中...",
    "upload_progress": "上传中...",
    "requirements": "要求：",
    "requirement_zip": "ZIP 文件必须包含技能文件夹作为根目录",
    "requirement_structure": "预期结构：my-skill.zip → my-skill/SKILL.md",
    "requirement_folder_name": "技能文件夹名称必须与 ZIP 文件名匹配",
    "requirement_description": "SKILL.md 必须包含带有 description 字段的 YAML 前置信息",
    "requirement_optional": "可选字段：version、author、tags",
    "requirement_size": "最大文件大小：10MB",
    "error_select_file": "请选择 ZIP 文件",
    "error_enter_name": "请输入技能名称",
    "error_file_format": "文件必须是 ZIP 包（.zip）",
    "error_file_size": "文件大小超过 10MB 限制（当前：{{fileSize}}MB）",
    "error_upload_failed": "上传技能失败",
    "success_upload": "技能上传成功",
    "success_update": "技能更新成功",
    "success_delete": "技能 \"{{skillName}}\" 删除成功",
    "success_download": "正在下载技能 \"{{skillName}}\"",
    "failed_load": "加载技能失败",
    "failed_delete": "删除技能失败",
    "failed_download": "下载技能失败",
    "version": "v{{version}}",
    "author": "{{author}}",
    "state_available": "可用",
    "state_unavailable": "不可用",
    "file_size": "{{fileSize}}",
    "skills_section": "技能",
    "skills_optional": "（可选）",
    "no_skills_available": "没有可用技能。请在技能标签页上传技能。",
    "loading_skills": "加载技能中...",
    "select_skill_to_add": "选择要添加的技能...",
    "manage_skills_button": "管理技能"
  },
  "models": {
    "title": "模型管理",
    "description": "管理您的 AI 模型配置",
    "public": "公共",
    "create": "创建模型",
    "edit": "编辑模型",
    "delete": "删除模型",
    "test_connection": "测试连接",
    "model_id_name": "模型标识",
    "id_hint": "唯一标识符，只能包含小写字母、数字和连字符",
    "id_readonly_hint": "模型标识创建后不可修改",
    "display_name": "显示名称",
    "display_name_placeholder": "我的 GPT-4 模型",
    "display_name_hint": "用于显示的友好名称（可选）",
    "name": "模型名称",
    "name_readonly_hint": "模型名称创建后不可修改",
    "provider_type": "提供商类型",
    "select_provider": "选择提供商",
    "provider_hint": "Agno 使用 OpenAI 格式，Claude Code 使用 Anthropic 格式",
    "api_key": "API Key",
    "base_url": "Base URL",
    "base_url_hint": "使用默认端点留空，使用代理或自定义端点时填写",
    "model_id": "模型 ID",
    "select_model_id": "选择模型 ID",
    "custom_model_id_placeholder": "输入自定义模型 ID",
    "custom_headers": "自定义 Headers",
    "custom_headers_hint": "输入 JSON 格式的自定义 HTTP Headers，这些 Headers 会覆盖默认值",
    "no_models": "暂无模型",
    "no_models_hint": "点击上方按钮创建第一个模型",
    "loading": "加载中...",
    "test_success": "连接测试成功",
    "test_failed": "连接测试失败",
    "create_success": "模型创建成功",
    "update_success": "模型更新成功",
    "delete_success": "模型删除成功",
    "delete_confirm_title": "确认删除",
    "delete_confirm_message": "确定要删除模型 \"{{name}}\" 吗？此操作无法撤销。",
    "errors": {
      "load_models_failed": "加载模型列表失败",
      "create_failed": "创建模型失败",
      "update_failed": "更新模型失败",
      "delete_failed": "删除模型失败",
      "id_required": "模型标识不能为空",
      "id_invalid": "模型标识只能包含小写字母、数字和连字符",
      "name_required": "模型名称不能为空",
      "name_invalid": "模型名称只能包含小写字母、数字和连字符",
      "api_key_required": "API Key 不能为空",
      "model_id_required": "模型 ID 不能为空",
      "custom_headers_invalid": "自定义 Headers 格式无效",
      "custom_headers_invalid_json": "请输入有效的 JSON 格式",
      "custom_headers_invalid_object": "自定义 Headers 必须是一个对象",
      "custom_headers_values_must_be_strings": "所有 Header 值必须是字符串"
    }
  },
  "task_submit": {
    "select_model": "选择模型",
    "search_model": "搜索模型...",
    "force_override_model": "强制覆盖 Bot 绑定的模型",
    "override_short": "覆盖",
    "mixed_team_warning": "当前团队包含多种执行器类型，无法统一指定模型",
    "default_model": "默认绑定模型",
    "use_bot_model": "使用 Bot 预设模型"
  }
}<|MERGE_RESOLUTION|>--- conflicted
+++ resolved
@@ -109,18 +109,15 @@
       "fetch_agents_failed": "获取 Agent 列表失败",
       "fetch_models_failed": "获取模型列表失败",
       "save_failed": "保存失败",
-<<<<<<< HEAD
+      "dify_validation_failed": "API 密钥验证失败",
+      "fetch_dify_apps_failed": "加载 Dify 应用失败",
       "protocol_required": "请选择模型协议类型"
     },
     "protocol": "模型协议",
     "protocol_select": "选择模型协议",
     "protocol_hint": "选择模型使用的协议类型：OpenAI 或 Claude (Anthropic)",
     "select_executor_first": "请先选择执行器",
-    "model_select": "选择模型"
-=======
-      "dify_validation_failed": "API 密钥验证失败",
-      "fetch_dify_apps_failed": "加载 Dify 应用失败"
-    },
+    "model_select": "选择模型",
     "dify_api_key": "Dify API 密钥",
     "dify_api_key_hint": "输入您的 Dify 应用 API 密钥。每个 Dify 应用都有自己的 API 密钥。",
     "dify_api_key_required": "请先输入 Dify API 密钥和基础 URL",
@@ -142,7 +139,6 @@
     "dify_parameters_load_failed": "加载应用参数失败",
     "dify_parameters_refresh": "刷新参数",
     "dify_no_parameters": "此应用未配置输入参数。"
->>>>>>> f983609f
   },
   "messages": {
     "copy_markdown": "复制 Markdown 内容",
