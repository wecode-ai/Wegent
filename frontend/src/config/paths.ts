--- conflicted
+++ resolved
@@ -27,6 +27,9 @@
   code: {
     getHref: () => '/code',
   },
+    wiki: {
+        getHref: () => '/knowledge',
+    },
   settings: {
     root: {
       getHref: () => '/settings',
@@ -37,30 +40,8 @@
     bot: {
       getHref: () => '/settings?tab=bot',
     },
-<<<<<<< HEAD
-    wiki: {
-        getHref: () => '/knowledge',
-    },
-    settings: {
-        root: {
-            getHref: () => '/settings',
-        },
-        integrations: {
-            getHref: () => '/settings',
-        },
-        bot: {
-            getHref: () => '/settings?tab=bot',
-        },
-        team: {
-            getHref: () => '/settings?tab=team',
-        },
-        models: {
-            getHref: () => '/settings?tab=models',
-        },
-=======
     team: {
       getHref: () => '/settings?tab=team',
->>>>>>> 327d3234
     },
     models: {
       getHref: () => '/settings?tab=models',
