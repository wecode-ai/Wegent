// SPDX-FileCopyrightText: 2025 Weibo, Inc.
//
// SPDX-License-Identifier: Apache-2.0

import { apiClient } from './client';

// Shell Types
<<<<<<< HEAD
export type ShellTypeEnum = 'public' | 'user';
export type WorkspaceType = 'ephemeral' | 'persistent';

export interface ShellResources {
  cpu: string; // e.g., "2"
  memory: string; // e.g., "4Gi"
}
=======
export type ShellTypeEnum = 'public' | 'user' | 'group';
>>>>>>> b2349b86

export interface UnifiedShell {
  name: string;
  type: ShellTypeEnum; // 'public', 'user', or 'group' - identifies shell source
  displayName?: string | null;
  shellType: string; // Agent type: 'ClaudeCode' | 'Agno' | 'Dify'
  baseImage?: string | null;
  baseShellRef?: string | null;
  supportModel?: string[] | null;
  executionType?: 'local_engine' | 'external_api' | null; // Shell execution type
<<<<<<< HEAD
  workspaceType?: WorkspaceType | null; // 'ephemeral' or 'persistent'
  resources?: ShellResources | null; // Resource configuration for persistent containers
=======
  namespace?: string; // Resource namespace (group name or 'default')
>>>>>>> b2349b86
}

export interface UnifiedShellListResponse {
  data: UnifiedShell[];
}

export interface ShellCreateRequest {
  name: string;
  displayName?: string;
  baseShellRef: string; // Required: base public shell name (e.g., "ClaudeCode")
  baseImage: string; // Required: custom base image address
  workspaceType?: WorkspaceType; // 'ephemeral' or 'persistent'
  resources?: ShellResources; // Resource configuration
}

export interface ShellUpdateRequest {
  displayName?: string;
  baseImage?: string;
  workspaceType?: WorkspaceType;
  resources?: ShellResources;
}

// Image Validation Types
export interface ImageValidationRequest {
  image: string;
  shellType: string; // e.g., "ClaudeCode", "Agno"
  shellName?: string; // Optional shell name for tracking
}

export interface ImageCheckResult {
  name: string;
  version?: string | null;
  status: 'pass' | 'fail';
  message?: string | null;
}

export interface ImageValidationResponse {
  status: 'submitted' | 'skipped' | 'error';
  message: string;
  validationId?: string | null; // UUID for polling validation status
  validationTaskId?: number | null; // Legacy field
  // For immediate results (e.g., Dify skip)
  valid?: boolean | null;
  checks?: ImageCheckResult[] | null;
  errors?: string[] | null;
}

// Validation Status Types
export type ValidationStage =
  | 'submitted'
  | 'pulling_image'
  | 'starting_container'
  | 'running_checks'
  | 'completed';

export interface ValidationStatusResponse {
  validationId: string;
  status: ValidationStage;
  stage: string; // Human-readable stage description
  progress: number; // 0-100
  valid?: boolean | null;
  checks?: ImageCheckResult[] | null;
  errors?: string[] | null;
  errorMessage?: string | null;
}

// Shell Services
export const shellApis = {
  /**
   * Get unified list of all available shells (public, user-defined, and group shells)
   *
   * Each shell includes a 'type' field ('public', 'user', or 'group') to identify its source.
   * @param scope - Resource scope: 'personal', 'group', or 'all'
   * @param groupName - Group name (required when scope is 'group')
   */
  async getUnifiedShells(
    scope?: 'personal' | 'group' | 'all',
    groupName?: string
  ): Promise<UnifiedShellListResponse> {
    const params = new URLSearchParams();
    if (scope) {
      params.append('scope', scope);
    }
    if (groupName) {
      params.append('group_name', groupName);
    }
    const queryString = params.toString();
    return apiClient.get(`/shells/unified${queryString ? `?${queryString}` : ''}`);
  },

  /**
   * Get a specific shell by name and optional type
   *
   * @param shellName - Shell name
   * @param shellType - Optional shell type ('public' or 'user')
   */
  async getUnifiedShell(shellName: string, shellType?: ShellTypeEnum): Promise<UnifiedShell> {
    const params = new URLSearchParams();
    if (shellType) {
      params.append('shell_type', shellType);
    }
    const queryString = params.toString();
    return apiClient.get(
      `/shells/unified/${encodeURIComponent(shellName)}${queryString ? `?${queryString}` : ''}`
    );
  },

  /**
   * Create a new user-defined shell
   * @param request - Shell creation data
   * @param groupName - Optional group name to create shell in group scope
   */
  async createShell(request: ShellCreateRequest, groupName?: string): Promise<UnifiedShell> {
    const params = new URLSearchParams();
    if (groupName) {
      params.append('group_name', groupName);
    }
    const queryString = params.toString();
    return apiClient.post(`/shells${queryString ? `?${queryString}` : ''}`, request);
  },

  /**
   * Update an existing user-defined shell
   */
  async updateShell(name: string, request: ShellUpdateRequest): Promise<UnifiedShell> {
    return apiClient.put(`/shells/${encodeURIComponent(name)}`, request);
  },

  /**
   * Delete a user-defined shell
   */
  async deleteShell(name: string): Promise<void> {
    return apiClient.delete(`/shells/${encodeURIComponent(name)}`);
  },

  /**
   * Validate base image compatibility with a shell type
   */
  async validateImage(request: ImageValidationRequest): Promise<ImageValidationResponse> {
    return apiClient.post('/shells/validate-image', request);
  },

  /**
   * Get validation status by validation ID (for polling)
   *
   * @param validationId - UUID of the validation task
   */
  async getValidationStatus(validationId: string): Promise<ValidationStatusResponse> {
    return apiClient.get(`/shells/validation-status/${encodeURIComponent(validationId)}`);
  },

  /**
   * Get public shells only (filter from unified list)
   */
  async getPublicShells(): Promise<UnifiedShell[]> {
    const response = await this.getUnifiedShells();
    return (response.data || []).filter(shell => shell.type === 'public');
  },

  /**
   * Get local_engine type shells only (for base shell selection)
   */
  async getLocalEngineShells(): Promise<UnifiedShell[]> {
    const response = await this.getUnifiedShells();
    return (response.data || []).filter(
      shell => shell.type === 'public' && shell.executionType === 'local_engine'
    );
  },

  /**
   * Get container instance for a shell
   *
   * @param shellName - Shell name
   */
  async getContainerInstance(shellName: string): Promise<ContainerInstanceResponse> {
    return apiClient.get(`/shells/${encodeURIComponent(shellName)}/container`);
  },

  /**
   * Restart container instance for a shell
   *
   * @param shellName - Shell name
   */
  async restartContainer(shellName: string): Promise<{ status: string; message: string }> {
    return apiClient.post(`/shells/${encodeURIComponent(shellName)}/container/restart`);
  },

  /**
   * Delete container instance for a shell
   *
   * @param shellName - Shell name
   */
  async deleteContainer(shellName: string): Promise<{ status: string; message: string }> {
    return apiClient.delete(`/shells/${encodeURIComponent(shellName)}/container`);
  },
};

// Container Instance Types
export type ContainerStatus = 'pending' | 'creating' | 'running' | 'stopped' | 'error';

export interface ContainerInstanceResponse {
  id: number;
  user_id: number;
  shell_id: number;
  container_id?: string | null;
  access_url?: string | null;
  status: ContainerStatus;
  repo_url?: string | null;
  created_at?: string | null;
  updated_at?: string | null;
  last_task_at?: string | null;
  error_message?: string | null;
}<|MERGE_RESOLUTION|>--- conflicted
+++ resolved
@@ -5,17 +5,13 @@
 import { apiClient } from './client';
 
 // Shell Types
-<<<<<<< HEAD
-export type ShellTypeEnum = 'public' | 'user';
+export type ShellTypeEnum = 'public' | 'user' | 'group';
 export type WorkspaceType = 'ephemeral' | 'persistent';
 
 export interface ShellResources {
   cpu: string; // e.g., "2"
   memory: string; // e.g., "4Gi"
 }
-=======
-export type ShellTypeEnum = 'public' | 'user' | 'group';
->>>>>>> b2349b86
 
 export interface UnifiedShell {
   name: string;
@@ -26,12 +22,9 @@
   baseShellRef?: string | null;
   supportModel?: string[] | null;
   executionType?: 'local_engine' | 'external_api' | null; // Shell execution type
-<<<<<<< HEAD
   workspaceType?: WorkspaceType | null; // 'ephemeral' or 'persistent'
   resources?: ShellResources | null; // Resource configuration for persistent containers
-=======
   namespace?: string; // Resource namespace (group name or 'default')
->>>>>>> b2349b86
 }
 
 export interface UnifiedShellListResponse {
