# SPDX-FileCopyrightText: 2025 Weibo, Inc.
#
# SPDX-License-Identifier: Apache-2.0

"""
Cryptography utilities for encrypting sensitive data like git tokens and API keys
"""

import base64
import logging
import os
from typing import Optional

from cryptography.hazmat.primitives.ciphers import Cipher, algorithms, modes
from cryptography.hazmat.primitives import padding
from cryptography.hazmat.backends import default_backend

logger = logging.getLogger(__name__)

# Global encryption key cache
_aes_key = None
_aes_iv = None


def _get_encryption_key():
    """Get or initialize encryption key and IV from environment variables"""
    global _aes_key, _aes_iv
    if _aes_key is None:
        # Load keys from environment variables
        aes_key = os.environ.get('GIT_TOKEN_AES_KEY', '12345678901234567890123456789012')
        aes_iv = os.environ.get('GIT_TOKEN_AES_IV', '1234567890123456')
        _aes_key = aes_key.encode('utf-8')
        _aes_iv = aes_iv.encode('utf-8')
        logger.info("Loaded encryption keys from environment variables")
    return _aes_key, _aes_iv


# ============================================================================
# Core encryption/decryption functions
# ============================================================================

def encrypt_sensitive_data(plain_text: str) -> str:
    """
    Encrypt sensitive data using AES-256-CBC encryption
    
    This is the core encryption function used by all sensitive data encryption.

    Args:
        plain_text: Plain text data to encrypt

    Returns:
        Base64 encoded encrypted data
    """
    if not plain_text:
        return ""

    if plain_text == "***":
        return "***"

    try:
        aes_key, aes_iv = _get_encryption_key()

        # Create cipher object
        cipher = Cipher(
            algorithms.AES(aes_key),
            modes.CBC(aes_iv),
            backend=default_backend()
        )
        encryptor = cipher.encryptor()

        # Pad the data to 16-byte boundary (AES block size)
        padder = padding.PKCS7(128).padder()
        padded_data = padder.update(plain_text.encode('utf-8')) + padder.finalize()

        # Encrypt the data
        encrypted_bytes = encryptor.update(padded_data) + encryptor.finalize()

        # Return base64 encoded encrypted data
        return base64.b64encode(encrypted_bytes).decode('utf-8')
    except Exception as e:
        logger.error(f"Failed to encrypt sensitive data: {str(e)}")
        raise


def decrypt_sensitive_data(encrypted_text: str) -> Optional[str]:
    """
    Decrypt sensitive data using AES-256-CBC decryption
    
    This is the core decryption function used by all sensitive data decryption.

    Args:
        encrypted_text: Base64 encoded encrypted data

    Returns:
        Decrypted plain text data, or original text if decryption fails
    """
    if not encrypted_text:
        return ""

    if encrypted_text == "***":
        return "***"

    try:
        aes_key, aes_iv = _get_encryption_key()

        # Decode base64 encrypted data
        encrypted_bytes = base64.b64decode(encrypted_text.encode('utf-8'))

        # Create cipher object
        cipher = Cipher(
            algorithms.AES(aes_key),
            modes.CBC(aes_iv),
            backend=default_backend()
        )
        decryptor = cipher.decryptor()

        # Decrypt the data
        decrypted_padded_bytes = decryptor.update(encrypted_bytes) + decryptor.finalize()

        # Unpad the data
        unpadder = padding.PKCS7(128).unpadder()
        decrypted_bytes = unpadder.update(decrypted_padded_bytes) + unpadder.finalize()

        # Return decrypted string
        return decrypted_bytes.decode('utf-8')
    except Exception as e:
        logger.warning(f"Failed to decrypt sensitive data: {str(e)}")
        # Return the original text as fallback for backward compatibility
        return encrypted_text


def is_data_encrypted(data: str) -> bool:
    """
    Check if data appears to be encrypted (base64 encoded AES ciphertext)

    Args:
        data: Data to check

    Returns:
        True if data appears to be encrypted, False otherwise
    """
    if not data:
        return False

    try:
        # Try to base64 decode
        decoded = base64.b64decode(data.encode('utf-8'))
        # If successful and the result is binary data with correct block size,
        # it's likely encrypted
        return len(decoded) > 0 and len(decoded) % 16 == 0
    except Exception:
        return False


<<<<<<< HEAD
# ============================================================================
# Git Token specific functions (for backward compatibility)
# ============================================================================

def encrypt_git_token(plain_token: str) -> str:
    """
    Encrypt git token using AES-256-CBC encryption

    Args:
        plain_token: Plain text git token

    Returns:
        Base64 encoded encrypted token
    """
    return encrypt_sensitive_data(plain_token)


def decrypt_git_token(encrypted_token: str) -> Optional[str]:
    """
    Decrypt git token using AES-256-CBC decryption

    Args:
        encrypted_token: Base64 encoded encrypted token

    Returns:
        Decrypted plain text token, or original token if decryption fails
    """
    return decrypt_sensitive_data(encrypted_token)


def is_token_encrypted(token: str) -> bool:
    """
    Check if a token appears to be encrypted (base64 encoded)

    Args:
        token: Token to check

    Returns:
        True if token appears to be encrypted, False otherwise
    """
    return is_data_encrypted(token)


# ============================================================================
# API Key specific functions
# ============================================================================

def encrypt_api_key(plain_key: str) -> str:
    """
    Encrypt API key using AES-256-CBC encryption

    Args:
        plain_key: Plain text API key

    Returns:
        Base64 encoded encrypted key
    """
    if not plain_key:
        return ""
    
    # Don't re-encrypt if already encrypted
    if is_api_key_encrypted(plain_key):
        return plain_key
    
    return encrypt_sensitive_data(plain_key)


def decrypt_api_key(encrypted_key: str) -> Optional[str]:
    """
    Decrypt API key using AES-256-CBC decryption

    Args:
        encrypted_key: Base64 encoded encrypted key

    Returns:
        Decrypted plain text key, or original key if decryption fails
    """
    if not encrypted_key:
        return ""
    
    # If not encrypted, return as-is (backward compatibility)
    if not is_api_key_encrypted(encrypted_key):
        return encrypted_key
    
    return decrypt_sensitive_data(encrypted_key)


def is_api_key_encrypted(key: str) -> bool:
    """
    Check if an API key appears to be encrypted (base64 encoded AES ciphertext)

    Args:
        key: Key to check

    Returns:
        True if key appears to be encrypted, False otherwise
    """
    if not key:
        return False

    # Common API key prefixes that indicate plain text
    plain_text_prefixes = ['sk-', 'sk_', 'api-', 'api_', 'key-', 'key_']
    for prefix in plain_text_prefixes:
        if key.startswith(prefix):
            return False

    return is_data_encrypted(key)


def mask_api_key(key: str) -> str:
    """
    Mask an API key for display purposes

    Args:
        key: API key to mask (can be encrypted or plain text)

    Returns:
        Masked key showing only first and last few characters, or "***" if encrypted
    """
    if not key or key == "***":
        return "***"

    # If encrypted, just return mask
    if is_api_key_encrypted(key):
        return "***"

    # For plain text keys, show partial
    if len(key) <= 8:
        return "***"

    return f"{key[:4]}...{key[-4:]}"
=======
def encrypt_sensitive_data(plain_data: str) -> str:
    """
    Encrypt sensitive data using AES-256-CBC encryption
    Generic function that can be used for any sensitive data (API keys, tokens, etc.)

    Args:
        plain_data: Plain text sensitive data

    Returns:
        Base64 encoded encrypted data
    """
    # Reuse the same encryption logic as git tokens
    return encrypt_git_token(plain_data)


def decrypt_sensitive_data(encrypted_data: str) -> Optional[str]:
    """
    Decrypt sensitive data using AES-256-CBC decryption
    Generic function that can be used for any sensitive data (API keys, tokens, etc.)

    Args:
        encrypted_data: Base64 encoded encrypted data

    Returns:
        Decrypted plain text data, or None if decryption fails
    """
    # Reuse the same decryption logic as git tokens
    return decrypt_git_token(encrypted_data)


def is_data_encrypted(data: str) -> bool:
    """
    Check if data appears to be encrypted (base64 encoded)
    Generic function that can be used for any sensitive data

    Args:
        data: Data to check

    Returns:
        True if data appears to be encrypted, False otherwise
    """
    return is_token_encrypted(data)
>>>>>>> f983609f
<|MERGE_RESOLUTION|>--- conflicted
+++ resolved
@@ -152,7 +152,6 @@
         return False
 
 
-<<<<<<< HEAD
 # ============================================================================
 # Git Token specific functions (for backward compatibility)
 # ============================================================================
@@ -259,6 +258,50 @@
         if key.startswith(prefix):
             return False
 
+
+def encrypt_sensitive_data(plain_data: str) -> str:
+    """
+    Encrypt sensitive data using AES-256-CBC encryption
+    Generic function that can be used for any sensitive data (API keys, tokens, etc.)
+
+    Args:
+        plain_data: Plain text sensitive data
+
+    Returns:
+        Base64 encoded encrypted data
+    """
+    # Reuse the same encryption logic as git tokens
+    return encrypt_git_token(plain_data)
+
+
+def decrypt_sensitive_data(encrypted_data: str) -> Optional[str]:
+    """
+    Decrypt sensitive data using AES-256-CBC decryption
+    Generic function that can be used for any sensitive data (API keys, tokens, etc.)
+
+    Args:
+        encrypted_data: Base64 encoded encrypted data
+
+    Returns:
+        Decrypted plain text data, or None if decryption fails
+    """
+    # Reuse the same decryption logic as git tokens
+    return decrypt_git_token(encrypted_data)
+
+
+def is_data_encrypted(data: str) -> bool:
+    """
+    Check if data appears to be encrypted (base64 encoded)
+    Generic function that can be used for any sensitive data
+
+    Args:
+        data: Data to check
+
+    Returns:
+        True if data appears to be encrypted, False otherwise
+    """
+    return is_token_encrypted(data)
+
     return is_data_encrypted(key)
 
 
@@ -283,48 +326,4 @@
     if len(key) <= 8:
         return "***"
 
-    return f"{key[:4]}...{key[-4:]}"
-=======
-def encrypt_sensitive_data(plain_data: str) -> str:
-    """
-    Encrypt sensitive data using AES-256-CBC encryption
-    Generic function that can be used for any sensitive data (API keys, tokens, etc.)
-
-    Args:
-        plain_data: Plain text sensitive data
-
-    Returns:
-        Base64 encoded encrypted data
-    """
-    # Reuse the same encryption logic as git tokens
-    return encrypt_git_token(plain_data)
-
-
-def decrypt_sensitive_data(encrypted_data: str) -> Optional[str]:
-    """
-    Decrypt sensitive data using AES-256-CBC decryption
-    Generic function that can be used for any sensitive data (API keys, tokens, etc.)
-
-    Args:
-        encrypted_data: Base64 encoded encrypted data
-
-    Returns:
-        Decrypted plain text data, or None if decryption fails
-    """
-    # Reuse the same decryption logic as git tokens
-    return decrypt_git_token(encrypted_data)
-
-
-def is_data_encrypted(data: str) -> bool:
-    """
-    Check if data appears to be encrypted (base64 encoded)
-    Generic function that can be used for any sensitive data
-
-    Args:
-        data: Data to check
-
-    Returns:
-        True if data appears to be encrypted, False otherwise
-    """
-    return is_token_encrypted(data)
->>>>>>> f983609f
+    return f"{key[:4]}...{key[-4:]}"