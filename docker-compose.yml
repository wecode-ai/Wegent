# SPDX-FileCopyrightText: 2025 Weibo, Inc.
#
# SPDX-License-Identifier: Apache-2.0

services:
  mysql:
    image: mysql:9.4
    container_name: wegent-mysql
    restart: always
    environment:
      MYSQL_ROOT_PASSWORD: 123456
      MYSQL_DATABASE: task_manager
      MYSQL_USER: task_user
      MYSQL_PASSWORD: task_password
    ports:
      - "3306:3306"
    volumes:
      - mysql_data:/var/lib/mysql
    networks:
      - wegent-network
    healthcheck:
      test: ["CMD", "mysqladmin", "ping", "-h", "localhost", "-u", "root", "-p123456"]
      interval: 10s
      timeout: 5s
      retries: 5
      start_period: 30s

  redis:
    image: redis:7
    container_name: wegent-redis
    restart: always
    ports:
      - "6379:6379"
    volumes:
      - redis_data:/data
    networks:
      - wegent-network
    healthcheck:
      test: ["CMD", "redis-cli", "ping"]
      interval: 10s
      timeout: 5s
      retries: 5
      start_period: 10s

  backend:
    # build:
      # dockerfile: docker/backend/Dockerfile
    image: ghcr.io/wecode-ai/wegent-backend:1.0.7
    container_name: wegent-backend
    restart: always
    ports:
      - "8000:8000"
    volumes:
      - ./backend/init_data:/app/init_data:ro
    environment:
      DATABASE_URL: mysql+pymysql://task_user:task_password@mysql:3306/task_manager
      EXECUTOR_CANCEL_TASK_URL: http://executor_manager:8001/executor-manager/tasks/cancel
      EXECUTOR_DELETE_TASK_URL: http://executor_manager:8001/executor-manager/executor/delete
      SECRET_KEY: your-secret-key-here
      ALGORITHM: HS256
      ACCESS_TOKEN_EXPIRE_MINUTES: 10080
      REDIS_URL: redis://redis:6379/0
      APPEND_CHAT_TASK_EXPIRE_HOURS: 2
      APPEND_CODE_TASK_EXPIRE_HOURS: 2
      CHAT_TASK_EXECUTOR_DELETE_AFTER_HOURS: 2
      CODE_TASK_EXECUTOR_DELETE_AFTER_HOURS: 2
      INIT_DATA_DIR: /app/init_data
      INIT_DATA_ENABLED: "True"
    depends_on:
      mysql:
        condition: service_healthy
      redis:
        condition: service_healthy
    networks:
      - wegent-network

  frontend:
    # build:
    #   dockerfile: docker/frontend/Dockerfile
    image: ghcr.io/wecode-ai/wegent-web:1.0.7
    container_name: wegent-frontend
    restart: always
    ports:
      - "3000:3000"
    environment:
      - NODE_ENV=production
      - NEXT_PUBLIC_API_URL=http://backend:8000
    working_dir: /app
    depends_on:
      - backend
    networks:
      - wegent-network

  executor_manager:
    #build:
      #dockerfile: docker/frontend/Dockerfile
<<<<<<< HEAD
    image: ghcr.io/wecode-ai/wegent-executor-manager:1.0.5
=======
    image: ghcr.io/wecode-ai/wegent-executor-manager:1.0.6
>>>>>>> 49e8be7f
    extra_hosts:
      - "host.docker.internal:host-gateway"
    container_name: wegent-executor-manager
    ports:
      - "8001:8001"
    environment:
      - TZ=Asia/Shanghai
      - TASK_API_DOMAIN=http://backend:8000
      - MAX_CONCURRENT_TASKS=5
      - PORT=8001
      - CALLBACK_HOST=http://executor_manager:8001
      - NETWORK=wegent-network
      - EXECUTOR_IMAGE=ghcr.io/wecode-ai/wegent-executor:1.0.6
      - EXECUTOR_PORT_RANGE_MIN=10001
      - EXECUTOR_PORT_RANGE_MAX=10100
      - EXECUTOR_WORKSPCE=${HOME}/wecode-bot
    volumes:
      - /var/run/docker.sock:/var/run/docker.sock
    depends_on:
      - backend
    networks:
      - wegent-network

volumes:
  mysql_data:
    driver: local
  redis_data:
    driver: local

networks:
  wegent-network:
    driver: bridge
    external: false
    name: wegent-network<|MERGE_RESOLUTION|>--- conflicted
+++ resolved
@@ -94,11 +94,7 @@
   executor_manager:
     #build:
       #dockerfile: docker/frontend/Dockerfile
-<<<<<<< HEAD
-    image: ghcr.io/wecode-ai/wegent-executor-manager:1.0.5
-=======
     image: ghcr.io/wecode-ai/wegent-executor-manager:1.0.6
->>>>>>> 49e8be7f
     extra_hosts:
       - "host.docker.internal:host-gateway"
     container_name: wegent-executor-manager
