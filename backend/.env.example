--- conflicted
+++ resolved
@@ -112,20 +112,17 @@
 # See backend/app/services/chat/mcp_client/README.md for detailed documentation
 CHAT_MCP_SERVERS={}
 
-<<<<<<< HEAD
 # Tool calling flow limits for Chat Shell
 # Maximum LLM requests in tool calling flow (default: 5)
 CHAT_TOOL_MAX_REQUESTS=5
 # Maximum time for tool calling flow in seconds (default: 30.0)
 CHAT_TOOL_MAX_TIME_SECONDS=30.0
-=======
 # Maximum time to wait for active streaming requests to complete (seconds)
 # Default: 600 seconds (10 minutes) to allow long-running streaming requests to complete
 GRACEFUL_SHUTDOWN_TIMEOUT=600
 # Whether to reject new requests during shutdown (503 Service Unavailable)
 # Set to False if you want to allow requests during shutdown (not recommended)
 SHUTDOWN_REJECT_NEW_REQUESTS=True
->>>>>>> c5dc342d
 
 # Wiki feature configuration (System-level)
 # Wiki tables are now stored in the main database (task_manager)
