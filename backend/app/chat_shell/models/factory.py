--- conflicted
+++ resolved
@@ -154,10 +154,7 @@
                 - base_url: Optional custom API endpoint
                 - default_headers: Optional custom headers
                 - api_format: Optional API format for OpenAI ("chat/completions" or "responses")
-<<<<<<< HEAD
                 - max_output_tokens: Optional max output tokens from Model CRD spec
-=======
->>>>>>> e10724bb
             **kwargs: Additional parameters (temperature, max_tokens, streaming)
 
         Returns:
@@ -178,15 +175,6 @@
         if cfg.get("api_format") == "responses":
             api_format_log = ", api_format=responses"
 
-<<<<<<< HEAD
-        # Determine max_tokens: kwargs takes priority, then model_config, then defaults
-        if "max_tokens" not in kwargs:
-            max_output_tokens = model_config.get("max_output_tokens")
-            if max_output_tokens:
-                kwargs["max_tokens"] = max_output_tokens
-
-=======
->>>>>>> e10724bb
         logger.info(
             "Creating LangChain model: %s, type=%s, key=%s%s",
             cfg["model_id"],
