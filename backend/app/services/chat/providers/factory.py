# SPDX-FileCopyrightText: 2025 Weibo, Inc.
#
# SPDX-License-Identifier: Apache-2.0

"""
LLM Provider factory.

Creates the appropriate provider based on model configuration.
"""

import logging
from typing import Any, Dict

import httpx

from app.services.chat.providers.base import LLMProvider, ProviderConfig
from app.services.chat.providers.claude import ClaudeProvider
from app.services.chat.providers.gemini import GeminiProvider
from app.services.chat.providers.openai import OpenAIProvider

logger = logging.getLogger(__name__)


def get_provider(
    model_config: Dict[str, Any],
    client: httpx.AsyncClient,
) -> LLMProvider:
    """
    Create an LLM provider based on model configuration.

    Args:
        model_config: Model configuration dictionary containing:
            - model: Provider type ('openai', 'claude', 'gemini')
            - api_key: API key
            - base_url: API base URL
            - model_id: Model identifier
            - default_headers: Optional custom headers
        client: Shared HTTP client

    Returns:
        LLMProvider instance

    Raises:
        ValueError: If provider type is unknown
    """
    model_type = model_config.get("model", "openai")

<<<<<<< HEAD
    # Validate required fields
    base_url = model_config.get("base_url")
    if not base_url:
        raise ValueError(
            "Model base_url is required. Please configure the model's baseUrl in the model settings."
        )

=======
>>>>>>> e967efa9
    config = ProviderConfig(
        api_key=model_config.get("api_key", ""),
        base_url=base_url,
        model_id=model_config.get("model_id", "gpt-4"),
        default_headers=model_config.get("default_headers", {}),
    )

    if model_type == "claude":
        logger.debug("Creating Claude provider for model %s", config.model_id)
        return ClaudeProvider(config, client)
    elif model_type == "gemini":
        logger.debug("Creating Gemini provider for model %s", config.model_id)
        return GeminiProvider(config, client)
    else:
        # Default to OpenAI-compatible
        logger.debug("Creating OpenAI provider for model %s", config.model_id)
        return OpenAIProvider(config, client)<|MERGE_RESOLUTION|>--- conflicted
+++ resolved
@@ -45,19 +45,9 @@
     """
     model_type = model_config.get("model", "openai")
 
-<<<<<<< HEAD
-    # Validate required fields
-    base_url = model_config.get("base_url")
-    if not base_url:
-        raise ValueError(
-            "Model base_url is required. Please configure the model's baseUrl in the model settings."
-        )
-
-=======
->>>>>>> e967efa9
     config = ProviderConfig(
         api_key=model_config.get("api_key", ""),
-        base_url=base_url,
+        base_url=model_config.get("base_url", ""),
         model_id=model_config.get("model_id", "gpt-4"),
         default_headers=model_config.get("default_headers", {}),
     )
