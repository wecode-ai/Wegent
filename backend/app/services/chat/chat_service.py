# SPDX-FileCopyrightText: 2025 Weibo, Inc.
#
# SPDX-License-Identifier: Apache-2.0

"""
Chat Shell direct chat service.

Provides streaming chat functionality by directly calling LLM APIs
(OpenAI, Claude) without going through the Docker Executor.
"""

import asyncio
import inspect
import json
import logging
import time
from concurrent.futures import ThreadPoolExecutor
from datetime import datetime
from typing import Any, AsyncGenerator, Dict, List, Optional, Union

import httpx
from app.core.config import settings
from app.services.chat.base import ChatServiceBase, get_http_client
from app.services.chat.session_manager import session_manager
from fastapi.responses import StreamingResponse
from fastmcp import FastMCP

logger = logging.getLogger(__name__)

# Thread pool for database operations
_db_executor = ThreadPoolExecutor(max_workers=10)

# Semaphore for concurrent chat limit
_chat_semaphore: Optional[asyncio.Semaphore] = None

# Registry for background consumer tasks (keyed by subtask_id)
# This allows consumer tasks to continue running even after client disconnects
_background_consumer_tasks: Dict[int, asyncio.Task] = {}


def _get_chat_semaphore() -> asyncio.Semaphore:
    """Get or create the chat semaphore for concurrency limiting."""
    global _chat_semaphore
    if _chat_semaphore is None:
        _chat_semaphore = asyncio.Semaphore(settings.MAX_CONCURRENT_CHATS)
    return _chat_semaphore


class ChatService(ChatServiceBase):
    """
    Chat Shell direct chat service.

    Handles streaming chat by directly calling LLM APIs.
    """

    async def chat_stream(
        self,
        subtask_id: int,
        task_id: int,
        message: Union[str, Dict[str, Any]],
        model_config: Dict[str, Any],
        system_prompt: str = "",
        tools: Optional[List[FastMCP]] = None,
    ) -> StreamingResponse:
        """
        Stream chat response from LLM API with tool calling support.

        Args:
            subtask_id: Subtask ID for status updates
            task_id: Task ID for session history
            message: User message (string or vision dict)
            model_config: Model configuration (api_key, base_url, model_id, model)
            system_prompt: Bot's system prompt
            tools: Optional list of tool definitions

        Returns:
            StreamingResponse with SSE events
        """
        semaphore = _get_chat_semaphore()

        # Use a queue to decouple LLM streaming from client output
        # This ensures data is saved to Redis/DB even if client (nginx) stops reading
        chunk_queue: asyncio.Queue = asyncio.Queue()

        # These will be set by generate() before starting consumer task
        cancel_event: Optional[asyncio.Event] = None
        messages: List[Dict[str, Any]] = []

        async def llm_consumer_task():
            """
            Background task that consumes LLM stream and saves to Redis/DB.
            This runs independently of client connection state.

<<<<<<< HEAD
                # Build messages list
                messages = self._build_messages(history, message, system_prompt)

                # Determine which streaming method to use
                if tools:
                    # Tool calling flow
                    stream_generator = self._handle_tool_calling_flow(
                        model_config,
                        messages,
                        tools,
                        subtask_id,
                        task_id,
                        message,
                        cancel_event,
                    )
                else:
                    # Regular streaming
                    stream_generator = self._call_llm_streaming_with_cancel(
                        model_config, messages, subtask_id, cancel_event
                    )
=======
            CRITICAL: This task continues running even after client disconnects.
            It will complete the LLM stream and save all data to Redis/DB,
            allowing users to resume the stream when they switch back.
            """
            full_response = ""
            cancelled = False
            error_info = None
            chunk_count = 0
            start_time = time.time()
>>>>>>> bb2e12ba

            try:
                # Incremental save timing
                last_redis_save = time.time()
                last_db_save = time.time()
                redis_interval = settings.STREAMING_REDIS_SAVE_INTERVAL
                db_interval = settings.STREAMING_DB_SAVE_INTERVAL
                cancelled = False

<<<<<<< HEAD
                async for chunk_data in stream_generator:
=======
                async for chunk in self._call_llm_streaming_with_cancel(
                    model_config, messages, subtask_id, cancel_event
                ):
                    chunk_count += 1
>>>>>>> bb2e12ba
                    # Check if cancelled (local event or Redis flag)
                    if cancel_event.is_set() or await session_manager.is_cancelled(
                        subtask_id
                    ):
                        cancelled = True
                        break

                    # Extract content from chunk (handle both str and dict)
                    chunk = ""
                    if isinstance(chunk_data, dict):
                        if chunk_data.get("type") == "content":
                            chunk = chunk_data.get("content", "")
                    elif isinstance(chunk_data, str):
                        chunk = chunk_data

                    if not chunk:
                        continue

                    full_response += chunk

                    # CRITICAL: Save to Redis/DB BEFORE putting to queue
                    # This ensures data is persisted even if yield blocks
                    current_time = time.time()

                    # Incremental save to Redis (high frequency)
                    if current_time - last_redis_save >= redis_interval:
                        await session_manager.save_streaming_content(
                            subtask_id, full_response
                        )
                        last_redis_save = current_time

                    # Incremental save to database (low frequency)
                    if current_time - last_db_save >= db_interval:
                        await self._save_partial_response(
                            subtask_id, full_response, is_streaming=True
                        )
                        last_db_save = current_time

                    # Publish chunk to Redis Pub/Sub for real-time updates
                    try:
                        await session_manager.publish_streaming_chunk(subtask_id, chunk)
                    except Exception as pub_err:
                        logger.warning(
                            f"[STREAM] subtask={subtask_id} failed to publish chunk: {pub_err}"
                        )

                    # Put chunk to queue for client output (non-blocking with timeout)
                    try:
                        # Use put_nowait to avoid blocking if queue is full
                        # If queue is full, client is not consuming, but we continue anyway
                        chunk_queue.put_nowait({"type": "chunk", "content": chunk})
                    except asyncio.QueueFull:
                        logger.warning(
                            f"[STREAM] subtask={subtask_id} queue full at chunk {chunk_count}, client may be slow/disconnected"
                        )

                # LLM stream finished - save final state
                if cancelled:
                    logger.info(
                        f"[STREAM] subtask={subtask_id} handling cancellation, putting cancelled signal to queue"
                    )
                    # Put cancelled signal to queue
                    try:
                        chunk_queue.put_nowait({"type": "cancelled"})
                    except asyncio.QueueFull:
                        logger.warning(
                            f"[STREAM] subtask={subtask_id} queue full, cannot put cancelled signal"
                        )
                else:
                    # Normal completion - save everything to DB
                    await session_manager.append_user_and_assistant_messages(
                        task_id, message, full_response
                    )

                    result = {"value": full_response}
                    await self._update_subtask_status_sync(
                        subtask_id, "COMPLETED", result=result
                    )

                    # Clean up Redis streaming cache
                    await session_manager.delete_streaming_content(subtask_id)

                    # Publish stream done signal
                    try:
                        await session_manager.publish_streaming_done(
                            subtask_id, result=result
                        )
                    except Exception as pub_err:
                        logger.warning(
                            f"[STREAM] subtask={subtask_id} failed to publish done signal: {pub_err}"
                        )

                    # Put done signal to queue
                    try:
                        chunk_queue.put_nowait({"type": "done", "result": result})
                    except asyncio.QueueFull:
                        pass  # Data is already saved

            except asyncio.CancelledError:
                # Task was cancelled (e.g., server shutdown)
                if full_response:
                    await session_manager.append_user_and_assistant_messages(
                        task_id, message, full_response
                    )
                    result = {
                        "value": full_response,
                        "incomplete": True,
                        "reason": "server_shutdown",
                    }
                    await self._update_subtask_status(
                        subtask_id, "COMPLETED", result=result
                    )
                    await session_manager.delete_streaming_content(subtask_id)
                raise

            except asyncio.TimeoutError:
                error_info = {"type": "error", "message": "API call timeout"}
                logger.error(f"[STREAM] subtask={subtask_id} API call timeout")
                if full_response:
                    await self._save_partial_response(
                        subtask_id, full_response, is_streaming=False
                    )
                await self._update_subtask_status(
                    subtask_id, "FAILED", error="API call timeout"
                )

            except httpx.RequestError as e:
                error_msg = f"Network error: {str(e)}"
                error_info = {"type": "error", "message": error_msg}
                logger.error(f"[STREAM] subtask={subtask_id} network error: {e}")
                if full_response:
                    await self._save_partial_response(
                        subtask_id, full_response, is_streaming=False
                    )
                await self._update_subtask_status(subtask_id, "FAILED", error=error_msg)

            except Exception as e:
                error_msg = str(e)
                error_info = {"type": "error", "message": error_msg}
                logger.error(f"[STREAM] subtask={subtask_id} error: {e}", exc_info=True)
                if full_response:
                    await self._save_partial_response(
                        subtask_id, full_response, is_streaming=False
                    )
                await self._update_subtask_status(subtask_id, "FAILED", error=error_msg)

            finally:
                # Always put end signal to queue so generator knows to stop
                try:
                    if error_info:
                        chunk_queue.put_nowait(error_info)
                    chunk_queue.put_nowait({"type": "end"})
                except asyncio.QueueFull:
                    pass

                # Clean up from background registry
                _background_consumer_tasks.pop(subtask_id, None)

                # Clean up stream registration (if generate() didn't do it)
                # This is safe to call multiple times
                await session_manager.unregister_stream(subtask_id)

        async def generate() -> AsyncGenerator[str, None]:
            nonlocal cancel_event, messages
            acquired = False
            consumer_task = None

            # Register this stream for cancellation support (async for Redis)
            cancel_event = await session_manager.register_stream(subtask_id)

            try:
                # Try to acquire semaphore with timeout
                try:
                    acquired = await asyncio.wait_for(semaphore.acquire(), timeout=5.0)
                except asyncio.TimeoutError:
                    error_msg = (
                        "Too many concurrent chat requests, please try again later"
                    )
                    logger.warning(
                        f"[STREAM] subtask={subtask_id} too many concurrent requests"
                    )
                    yield f"data: {json.dumps({'error': error_msg})}\n\n"
                    await self._update_subtask_status(
                        subtask_id, "FAILED", error=error_msg
                    )
                    return

                # Update status to RUNNING
                await self._update_subtask_status(subtask_id, "RUNNING")

                # Get chat history
                history = await session_manager.get_chat_history(task_id)

                # Build messages list - need to make this available to consumer task
                messages = self._build_messages(
                    history, message, system_prompt, tool_messages
                )

                # Start background task to consume LLM stream
                # CRITICAL: Register in global registry so it continues even if client disconnects
                consumer_task = asyncio.create_task(llm_consumer_task())
                _background_consumer_tasks[subtask_id] = consumer_task

                # Read from queue and yield to client
                # If yield blocks (nginx not reading), the consumer task continues independently
                while True:
                    try:
                        # Wait for next item from queue with timeout
                        # Timeout allows us to check if consumer task is still alive
                        item = await asyncio.wait_for(chunk_queue.get(), timeout=30.0)
                    except asyncio.TimeoutError:
                        # Check if consumer task is done
                        if consumer_task.done():
                            # Consumer finished but we didn't get end signal, break
                            break
                        continue

                    if item["type"] == "chunk":
                        yield f"data: {json.dumps({'content': item['content'], 'done': False})}\n\n"
                    elif item["type"] == "done":
                        yield f"data: {json.dumps({'content': '', 'done': True, 'result': item.get('result')})}\n\n"
                        break
                    elif item["type"] == "cancelled":
                        yield f"data: {json.dumps({'content': '', 'done': True, 'cancelled': True})}\n\n"
                        break
                    elif item["type"] == "error":
                        yield f"data: {json.dumps({'error': item['message']})}\n\n"
                        break
                    elif item["type"] == "end":
                        break

            except asyncio.CancelledError:
                # Client disconnected (e.g., user switched to another chat)
                # CRITICAL: Do NOT cancel consumer_task - let it continue running in background
                # This allows the LLM stream to complete and save data to Redis/DB
                # so that when user switches back, they can resume the stream
                # Don't cancel consumer_task - it will continue running and saving data
                # The task is registered in _background_consumer_tasks and will clean itself up
                raise

            except Exception as e:
                logger.error(f"[STREAM] subtask={subtask_id} error: {e}", exc_info=True)
                # Consumer task handles its own errors and saves data

            finally:
                # Only wait for consumer task if it's done or we're not being cancelled
                # If we're being cancelled (client disconnect), let consumer continue in background
                if consumer_task:
                    if consumer_task.done():
                        # Clean up from registry
                        _background_consumer_tasks.pop(subtask_id, None)

                # Cleanup: release semaphore
                # Note: Do NOT unregister stream here if consumer_task is still running
                # The consumer_task needs the cancel_event to remain valid
                # It will clean up when it finishes
                if consumer_task and not consumer_task.done():
                    # Consumer task is still running - don't unregister stream
                    # The consumer task will handle cleanup when it finishes
                    pass
                else:
                    # Consumer task is done, safe to unregister
                    await session_manager.unregister_stream(subtask_id)
                if acquired:
                    semaphore.release()

        return StreamingResponse(
            generate(),
            media_type="text/event-stream",
            headers={
                "Cache-Control": "no-cache",
                "Connection": "keep-alive",
                "X-Accel-Buffering": "no",  # Disable nginx buffering
                "Content-Encoding": "none",  # Ensure no compression buffering
            },
        )

    def _build_messages(
        self,
        history: List[Dict[str, str]],
        current_message: Union[str, Dict[str, Any]],
        system_prompt: str,
    ) -> List[Dict[str, Any]]:
        """
        Build message list for LLM API.

        Args:
            history: Previous conversation history
            current_message: Current user message (string or vision dict)
            system_prompt: System prompt

        Returns:
            List of message dictionaries
<<<<<<< HEAD
=======

        Note:
            Tool messages are inserted before the current user message to provide context.
            The 'tool' role will be converted to 'user' role in provider-specific methods
            because most LLM providers don't support 'tool' role or expect tool results
            to be presented as user messages for better context flow.
>>>>>>> bb2e12ba
        """
        messages = []

        # Add system prompt if provided
        if system_prompt:
            messages.append({"role": "system", "content": system_prompt})

        # Add history messages
        messages.extend(history)

        # Add current message
        if (
            isinstance(current_message, dict)
            and current_message.get("type") == "vision"
        ):
            # Build vision message content using standard OpenAI format
            vision_content = [
                {"type": "text", "text": current_message.get("text", "")},
                {
                    "type": "image_url",
                    "image_url": {
                        "url": f"data:{current_message['mime_type']};base64,{current_message['image_base64']}"
                    },
                },
            ]
            messages.append({"role": "user", "content": vision_content})
        else:
            # Regular text message
            message_text = (
                current_message
                if isinstance(current_message, str)
                else current_message.get("text", "")
            )
            messages.append({"role": "user", "content": message_text})

        return messages

    async def _handle_tool_calling_flow(
        self,
        model_config: Dict[str, Any],
        messages: List[Dict[str, Any]],
        tools: List[Any],
        subtask_id: int,
        task_id: int,
        original_message: Union[str, Dict[str, Any]],
        cancel_event: asyncio.Event,
    ) -> AsyncGenerator[Dict[str, Any], None]:
        """
        Handle tool calling flow: send request with tools, detect tool calls, execute them, send results back.
        """
        # Step 0: Flatten tools (extract from FastMCP)
        flat_tools = await self._flatten_tools(tools)

        # Step 1: Adapt tools for the specific model
        model_type = model_config.get("model", "openai")
        adapted_tools = self._adapt_tools_for_model(flat_tools, model_type)

        # Step 2: Send initial request with tools (streaming)
        stream_generator = self._call_llm_streaming_with_cancel(
            model_config, messages, subtask_id, cancel_event, tools=adapted_tools
        )

        # Accumulate tool calls and content
        accumulated_content = ""
        tool_calls_accumulator = {}  # index -> {id, name, arguments}

        async for chunk_data in stream_generator:
            if not isinstance(chunk_data, dict):
                # Backward compatibility check
                if chunk_data:
                    yield {"type": "content", "content": chunk_data}
                    accumulated_content += chunk_data
                continue

            if chunk_data.get("type") == "content":
                content = chunk_data.get("content", "")
                if content:
                    accumulated_content += content
                    yield chunk_data

            elif chunk_data.get("type") == "tool_call_chunk":
                tc = chunk_data.get("tool_call", {})
                idx = tc.get("index", 0)

                if idx not in tool_calls_accumulator:
                    tool_calls_accumulator[idx] = {
                        "id": "",
                        "name": "",
                        "arguments": "",
                    }

                if tc.get("id"):
                    tool_calls_accumulator[idx]["id"] = tc["id"]
                if tc.get("name"):
                    tool_calls_accumulator[idx]["name"] = tc["name"]
                if tc.get("arguments"):
                    tool_calls_accumulator[idx]["arguments"] += tc["arguments"]

        # Step 3: Check for tool calls
        if not tool_calls_accumulator:
            # No tool calls detected, we are done
            return

        # Reconstruct tool calls
        tool_calls = []
        for idx in sorted(tool_calls_accumulator.keys()):
            tc = tool_calls_accumulator[idx]
            tool_calls.append(
                {
                    "id": tc["id"],
                    "type": "function",
                    "function": {"name": tc["name"], "arguments": tc["arguments"]},
                }
            )

        # Construct assistant message
        assistant_message = {
            "role": "assistant",
            "content": accumulated_content if accumulated_content else None,
            "tool_calls": tool_calls,
        }
        messages.append(assistant_message)

        # Step 4: Execute tool calls
        for tool_call in tool_calls:
            function_name = tool_call["function"]["name"]
            try:
                function_args = json.loads(tool_call["function"]["arguments"])
            except json.JSONDecodeError as e:
                logger.error(f"Failed to parse arguments for tool {function_name}: {e}")
                function_args = {}

            tool_call_id = tool_call["id"]

            logger.info(f"Executing tool call: {function_name}")

            # Execute tool
            tool_result = ""
            found_tool = next(
                (t for t in flat_tools if getattr(t, "name", "") == function_name), None
            )

            if found_tool:
                try:
                    # Get the underlying function
                    fn = getattr(found_tool, "fn", None)
                    if fn:
                        if inspect.iscoroutinefunction(fn):
                            tool_result = await fn(**function_args)
                        else:
                            tool_result = fn(**function_args)
                    elif callable(found_tool):
                        # Fallback if tool itself is callable
                        if inspect.iscoroutinefunction(found_tool):
                            tool_result = await found_tool(**function_args)
                        else:
                            tool_result = found_tool(**function_args)
                    else:
                        tool_result = f"Tool {function_name} execution failed: Tool function not found"

                except Exception as e:
                    logger.error(f"Tool execution failed: {e}")
                    tool_result = f"Error: {str(e)}"
            else:
                tool_result = f"Tool {function_name} not found"

            messages.append(
                {
                    "role": "tool",
                    "tool_call_id": tool_call_id,
                    "name": function_name,
                    "content": str(tool_result),
                }
            )

        # Step 5: Stream final response
        # We don't pass tools here to avoid infinite loops (unless we want to support multi-step tool calls)
        # For now, following original logic of one-step tool execution.
        async for chunk_data in self._call_llm_streaming_with_cancel(
            model_config, messages, subtask_id, cancel_event, tools=adapted_tools
        ):
            yield chunk_data

    async def _call_llm_streaming(
        self, model_config: Dict[str, Any], messages: List[Dict[str, str]]
    ) -> AsyncGenerator[str, None]:
        """
        Call LLM API with streaming.

        Supports OpenAI-compatible APIs and Claude API.
        """
        client = await get_http_client()

        model_type = model_config.get("model", "openai")
        api_key = model_config.get("api_key", "")
        base_url = model_config.get("base_url", "https://api.openai.com/v1")
        model_id = model_config.get("model_id", "gpt-4")
        default_headers = model_config.get("default_headers", {})

        # API key is required unless DEFAULT_HEADERS provides authentication
        if not api_key and not default_headers:
            raise ValueError(
                "API key is required (or DEFAULT_HEADERS must be provided)"
            )

        # Build request based on model type
        if model_type == "claude":
            async for chunk in self._call_claude_streaming(
                client, api_key, base_url, model_id, messages, default_headers
            ):
                yield chunk
        elif model_type == "gemini":
            async for chunk in self._call_gemini_streaming(
                client, api_key, base_url, model_id, messages, default_headers
            ):
                yield chunk
        else:
            async for chunk in self._call_openai_streaming(
                client, api_key, base_url, model_id, messages, default_headers
            ):
                yield chunk

    async def _call_llm_streaming_with_cancel(
        self,
        model_config: Dict[str, Any],
        messages: List[Dict[str, str]],
        subtask_id: int,
        cancel_event: asyncio.Event,
        tools: Optional[List[Dict[str, Any]]] = None,
    ) -> AsyncGenerator[str, None]:
        """
        Call LLM API with streaming and cancellation support.
        """
        client = await get_http_client()

        model_type = model_config.get("model", "openai")
        api_key = model_config.get("api_key", "")
        base_url = model_config.get("base_url", "https://api.openai.com/v1")
        model_id = model_config.get("model_id", "gpt-4")
        default_headers = model_config.get("default_headers", {})

        # API key is required unless DEFAULT_HEADERS provides authentication
        if not api_key and not default_headers:
            raise ValueError(
                "API key is required (or DEFAULT_HEADERS must be provided)"
            )

        # Build request based on model type with cancellation support
        if model_type == "claude":
            async for chunk in self._call_claude_streaming_with_cancel(
                client,
                api_key,
                base_url,
                model_id,
                messages,
                default_headers,
                subtask_id,
                cancel_event,
                tools=tools,
            ):
                # Check cancellation before yielding each chunk
                if cancel_event.is_set():
                    return
                yield chunk
        elif model_type == "gemini":
            async for chunk in self._call_gemini_streaming_with_cancel(
                client,
                api_key,
                base_url,
                model_id,
                messages,
                default_headers,
                subtask_id,
                cancel_event,
                tools=tools,
            ):
                # Check cancellation before yielding each chunk
                if cancel_event.is_set():
                    return
                yield chunk
        else:
            async for chunk in self._call_openai_streaming_with_cancel(
                client,
                api_key,
                base_url,
                model_id,
                messages,
                default_headers,
                subtask_id,
                cancel_event,
                tools=tools,
            ):
                # Check cancellation before yielding each chunk
                if cancel_event.is_set():
                    return
                yield chunk

    async def _call_openai_streaming(
        self,
        client: httpx.AsyncClient,
        api_key: str,
        base_url: str,
        model_id: str,
        messages: List[Dict[str, str]],
        default_headers: Dict[str, Any] = None,
    ) -> AsyncGenerator[str, None]:
        """
        Call OpenAI-compatible API with streaming.

        Note: Tool messages (role='tool') are converted to 'user' role because:
        1. It maintains natural conversation flow (tool results augment user's question)
        2. Most models expect user/assistant alternation
        3. Tool results are contextual information for answering the user's question
        """
        url = f"{base_url.rstrip('/')}/chat/completions"
        headers = {
            "Content-Type": "application/json",
        }

        # Only add Authorization header if api_key is provided
        if api_key:
            headers["Authorization"] = f"Bearer {api_key}"

        # Merge default_headers (custom headers take precedence)
        if default_headers:
            headers.update(default_headers)

        # Check if any messages contain vision content (array format)
        processed_messages = []
        has_vision = False

        supports_vision = any(
            domain in base_url.lower()
            for domain in [
                "api.openai.com",
                "api.anthropic.com",
                "generativelanguage.googleapis.com",
                "copilot.weibo.com",
            ]
        )

        for msg in messages:
            msg_role = msg.get("role", "user")
            content = msg.get("content", "")

            # Handle assistant messages with tool_calls (content may be null)
            if msg_role == "assistant" and "tool_calls" in msg:
                # Keep the assistant message with tool_calls as-is
                processed_messages.append(msg)
            # Keep tool messages as-is with tool role
            elif msg_role == "tool":
                processed_messages.append(
                    {
                        "role": "tool",
                        "tool_call_id": msg.get("tool_call_id"),
                        "content": content,
                    }
                )
            elif isinstance(content, list):
                # This is a multi-part content (vision message)
                has_vision = True

                if supports_vision:
                    # Keep the original vision format
                    processed_messages.append(msg)
                else:
                    # Extract text and note that there's an image
                    text_parts = []
                    image_count = 0
                    for block in content:
                        if block.get("type") == "text":
                            text_parts.append(block.get("text", ""))
                        elif block.get("type") == "image_url":
                            image_count += 1
                            text_parts.append(
                                f"[用户上传了图片 {image_count},但当前模型不支持图片识别]"
                            )

                    combined_text = "\n".join(text_parts)
                    processed_messages.append(
                        {"role": msg_role, "content": combined_text}
                    )
            else:
                processed_messages.append({"role": msg_role, "content": content})

        payload = {
            "model": model_id,
            "messages": processed_messages,
            "stream": True,
        }

        async with client.stream(
            "POST", url, json=payload, headers=headers
        ) as response:
            if response.status_code >= 400:
                error_body = await response.aread()
                logger.error(
                    f"OpenAI API error: status={response.status_code}, body={error_body.decode('utf-8', errors='replace')}"
                )
            response.raise_for_status()

            async for line in response.aiter_lines():
                if not line or line.startswith(":"):
                    continue
                if line.startswith("data: "):
                    data = line[6:]
                    if data == "[DONE]":
                        break
                    try:
                        chunk_data = json.loads(data)
                        choices = chunk_data.get("choices", [])
                        if choices:
                            delta = choices[0].get("delta", {})
                            content = delta.get("content", "")
                            if content:
                                yield content
                    except json.JSONDecodeError:
                        continue

    async def _call_claude_streaming(
        self,
        client: httpx.AsyncClient,
        api_key: str,
        base_url: str,
        model_id: str,
        messages: List[Dict[str, str]],
        default_headers: Dict[str, Any] = None,
    ) -> AsyncGenerator[str, None]:
        """
        Call Claude API with streaming.

        Note: Claude does not support 'tool' role. Tool messages are converted to 'user' role
        because tool results provide contextual information for answering the user's question.
        """
        base_url_stripped = base_url.rstrip("/")
        if base_url_stripped.endswith("/v1"):
            url = f"{base_url_stripped}/messages"
        else:
            url = f"{base_url_stripped}/v1/messages"
        headers = {
            "x-api-key": api_key,
            "anthropic-version": "2023-06-01",
            "content-type": "application/json",
        }

        # Merge default_headers (custom headers take precedence)
        if default_headers:
            headers.update(default_headers)

        # Separate system message from chat messages (Claude API requirement)
        # Convert 'tool' role to 'user' role (Claude doesn't support 'tool' role)
        system_content = ""
        chat_messages = []
        for msg in messages:
            if msg["role"] == "system":
                system_content = msg["content"]
            else:
                # Convert 'tool' role to 'user' role for Claude
                msg_role = "user" if msg["role"] == "tool" else msg["role"]
                content = msg.get("content", "")
                if isinstance(content, str):
                    formatted_content = [{"type": "text", "text": content}]
                elif isinstance(content, list):
                    formatted_content = []
                    for block in content:
                        if block.get("type") == "text":
                            formatted_content.append(block)
                        elif block.get("type") == "image_url":
                            image_url_data = block.get("image_url", {})
                            if isinstance(image_url_data, dict):
                                image_url = image_url_data.get("url", "")
                            else:
                                image_url = image_url_data

                            if image_url.startswith("data:"):
                                parts = image_url.split(",", 1)
                                if len(parts) == 2:
                                    header = parts[0]
                                    base64_data = parts[1]
                                    media_type = header.split(":")[1].split(";")[0]
                                    formatted_content.append(
                                        {
                                            "type": "image",
                                            "source": {
                                                "type": "base64",
                                                "media_type": media_type,
                                                "data": base64_data,
                                            },
                                        }
                                    )
                else:
                    formatted_content = [{"type": "text", "text": str(content)}]

                chat_messages.append({"role": msg_role, "content": formatted_content})

        payload = {
            "model": model_id,
            "max_tokens": 4096,
            "stream": True,
            "messages": chat_messages,
        }
        if system_content:
            payload["system"] = system_content

        async with client.stream(
            "POST", url, json=payload, headers=headers
        ) as response:
            response.raise_for_status()

            async for line in response.aiter_lines():
                if not line or line.startswith(":"):
                    continue
                if line.startswith("data: "):
                    data = line[6:]
                    if data == "[DONE]":
                        break
                    try:
                        chunk_data = json.loads(data)
                        if chunk_data.get("type") == "content_block_delta":
                            delta = chunk_data.get("delta", {})
                            if delta.get("type") == "text_delta":
                                text = delta.get("text", "")
                                if text:
                                    yield text
                    except json.JSONDecodeError:
                        continue

    async def _call_openai_streaming_with_cancel(
        self,
        client: httpx.AsyncClient,
        api_key: str,
        base_url: str,
        model_id: str,
        messages: List[Dict[str, str]],
        default_headers: Dict[str, Any],
        subtask_id: int,
        cancel_event: asyncio.Event,
        tools: Optional[List[Dict[str, Any]]] = None,
    ) -> AsyncGenerator[Dict[str, Any], None]:
        """
        Call OpenAI-compatible API with streaming and cancellation support.
<<<<<<< HEAD
=======

        Note: Tool messages (role='tool') are converted to 'user' role because:
        1. It maintains natural conversation flow (tool results augment user's question)
        2. Most models expect user/assistant alternation
        3. Tool results are contextual information for answering the user's question
>>>>>>> bb2e12ba
        """
        url = f"{base_url.rstrip('/')}/chat/completions"
        headers = {
            "Content-Type": "application/json",
        }

        if api_key:
            headers["Authorization"] = f"Bearer {api_key}"

        if default_headers:
            headers.update(default_headers)

        processed_messages = []
        has_vision = False

        supports_vision = any(
            domain in base_url.lower()
            for domain in [
                "api.openai.com",
                "api.anthropic.com",
                "generativelanguage.googleapis.com",
                "copilot.weibo.com",
            ]
        )

        for msg in messages:
            msg_role = msg.get("role", "user")
            content = msg.get("content", "")

            # Handle assistant messages with tool_calls (content may be null)
            if msg_role == "assistant" and "tool_calls" in msg:
                # Keep the assistant message with tool_calls as-is
                processed_messages.append(msg)
            # Keep tool messages as-is with tool role
            elif msg_role == "tool":
                processed_messages.append(
                    {
                        "role": "tool",
                        "tool_call_id": msg.get("tool_call_id"),
                        "content": content,
                    }
                )
            elif isinstance(content, list):
                has_vision = True
                if supports_vision:
                    processed_messages.append(msg)
                else:
                    text_parts = []
                    image_count = 0
                    for block in content:
                        if block.get("type") == "text":
                            text_parts.append(block.get("text", ""))
                        elif block.get("type") == "image_url":
                            image_count += 1
                            text_parts.append(
                                f"[用户上传了图片 {image_count},但当前模型不支持图片识别]"
                            )
                    combined_text = "\n".join(text_parts)
                    processed_messages.append(
                        {"role": msg_role, "content": combined_text}
                    )
            else:
                processed_messages.append({"role": msg_role, "content": content})

        payload = {
            "model": model_id,
            "messages": processed_messages,
            "stream": True,
        }

        if tools:
            payload["tools"] = tools
        # Log the request for debugging
        logger.info(
            f"OpenAI streaming request payload: {json.dumps(payload, ensure_ascii=False, indent=2)}"
        )

        async with client.stream(
            "POST", url, json=payload, headers=headers
        ) as response:
            if response.status_code >= 400:
                error_body = await response.aread()
                logger.error(
                    f"OpenAI API error: status={response.status_code}, body={error_body.decode('utf-8', errors='replace')}"
                )
            response.raise_for_status()

            async for line in response.aiter_lines():
                # Check cancellation at each line
                if cancel_event.is_set():
                    return

                if not line or line.startswith(":"):
                    continue
                if line.startswith("data: "):
                    data = line[6:]
                    if data == "[DONE]":
                        break
                    try:
                        chunk_data = json.loads(data)
                        choices = chunk_data.get("choices", [])
                        if choices:
                            delta = choices[0].get("delta", {})

                            # Handle content
                            content = delta.get("content", "")
                            if content:
                                yield {"type": "content", "content": content}

                            # Handle tool calls
                            tool_calls = delta.get("tool_calls")
                            if tool_calls:
                                for tc in tool_calls:
                                    # Normalize OpenAI tool call format to flat format expected by handler
                                    normalized_tc = {
                                        "index": tc.get("index", 0),
                                        "id": tc.get("id"),
                                    }

                                    if "function" in tc:
                                        func = tc["function"]
                                        if "name" in func:
                                            normalized_tc["name"] = func["name"]
                                        if "arguments" in func:
                                            normalized_tc["arguments"] = func[
                                                "arguments"
                                            ]

                                    yield {
                                        "type": "tool_call_chunk",
                                        "tool_call": normalized_tc,
                                    }
                    except json.JSONDecodeError:
                        continue

    async def _call_gemini_streaming(
        self,
        client: httpx.AsyncClient,
        api_key: str,
        base_url: str,
        model_id: str,
        messages: List[Dict[str, str]],
        default_headers: Dict[str, Any] = None,
    ) -> AsyncGenerator[str, None]:
        """
        Call Gemini API with streaming.

        Gemini uses a different message format:
        - Endpoint: {base_url}/v1beta/models/{model_id}:streamGenerateContent
        - API key is passed as query parameter
        - Messages use 'parts' array instead of 'content' string
        - Role mapping: assistant -> model, tool -> user

        Note: Gemini does not support 'tool' role. Tool messages are converted to 'user' role
        because tool results provide contextual information for answering the user's question.
        """
        # Build URL with API key as query parameter
        base_url_stripped = base_url.rstrip("/")
        # Handle both full URL and base domain cases
        if "generativelanguage.googleapis.com" in base_url_stripped:
            if "/v1beta" in base_url_stripped or "/v1" in base_url_stripped:
                # URL already has version path
                url = f"{base_url_stripped}/models/{model_id}:streamGenerateContent"
            else:
                url = f"{base_url_stripped}/v1beta/models/{model_id}:streamGenerateContent"
        else:
            url = f"{base_url_stripped}/v1beta/models/{model_id}:streamGenerateContent"

        # Add SSE format to query params
        url = f"{url}?alt=sse"

        headers = {
            "Content-Type": "application/json",
        }

        # Add API key to header
        if api_key:
            headers["x-goog-api-key"] = api_key

        # Merge default_headers (custom headers take precedence)
        if default_headers:
            headers.update(default_headers)

        # Convert messages to Gemini format
        system_instruction = None
        gemini_contents = []

        for msg in messages:
            role = msg.get("role", "user")
            content = msg.get("content", "")

            if role == "system":
                # Gemini uses systemInstruction separately
                if isinstance(content, str):
                    system_instruction = {"parts": [{"text": content}]}
                continue

            # Map roles: assistant -> model, tool -> user (Gemini doesn't support 'tool' role)
            if role == "assistant":
                gemini_role = "model"
            else:
                gemini_role = "user"  # Both 'user' and 'tool' map to 'user'

            # Convert content to parts format
            if isinstance(content, str):
                parts = [{"text": content}]
            elif isinstance(content, list):
                # Handle multi-part content (vision messages)
                parts = []
                for block in content:
                    if block.get("type") == "text":
                        parts.append({"text": block.get("text", "")})
                    elif block.get("type") == "image_url":
                        image_url_data = block.get("image_url", {})
                        if isinstance(image_url_data, dict):
                            image_url = image_url_data.get("url", "")
                        else:
                            image_url = image_url_data

                        # Convert data URL to Gemini inline_data format
                        if image_url.startswith("data:"):
                            data_parts = image_url.split(",", 1)
                            if len(data_parts) == 2:
                                header = data_parts[0]
                                base64_data = data_parts[1]
                                mime_type = header.split(":")[1].split(";")[0]
                                parts.append(
                                    {
                                        "inline_data": {
                                            "mime_type": mime_type,
                                            "data": base64_data,
                                        }
                                    }
                                )
            else:
                parts = [{"text": str(content)}]

            gemini_contents.append({"role": gemini_role, "parts": parts})

        payload = {
            "contents": gemini_contents,
        }

        if system_instruction:
            payload["systemInstruction"] = system_instruction

        async with client.stream(
            "POST", url, json=payload, headers=headers
        ) as response:
            if response.status_code >= 400:
                error_body = await response.aread()
                logger.error(
                    f"Gemini API error: status={response.status_code}, body={error_body.decode('utf-8', errors='replace')}"
                )
            response.raise_for_status()

            async for line in response.aiter_lines():
                if not line or line.startswith(":"):
                    continue
                if line.startswith("data: "):
                    data = line[6:]
                    if data == "[DONE]":
                        break
                    try:
                        chunk_data = json.loads(data)
                        candidates = chunk_data.get("candidates", [])
                        if candidates:
                            content_obj = candidates[0].get("content", {})
                            parts = content_obj.get("parts", [])
                            for part in parts:
                                text = part.get("text", "")
                                if text:
                                    yield text
                    except json.JSONDecodeError:
                        continue

    async def _call_gemini_streaming_with_cancel(
        self,
        client: httpx.AsyncClient,
        api_key: str,
        base_url: str,
        model_id: str,
        messages: List[Dict[str, str]],
        default_headers: Dict[str, Any],
        subtask_id: int,
        cancel_event: asyncio.Event,
        tools: Optional[List[Dict[str, Any]]] = None,
    ) -> AsyncGenerator[Dict[str, Any], None]:
        """
        Call Gemini API with streaming and cancellation support.
<<<<<<< HEAD
=======

        Note: Gemini does not support 'tool' role. Tool messages are converted to 'user' role
        because tool results provide contextual information for answering the user's question.
>>>>>>> bb2e12ba
        """
        # Build URL with API key as query parameter
        base_url_stripped = base_url.rstrip("/")
        if "generativelanguage.googleapis.com" in base_url_stripped:
            if "/v1beta" in base_url_stripped or "/v1" in base_url_stripped:
                url = f"{base_url_stripped}/models/{model_id}:streamGenerateContent"
            else:
                url = f"{base_url_stripped}/v1beta/models/{model_id}:streamGenerateContent"
        else:
            url = f"{base_url_stripped}/v1beta/models/{model_id}:streamGenerateContent"

        url = f"{url}?alt=sse"

        headers = {
            "Content-Type": "application/json",
        }

        # Add API key to header
        if api_key:
            headers["x-goog-api-key"] = api_key

        if default_headers:
            headers.update(default_headers)

        # Convert tools to Gemini format
        gemini_tools = []
        if tools:
            for tool in tools:
                function = tool.get("function", {})
                gemini_tools.append(
                    {
                        "name": function.get("name"),
                        "description": function.get("description"),
                        "parameters": function.get("parameters"),
                    }
                )

        # Convert messages to Gemini format
        system_instruction = None
        gemini_contents = []

        for msg in messages:
            role = msg.get("role", "user")
            content = msg.get("content", "")

            if role == "system":
                if isinstance(content, str):
                    system_instruction = {"parts": [{"text": content}]}
                continue

            # Handle assistant message with tool calls
            if role == "assistant" and "tool_calls" in msg:
                parts = []
                if content:
                    parts.append({"text": content})

                for tc in msg["tool_calls"]:
                    parts.append(
                        {
                            "functionCall": {
                                "name": tc["function"]["name"],
                                "args": json.loads(tc["function"]["arguments"]),
                            }
                        }
                    )
                gemini_contents.append({"role": "model", "parts": parts})
                continue

            # Handle tool result message
            if role == "tool":
                parts = [
                    {
                        "functionResponse": {
                            "name": msg.get("name"),
                            "response": {"content": content},
                        }
                    }
                ]
                gemini_contents.append({"role": "user", "parts": parts})
                continue

            # Regular messages
            gemini_role = "model" if role == "assistant" else "user"

            if isinstance(content, str):
                parts = [{"text": content}]
            elif isinstance(content, list):
                parts = []
                for block in content:
                    if block.get("type") == "text":
                        parts.append({"text": block.get("text", "")})
                    elif block.get("type") == "image_url":
                        image_url_data = block.get("image_url", {})
                        if isinstance(image_url_data, dict):
                            image_url = image_url_data.get("url", "")
                        else:
                            image_url = image_url_data

                        if image_url.startswith("data:"):
                            data_parts = image_url.split(",", 1)
                            if len(data_parts) == 2:
                                header = data_parts[0]
                                base64_data = data_parts[1]
                                mime_type = header.split(":")[1].split(";")[0]
                                parts.append(
                                    {
                                        "inline_data": {
                                            "mime_type": mime_type,
                                            "data": base64_data,
                                        }
                                    }
                                )
            else:
                parts = [{"text": str(content)}]

            gemini_contents.append({"role": gemini_role, "parts": parts})

        payload = {
            "contents": gemini_contents,
        }

        if gemini_tools:
            payload["tools"] = [{"function_declarations": gemini_tools}]
            # Gemini bug workaround: payload construction duplicated above in original code, fixing it here
            # payload is already set, just adding tools
            # Note: Original code had: payload = { "contents": ... } then if gemini_tools: payload["tools"] = ... then payload = { "contents": ... } (overwrite!).
            # The overwrite at line 1381 in SEARCH block erased tools.
            # Fixed here.

        if system_instruction:
            payload["systemInstruction"] = system_instruction

        async with client.stream(
            "POST", url, json=payload, headers=headers
        ) as response:
            if response.status_code >= 400:
                error_body = await response.aread()
                logger.error(
                    f"Gemini API error: status={response.status_code}, body={error_body.decode('utf-8', errors='replace')}"
                )
            response.raise_for_status()

            # For Gemini, we use UUID for generating IDs
            import uuid

            async for line in response.aiter_lines():
                # Check cancellation at each line
                if cancel_event.is_set():
                    return

                if not line or line.startswith(":"):
                    continue
                if line.startswith("data: "):
                    data = line[6:]
                    if data == "[DONE]":
                        break
                    try:
                        chunk_data = json.loads(data)
                        candidates = chunk_data.get("candidates", [])
                        if candidates:
                            content_obj = candidates[0].get("content", {})
                            parts = content_obj.get("parts", [])
                            for part in parts:
                                # Handle text
                                text = part.get("text", "")
                                if text:
                                    yield {"type": "content", "content": text}

                                # Handle function calls
                                if "functionCall" in part:
                                    fc = part["functionCall"]
                                    call_id = f"call_{uuid.uuid4().hex[:8]}"
                                    yield {
                                        "type": "tool_call_chunk",
                                        "tool_call": {
                                            "index": 0,  # Gemini usually returns one
                                            "id": call_id,
                                            "name": fc.get("name"),
                                            "arguments": json.dumps(fc.get("args")),
                                        },
                                    }
                    except json.JSONDecodeError:
                        continue

    async def _call_claude_streaming_with_cancel(
        self,
        client: httpx.AsyncClient,
        api_key: str,
        base_url: str,
        model_id: str,
        messages: List[Dict[str, str]],
        default_headers: Dict[str, Any],
        subtask_id: int,
        cancel_event: asyncio.Event,
        tools: Optional[List[Dict[str, Any]]] = None,
    ) -> AsyncGenerator[Dict[str, Any], None]:
        """
        Call Claude API with streaming and cancellation support.
<<<<<<< HEAD
=======

        Note: Claude does not support 'tool' role. Tool messages are converted to 'user' role
        because tool results provide contextual information for answering the user's question.
>>>>>>> bb2e12ba
        """
        base_url_stripped = base_url.rstrip("/")
        if base_url_stripped.endswith("/v1"):
            url = f"{base_url_stripped}/messages"
        else:
            url = f"{base_url_stripped}/v1/messages"
        headers = {
            "x-api-key": api_key,
            "anthropic-version": "2023-06-01",
            "content-type": "application/json",
        }

        if default_headers:
            headers.update(default_headers)

        # Convert tools to Claude format
        claude_tools = []
        if tools:
            for tool in tools:
                function = tool.get("function", {})
                claude_tools.append(
                    {
                        "name": function.get("name"),
                        "description": function.get("description"),
                        "input_schema": function.get("parameters"),
                    }
                )

        # Convert messages to Claude format
        system_content = ""
        chat_messages = []
        for msg in messages:
            role = msg.get("role")
            content = msg.get("content", "")

            if role == "system":
                system_content = content
                continue

<<<<<<< HEAD
            # Handle assistant message with tool calls
            if role == "assistant" and "tool_calls" in msg:
                tool_calls = msg["tool_calls"]
                formatted_content = []
                # Add text content if present
                if content:
                    formatted_content.append({"type": "text", "text": content})

                # Add tool use blocks
                for tc in tool_calls:
                    formatted_content.append(
                        {
                            "type": "tool_use",
                            "id": tc["id"],
                            "name": tc["function"]["name"],
                            "input": json.loads(tc["function"]["arguments"]),
                        }
                    )
                chat_messages.append(
                    {"role": "assistant", "content": formatted_content}
                )
                continue

            # Handle tool result message
            if role == "tool":
                formatted_content = [
                    {
                        "type": "tool_result",
                        "tool_use_id": msg.get("tool_call_id"),
                        "content": content,
                    }
                ]
                chat_messages.append({"role": "user", "content": formatted_content})
                continue

            # Regular user/assistant message
            if isinstance(content, str):
                formatted_content = [{"type": "text", "text": content}]
            elif isinstance(content, list):
                formatted_content = []
                for block in content:
                    if block.get("type") == "text":
                        formatted_content.append(block)
                    elif block.get("type") == "image_url":
                        image_url_data = block.get("image_url", {})
                        if isinstance(image_url_data, dict):
                            image_url = image_url_data.get("url", "")
                        else:
                            image_url = image_url_data

                        if image_url.startswith("data:"):
                            parts = image_url.split(",", 1)
                            if len(parts) == 2:
                                header = parts[0]
                                base64_data = parts[1]
                                media_type = header.split(":")[1].split(";")[0]
                                formatted_content.append(
                                    {
                                        "type": "image",
                                        "source": {
                                            "type": "base64",
                                            "media_type": media_type,
                                            "data": base64_data,
                                        },
                                    }
                                )
            else:
                formatted_content = [{"type": "text", "text": str(content)}]

            chat_messages.append({"role": role, "content": formatted_content})
=======
                chat_messages.append({"role": msg_role, "content": formatted_content})
>>>>>>> bb2e12ba

        payload = {
            "model": model_id,
            "max_tokens": 4096,
            "stream": True,
            "messages": chat_messages,
        }

        if claude_tools:
            payload["tools"] = claude_tools
            if system_content:
                payload["system"] = system_content
        elif system_content:
            payload["system"] = system_content

        async with client.stream(
            "POST", url, json=payload, headers=headers
        ) as response:
            response.raise_for_status()

            async for line in response.aiter_lines():
                # Check cancellation at each line
                if cancel_event.is_set():
                    return

                if not line or line.startswith(":"):
                    continue
                if line.startswith("data: "):
                    data = line[6:]
                    if data == "[DONE]":
                        break
                    try:
                        chunk_data = json.loads(data)
                        event_type = chunk_data.get("type")

                        if event_type == "content_block_start":
                            # Start of a block (could be text or tool_use)
                            index = chunk_data.get("index", 0)
                            content_block = chunk_data.get("content_block", {})
                            if content_block.get("type") == "tool_use":
                                yield {
                                    "type": "tool_call_chunk",
                                    "tool_call": {
                                        "index": index,
                                        "id": content_block.get("id"),
                                        "name": content_block.get("name"),
                                        "arguments": "",  # Arguments come in deltas
                                    },
                                }

                        elif event_type == "content_block_delta":
                            # Delta update
                            index = chunk_data.get("index", 0)
                            delta = chunk_data.get("delta", {})
                            if delta.get("type") == "text_delta":
                                text = delta.get("text", "")
                                if text:
                                    yield {"type": "content", "content": text}

                            elif delta.get("type") == "input_json_delta":
                                partial_json = delta.get("partial_json", "")
                                if partial_json:
                                    yield {
                                        "type": "tool_call_chunk",
                                        "tool_call": {
                                            "index": index,
                                            "arguments": partial_json,
                                        },
                                    }

                    except json.JSONDecodeError:
                        continue

    async def _update_subtask_status(
        self,
        subtask_id: int,
        status: str,
        result: Optional[Dict[str, Any]] = None,
        error: Optional[str] = None,
    ):
        """
        Update subtask status asynchronously (fire-and-forget).

        This method schedules the database update in a thread pool and returns
        immediately without waiting for completion. Use _update_subtask_status_sync
        when you need to ensure the update is complete before proceeding.
        """
        loop = asyncio.get_event_loop()

        def _update():
            from app.db.session import SessionLocal
            from app.models.subtask import Subtask, SubtaskStatus

            db = SessionLocal()
            try:
                subtask = db.query(Subtask).get(subtask_id)
                if subtask:
                    subtask.status = SubtaskStatus(status)
                    subtask.updated_at = datetime.now()

                    if result is not None:
                        subtask.result = result

                    if error is not None:
                        subtask.error_message = error

                    if status in ["COMPLETED", "FAILED", "CANCELLED"]:
                        subtask.completed_at = datetime.now()

                    db.commit()

                    # Also update task status
                    self._update_task_status_sync(db, subtask.task_id)
            except Exception as e:
                logger.error(f"Error updating subtask {subtask_id} status: {e}")
                db.rollback()
            finally:
                db.close()

        await loop.run_in_executor(_db_executor, _update)

    async def _update_subtask_status_sync(
        self,
        subtask_id: int,
        status: str,
        result: Optional[Dict[str, Any]] = None,
        error: Optional[str] = None,
    ):
        """
        Update subtask status synchronously (waits for completion).

        This method waits for the database update to complete before returning.
        Use this when you need to ensure the update is committed before proceeding
        (e.g., before publishing a stream done signal that clients will act on).
        """
        loop = asyncio.get_event_loop()

        def _update():
            from app.db.session import SessionLocal
            from app.models.subtask import Subtask, SubtaskStatus

            db = SessionLocal()
            try:
                subtask = db.query(Subtask).get(subtask_id)
                if subtask:
                    subtask.status = SubtaskStatus(status)
                    subtask.updated_at = datetime.now()

                    if result is not None:
                        subtask.result = result

                    if error is not None:
                        subtask.error_message = error

                    if status in ["COMPLETED", "FAILED", "CANCELLED"]:
                        subtask.completed_at = datetime.now()

                    db.commit()

                    # Also update task status
                    self._update_task_status_sync(db, subtask.task_id)

            except Exception as e:
                logger.error(f"Error updating subtask {subtask_id} status: {e}")
                db.rollback()
                raise  # Re-raise to signal failure
            finally:
                db.close()

        # Wait for the update to complete
        await loop.run_in_executor(_db_executor, _update)

    def _update_task_status_sync(self, db, task_id: int):
        """
        Update task status based on subtask status (synchronous).
        """
        from sqlalchemy.orm.attributes import flag_modified

        from app.models.kind import Kind
        from app.models.subtask import Subtask, SubtaskRole, SubtaskStatus
        from app.schemas.kind import Task

        try:
            task = (
                db.query(Kind)
                .filter(Kind.id == task_id, Kind.kind == "Task", Kind.is_active == True)
                .first()
            )
            if not task:
                return

            # Get all assistant subtasks
            subtasks = (
                db.query(Subtask)
                .filter(
                    Subtask.task_id == task_id, Subtask.role == SubtaskRole.ASSISTANT
                )
                .order_by(Subtask.message_id.asc())
                .all()
            )
            if not subtasks:
                return

            task_crd = Task.model_validate(task.json)

            # Check last subtask status
            last_subtask = subtasks[-1]

            if last_subtask.status == SubtaskStatus.COMPLETED:
                if task_crd.status:
                    task_crd.status.status = "COMPLETED"
                    task_crd.status.progress = 100
                    task_crd.status.result = last_subtask.result
                    task_crd.status.completedAt = datetime.now()
            elif last_subtask.status == SubtaskStatus.FAILED:
                if task_crd.status:
                    task_crd.status.status = "FAILED"
                    task_crd.status.errorMessage = last_subtask.error_message
                    task_crd.status.result = last_subtask.result
            elif last_subtask.status == SubtaskStatus.RUNNING:
                if task_crd.status:
                    task_crd.status.status = "RUNNING"

            if task_crd.status:
                task_crd.status.updatedAt = datetime.now()

            task.json = task_crd.model_dump(mode="json")
            task.updated_at = datetime.now()
            flag_modified(task, "json")

            db.commit()

        except Exception as e:
            logger.error(f"Error updating task {task_id} status: {e}")
            db.rollback()

    async def _save_partial_response(
        self, subtask_id: int, content: str, is_streaming: bool = True
    ):
        """
        Save partial response during streaming.

        This is called periodically during streaming to persist content
        to the database, ensuring data is not lost on refresh or disconnect.

        Args:
            subtask_id: Subtask ID
            content: Current accumulated content
            is_streaming: Whether still streaming (affects result metadata)
        """
        loop = asyncio.get_event_loop()

        def _save():
            from app.db.session import SessionLocal
            from app.models.subtask import Subtask

            db = SessionLocal()
            try:
                subtask = db.query(Subtask).get(subtask_id)
                if subtask:
                    # Update result field with partial content
                    subtask.result = {
                        "value": content,
                        "streaming": is_streaming,  # Mark if still streaming
                    }
                    subtask.updated_at = datetime.now()
                    db.commit()
            except Exception as e:
                logger.error(
                    f"Error saving partial response for subtask {subtask_id}: {e}"
                )
                db.rollback()
            finally:
                db.close()

        await loop.run_in_executor(_db_executor, _save)

    async def _handle_client_disconnect(
        self, subtask_id: int, task_id: int, partial_content: str, user_message: Any
    ):
        """
        Handle client disconnect during streaming.

        Strategy:
        1. Save partial content to database
        2. Mark subtask as COMPLETED (not FAILED) so user sees partial content
        3. Save to chat history for context continuity
        4. Clean up Redis streaming cache

        This allows:
        - User can see partial content when they return
        - Conversation can continue from where it left off
        - No error state, just incomplete response

        Args:
            subtask_id: Subtask ID
            task_id: Task ID
            partial_content: Content accumulated before disconnect
            user_message: Original user message (for chat history)
        """
        logger.info(
            f"Handling client disconnect for subtask {subtask_id}, saved {len(partial_content)} chars"
        )

        # Only save if we have meaningful content
        min_chars = settings.STREAMING_MIN_CHARS_TO_SAVE
        if len(partial_content) < min_chars:
            logger.info(
                f"Partial content too short ({len(partial_content)} < {min_chars}), not saving"
            )
            # Still update status to COMPLETED with empty result
            result = {
                "value": partial_content,
                "incomplete": True,
                "reason": "client_disconnect",
            }
            await self._update_subtask_status(subtask_id, "COMPLETED", result=result)
            await session_manager.delete_streaming_content(subtask_id)
            return

        # 1. Save partial content to database (mark as not streaming)
        await self._save_partial_response(
            subtask_id, partial_content, is_streaming=False
        )

        # 2. Update status to COMPLETED with incomplete flag
        result = {
            "value": partial_content,
            "incomplete": True,
            "reason": "client_disconnect",
        }
        await self._update_subtask_status(subtask_id, "COMPLETED", result=result)

        # 3. Save to chat history (for context continuity)
        if partial_content:
            await session_manager.append_user_and_assistant_messages(
                task_id, user_message, partial_content
            )

        # 4. Clean up Redis streaming cache
        await session_manager.delete_streaming_content(subtask_id)

    async def _flatten_tools(self, tools: List[Any]) -> List[Any]:
        """Extract FunctionTool objects from FastMCP instances."""
        flat_tools = []
        for t in tools:
            if isinstance(t, FastMCP):
                if hasattr(t, "_tool_manager"):
                    # get_tools() is async in newer versions
                    if hasattr(t._tool_manager, "get_tools"):
                        res = t._tool_manager.get_tools()
                        if inspect.iscoroutine(res):
                            tool_dict = await res
                        else:
                            tool_dict = res

                        if isinstance(tool_dict, dict):
                            flat_tools.extend(tool_dict.values())
            else:
                flat_tools.append(t)
        return flat_tools

    def _adapt_tools_for_model(
        self, tools: List[Any], model_type: str
    ) -> List[Dict[str, Any]]:
        """Adapt tools to model-specific format."""
        adapted = []
        for tool in tools:
            # Check if it's a FastMCP FunctionTool (it has name, description, parameters)
            name = getattr(tool, "name", "")
            description = getattr(tool, "description", "")
            parameters = getattr(tool, "parameters", {})

            if (
                model_type == "openai" or model_type == "gemini"
            ):  # Gemini adapter expects OpenAI format
                adapted.append(
                    {
                        "type": "function",
                        "function": {
                            "name": name,
                            "description": description,
                            "parameters": parameters,
                        },
                    }
                )
            elif model_type == "claude":
                adapted.append(
                    {
                        "name": name,
                        "description": description,
                        "input_schema": parameters,
                    }
                )
        return adapted


# Global chat service instance
chat_service = ChatService()<|MERGE_RESOLUTION|>--- conflicted
+++ resolved
@@ -91,7 +91,36 @@
             Background task that consumes LLM stream and saves to Redis/DB.
             This runs independently of client connection state.
 
-<<<<<<< HEAD
+            CRITICAL: This task continues running even after client disconnects.
+            It will complete the LLM stream and save all data to Redis/DB,
+            allowing users to resume the stream when they switch back.
+            """
+            full_response = ""
+            cancelled = False
+            error_info = None
+            chunk_count = 0
+            start_time = time.time()
+
+            try:
+                # Try to acquire semaphore with timeout
+                try:
+                    acquired = await asyncio.wait_for(semaphore.acquire(), timeout=5.0)
+                except asyncio.TimeoutError:
+                    error_msg = (
+                        "Too many concurrent chat requests, please try again later"
+                    )
+                    yield f"data: {json.dumps({'error': error_msg})}\n\n"
+                    await self._update_subtask_status(
+                        subtask_id, "FAILED", error=error_msg
+                    )
+                    return
+
+                # Update status to RUNNING
+                await self._update_subtask_status(subtask_id, "RUNNING")
+
+                # Get chat history
+                history = await session_manager.get_chat_history(task_id)
+
                 # Build messages list
                 messages = self._build_messages(history, message, system_prompt)
 
@@ -112,19 +141,7 @@
                     stream_generator = self._call_llm_streaming_with_cancel(
                         model_config, messages, subtask_id, cancel_event
                     )
-=======
-            CRITICAL: This task continues running even after client disconnects.
-            It will complete the LLM stream and save all data to Redis/DB,
-            allowing users to resume the stream when they switch back.
-            """
-            full_response = ""
-            cancelled = False
-            error_info = None
-            chunk_count = 0
-            start_time = time.time()
->>>>>>> bb2e12ba
-
-            try:
+
                 # Incremental save timing
                 last_redis_save = time.time()
                 last_db_save = time.time()
@@ -132,14 +149,8 @@
                 db_interval = settings.STREAMING_DB_SAVE_INTERVAL
                 cancelled = False
 
-<<<<<<< HEAD
                 async for chunk_data in stream_generator:
-=======
-                async for chunk in self._call_llm_streaming_with_cancel(
-                    model_config, messages, subtask_id, cancel_event
-                ):
                     chunk_count += 1
->>>>>>> bb2e12ba
                     # Check if cancelled (local event or Redis flag)
                     if cancel_event.is_set() or await session_manager.is_cancelled(
                         subtask_id
@@ -335,7 +346,7 @@
 
                 # Build messages list - need to make this available to consumer task
                 messages = self._build_messages(
-                    history, message, system_prompt, tool_messages
+                    history, message, system_prompt
                 )
 
                 # Start background task to consume LLM stream
@@ -433,15 +444,6 @@
 
         Returns:
             List of message dictionaries
-<<<<<<< HEAD
-=======
-
-        Note:
-            Tool messages are inserted before the current user message to provide context.
-            The 'tool' role will be converted to 'user' role in provider-specific methods
-            because most LLM providers don't support 'tool' role or expect tool results
-            to be presented as user messages for better context flow.
->>>>>>> bb2e12ba
         """
         messages = []
 
@@ -983,14 +985,6 @@
     ) -> AsyncGenerator[Dict[str, Any], None]:
         """
         Call OpenAI-compatible API with streaming and cancellation support.
-<<<<<<< HEAD
-=======
-
-        Note: Tool messages (role='tool') are converted to 'user' role because:
-        1. It maintains natural conversation flow (tool results augment user's question)
-        2. Most models expect user/assistant alternation
-        3. Tool results are contextual information for answering the user's question
->>>>>>> bb2e12ba
         """
         url = f"{base_url.rstrip('/')}/chat/completions"
         headers = {
@@ -1281,12 +1275,6 @@
     ) -> AsyncGenerator[Dict[str, Any], None]:
         """
         Call Gemini API with streaming and cancellation support.
-<<<<<<< HEAD
-=======
-
-        Note: Gemini does not support 'tool' role. Tool messages are converted to 'user' role
-        because tool results provide contextual information for answering the user's question.
->>>>>>> bb2e12ba
         """
         # Build URL with API key as query parameter
         base_url_stripped = base_url.rstrip("/")
@@ -1485,12 +1473,6 @@
     ) -> AsyncGenerator[Dict[str, Any], None]:
         """
         Call Claude API with streaming and cancellation support.
-<<<<<<< HEAD
-=======
-
-        Note: Claude does not support 'tool' role. Tool messages are converted to 'user' role
-        because tool results provide contextual information for answering the user's question.
->>>>>>> bb2e12ba
         """
         base_url_stripped = base_url.rstrip("/")
         if base_url_stripped.endswith("/v1"):
@@ -1530,7 +1512,6 @@
                 system_content = content
                 continue
 
-<<<<<<< HEAD
             # Handle assistant message with tool calls
             if role == "assistant" and "tool_calls" in msg:
                 tool_calls = msg["tool_calls"]
@@ -1601,9 +1582,6 @@
                 formatted_content = [{"type": "text", "text": str(content)}]
 
             chat_messages.append({"role": role, "content": formatted_content})
-=======
-                chat_messages.append({"role": msg_role, "content": formatted_content})
->>>>>>> bb2e12ba
 
         payload = {
             "model": model_id,
