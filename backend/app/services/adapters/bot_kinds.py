# SPDX-FileCopyrightText: 2025 Weibo, Inc.
#
# SPDX-License-Identifier: Apache-2.0

from datetime import datetime
from typing import List, Optional, Dict, Any
import json
import copy

from fastapi import HTTPException
from sqlalchemy.orm import Session
from sqlalchemy.orm.attributes import flag_modified
from sqlalchemy import or_, and_

from app.models.kind import Kind
from app.models.user import User
from app.models.public_shell import PublicShell
from app.models.public_model import PublicModel
from app.schemas.bot import BotCreate, BotUpdate, BotInDB, BotDetail
from app.schemas.kind import Ghost, Bot, Shell, Model, Team
from app.services.base import BaseService
from app.services.adapters.shell_utils import get_shell_type
from shared.utils.crypto import encrypt_sensitive_data, is_data_encrypted


class BotKindsService(BaseService[Kind, BotCreate, BotUpdate]):
    """
    Bot service class using kinds table
    """

<<<<<<< HEAD
    def _is_predefined_model(self, agent_config: Dict[str, Any]) -> bool:
        """
        Check if agent_config is a predefined model reference.
        
        A predefined model config has:
        - bind_model: model name
        - bind_model_type: optional, 'public' or 'user' (defaults to auto-detect)
        
        It should NOT have other keys like 'env', 'protocol' etc.
        """
        if not agent_config:
            return False
        keys = set(agent_config.keys())
        # Allow bind_model and optional bind_model_type
        allowed_keys = {"bind_model", "bind_model_type"}
        return "bind_model" in keys and keys.issubset(allowed_keys)
    
    def _get_model_name_from_config(self, agent_config: Dict[str, Any]) -> str:
        """
        Get model name from agent_config's bind_model field
        """
        if not agent_config:
            return ""
        return agent_config.get("bind_model", "")
    
    def _get_model_type_from_config(self, agent_config: Dict[str, Any]) -> Optional[str]:
        """
        Get model type from agent_config's bind_model_type field.
        
        Returns:
            'public' or 'user', or None if not specified (auto-detect)
        """
        if not agent_config:
            return None
        return agent_config.get("bind_model_type")
    
    def _get_protocol_from_config(self, agent_config: Dict[str, Any]) -> Optional[str]:
        """
        Get protocol from agent_config's protocol field (for custom configs)
        """
        if not agent_config:
            return None
        return agent_config.get("protocol")

    def _get_model_by_name_and_type(
        self,
        db: Session,
        model_name: str,
        namespace: str,
        user_id: int,
        model_type: Optional[str] = None
    ) -> Optional[Any]:
        """
        Get model by name and optional type from kinds table or public_models table.
        
        Args:
            db: Database session
            model_name: Model name
            namespace: Namespace
            user_id: User ID
            model_type: Optional model type ('public' or 'user').
                       If None, tries user models first, then public.
        
        Returns:
            A Kind object (for user models) or PublicModel object (for public models),
            or None if not found.
        """
        import logging
        logger = logging.getLogger(__name__)
        
        if model_type == "user":
            # Only look in user's private models
            model = db.query(Kind).filter(
                Kind.user_id == user_id,
                Kind.kind == "Model",
                Kind.name == model_name,
                Kind.namespace == namespace,
                Kind.is_active == True
            ).first()
            
            if model:
                logger.info(f"[DEBUG] _get_model_by_name_and_type: Found user model {model_name}")
                return model
            return None
        
        elif model_type == "public":
            # Only look in public_models table
            public_model = db.query(PublicModel).filter(
                PublicModel.name == model_name,
                PublicModel.namespace == namespace,
                PublicModel.is_active == True
            ).first()
            
            if public_model:
                logger.info(f"[DEBUG] _get_model_by_name_and_type: Found public model {model_name}")
                return public_model
            return None
        
        else:
            # Auto-detect: try user models first, then public
            model = db.query(Kind).filter(
                Kind.user_id == user_id,
                Kind.kind == "Model",
                Kind.name == model_name,
                Kind.namespace == namespace,
                Kind.is_active == True
            ).first()
            
            if model:
                logger.info(f"[DEBUG] _get_model_by_name_and_type: Found user model {model_name} (auto-detect)")
                return model
            
            # Then try to find in public_models table
            public_model = db.query(PublicModel).filter(
                PublicModel.name == model_name,
                PublicModel.namespace == namespace,
                PublicModel.is_active == True
            ).first()
            
            if public_model:
                logger.info(f"[DEBUG] _get_model_by_name_and_type: Found public model {model_name} (auto-detect)")
                return public_model
            
            logger.info(f"[DEBUG] _get_model_by_name_and_type: Model {model_name} not found in either table")
            return None

    def _get_model_by_name(self, db: Session, model_name: str, namespace: str, user_id: int) -> Optional[Any]:
        """
        Get model by name from kinds table (user's private models) or public_models table.
        Returns a Kind object or a PublicModel object for public models.
        
        This is a backward-compatible wrapper around _get_model_by_name_and_type.
        """
        return self._get_model_by_name_and_type(db, model_name, namespace, user_id, model_type=None)
=======
    # List of sensitive keys that should be encrypted in agent_config
    SENSITIVE_CONFIG_KEYS = [
        "DIFY_API_KEY",
        # Add more sensitive keys here as needed
    ]

    def _encrypt_agent_config(self, agent_config: Dict[str, Any]) -> Dict[str, Any]:
        """
        Encrypt sensitive data in agent_config before storing

        Args:
            agent_config: Original agent config dictionary

        Returns:
            Agent config with encrypted sensitive fields
        """
        # Create a deep copy to avoid modifying the original
        encrypted_config = copy.deepcopy(agent_config)

        # Encrypt sensitive keys in env section
        if "env" in encrypted_config:
            for key in self.SENSITIVE_CONFIG_KEYS:
                if key in encrypted_config["env"]:
                    value = encrypted_config["env"][key]
                    # Only encrypt if not already encrypted
                    if value and not is_data_encrypted(str(value)):
                        encrypted_config["env"][key] = encrypt_sensitive_data(str(value))

        return encrypted_config
>>>>>>> f983609f

    def create_with_user(
        self, db: Session, *, obj_in: BotCreate, user_id: int
    ) -> Dict[str, Any]:
        """
        Create user Bot using kinds table
        """
        # Check duplicate bot name under the same user (only active bots)
        existing = db.query(Kind).filter(
            Kind.user_id == user_id,
            Kind.kind == "Bot",
            Kind.name == obj_in.name,
            Kind.namespace == "default",
            Kind.is_active == True
        ).first()
        if existing:
            raise HTTPException(
                status_code=400,
                detail="Bot name already exists, please modify the name"
            )

        # Validate skills if provided
        if obj_in.skills:
            self._validate_skills(db, obj_in.skills, user_id)

        # Encrypt sensitive data in agent_config before storing
        encrypted_agent_config = self._encrypt_agent_config(obj_in.agent_config)

        # Create Ghost
        ghost_spec = {
            "systemPrompt": obj_in.system_prompt or "",
            "mcpServers": obj_in.mcp_servers or {}
        }
        if obj_in.skills:
            ghost_spec["skills"] = obj_in.skills

        ghost_json = {
            "kind": "Ghost",
            "spec": ghost_spec,
            "status": {
                "state": "Available"
            },
            "metadata": {
                "name": f"{obj_in.name}-ghost",
                "namespace": "default"
            },
            "apiVersion": "agent.wecode.io/v1"
        }

        ghost = Kind(
            user_id=user_id,
            kind="Ghost",
            name=f"{obj_in.name}-ghost",
            namespace="default",
            json=ghost_json,
            is_active=True
        )
        db.add(ghost)

<<<<<<< HEAD
        # Determine model reference
        # If agent_config is predefined model format (only bind_model), reference existing model
        # Otherwise, create a private model for this bot
        model = None
        model_ref_name = f"{obj_in.name}-model"
        model_ref_namespace = "default"
        
        if self._is_predefined_model(obj_in.agent_config):
            # Reference existing model by bind_model name
            model_ref_name = self._get_model_name_from_config(obj_in.agent_config)
            model_ref_namespace = "default"
            # Don't create a new model, just reference the existing one
        else:
            # Create private Model for custom config
            # Extract protocol from agent_config (it's a top-level field, not inside modelConfig)
            protocol = self._get_protocol_from_config(obj_in.agent_config)
            
            # Remove protocol from the config that goes into modelConfig (it's stored separately)
            model_config = {k: v for k, v in obj_in.agent_config.items() if k != "protocol"}
            
            model_json = {
                "kind": "Model",
                "spec": {
                    "modelConfig": model_config,
                    "isCustomConfig": True,  # Mark as user custom config
                    "protocol": protocol  # Store protocol at spec level
                },
                "status": {
                    "state": "Available"
                },
                "metadata": {
                    "name": f"{obj_in.name}-model",
                    "namespace": "default"
                },
                "apiVersion": "agent.wecode.io/v1"
            }
            
            model = Kind(
                user_id=user_id,
                kind="Model",
                name=f"{obj_in.name}-model",
                namespace="default",
                json=model_json,
                is_active=True
            )
            db.add(model)

=======
        # Create Model
        model_json = {
            "kind": "Model",
            "spec": {
                "modelConfig": encrypted_agent_config
            },
            "status": {
                "state": "Available"
            },
            "metadata": {
                "name": f"{obj_in.name}-model",
                "namespace": "default"
            },
            "apiVersion": "agent.wecode.io/v1"
        }
        
        model = Kind(
            user_id=user_id,
            kind="Model",
            name=f"{obj_in.name}-model",
            namespace="default",
            json=model_json,
            is_active=True
        )
        db.add(model)
>>>>>>> f983609f
        support_model = []
        shell_type = "local_engine"  # Default shell type
        if obj_in.agent_name:
            public_shell = db.query(PublicShell).filter(
                PublicShell.name == obj_in.agent_name,
                PublicShell.namespace == "default"
            ).first()
            
            if public_shell and isinstance(public_shell.json, dict):
                shell_crd = Shell.model_validate(public_shell.json)
                support_model = shell_crd.spec.supportModel or []
                # Get shell type from metadata.labels
                if shell_crd.metadata.labels and "type" in shell_crd.metadata.labels:
                    shell_type = shell_crd.metadata.labels["type"]

        shell_json = {
            "kind": "Shell",
            "spec": {
                "runtime": obj_in.agent_name,
                "supportModel": support_model
            },
            "metadata": {
                "name": f"{obj_in.name}-shell",
                "namespace": "default",
                "labels": {
                    "type": shell_type
                }
            },
            "status": {
                "state": "Available"
            },
            "apiVersion": "agent.wecode.io/v1"
        }
        
        shell = Kind(
            user_id=user_id,
            kind="Shell",
            name=f"{obj_in.name}-shell",
            namespace="default",
            json=shell_json,
            is_active=True
        )
        db.add(shell)

        # Create Bot with modelRef pointing to the selected model
        bot_json = {
            "kind": "Bot",
            "spec": {
                "ghostRef": {
                    "name": f"{obj_in.name}-ghost",
                    "namespace": "default"
                },
                "shellRef": {
                    "name": f"{obj_in.name}-shell",
                    "namespace": "default"
                },
                "modelRef": {
                    "name": model_ref_name,
                    "namespace": model_ref_namespace
                }
            },
            "status": {
                "state": "Available"
            },
            "metadata": {
                "name": obj_in.name,
                "namespace": "default"
            },
            "apiVersion": "agent.wecode.io/v1"
        }
        
        bot = Kind(
            user_id=user_id,
            kind="Bot",
            name=obj_in.name,
            namespace="default",
            json=bot_json,
            is_active=True
        )
        db.add(bot)
        
        db.commit()
        db.refresh(bot)
        
        # Get the referenced model for response
        if model is None:
            # For predefined model, fetch from database
            model = self._get_model_by_name(db, model_ref_name, model_ref_namespace, user_id)
        else:
            db.refresh(model)
        
        # Return bot-like structure
        return self._convert_to_bot_dict(bot, ghost, shell, model, obj_in.agent_config)

    def get_user_bots(
        self, db: Session, *, user_id: int, skip: int = 0, limit: int = 100
    ) -> List[Dict[str, Any]]:
        """
        Get user's Bot list (only active bots)
        Optimization: avoid N+1 queries by batch-fetching Ghost/Shell/Model components to significantly reduce database round trips.
        """
        bots = db.query(Kind).filter(
            Kind.user_id == user_id,
            Kind.kind == "Bot",
            Kind.is_active == True
        ).order_by(Kind.created_at.desc()).offset(skip).limit(limit).all()
        
        if not bots:
            return []
        
        # Batch-fetch related components to avoid 3 separate queries per bot
        bot_crds, ghost_map, shell_map, model_map = self._get_bot_components_batch(db, bots, user_id)
        
        result = []
        for bot in bots:
            bot_crd = bot_crds.get(bot.id)
            ghost = None
            shell = None
            model = None
            if bot_crd:
                ghost = ghost_map.get((bot_crd.spec.ghostRef.name, bot_crd.spec.ghostRef.namespace))
                shell = shell_map.get((bot_crd.spec.shellRef.name, bot_crd.spec.shellRef.namespace))
                model = model_map.get((bot_crd.spec.modelRef.name, bot_crd.spec.modelRef.namespace))
            result.append(self._convert_to_bot_dict(bot, ghost, shell, model))
        
        return result

    def get_by_id_and_user(
        self, db: Session, *, bot_id: int, user_id: int
    ) -> Optional[Dict[str, Any]]:
        """
        Get Bot by ID and user ID (only active bots)
        """
        bot = db.query(Kind).filter(
            Kind.id == bot_id,
            Kind.user_id == user_id,
            Kind.kind == "Bot",
            Kind.is_active == True
        ).first()
        
        if not bot:
            raise HTTPException(
                status_code=404,
                detail="Bot not found"
            )
        
        # Get related Ghost, Shell, Model
        ghost, shell, model = self._get_bot_components(db, bot, user_id)
        return self._convert_to_bot_dict(bot, ghost, shell, model)
        
    def get_bot_detail(
        self, db: Session, *, bot_id: int, user_id: int
    ) -> Dict[str, Any]:
        """
        Get detailed bot information including related user
        """
        bot_dict = self.get_by_id_and_user(db, bot_id=bot_id, user_id=user_id)
        
        # Get related user
        user = db.query(User).filter(User.id == user_id).first()
        bot_dict["user"] = user
        
        return bot_dict

    def update_with_user(
        self, db: Session, *, bot_id: int, obj_in: BotUpdate, user_id: int
    ) -> Dict[str, Any]:
        """
        Update user Bot
        """
        import logging
        logger = logging.getLogger(__name__)
        
        bot = db.query(Kind).filter(
            Kind.id == bot_id,
            Kind.user_id == user_id,
            Kind.kind == "Bot",
            Kind.is_active == True
        ).first()
        
        if not bot:
            raise HTTPException(
                status_code=404,
                detail="Bot not found"
            )
        
        update_data = obj_in.model_dump(exclude_unset=True)
        logger.info(f"[DEBUG] update_with_user: update_data={update_data}")

        # If updating name, ensure uniqueness under the same user (only active bots), excluding current bot
        if "name" in update_data:
            new_name = update_data["name"]
            if new_name != bot.name:
                conflict = db.query(Kind).filter(
                    Kind.user_id == user_id,
                    Kind.kind == "Bot",
                    Kind.name == new_name,
                    Kind.namespace == "default",
                    Kind.is_active == True,
                    Kind.id != bot.id
                ).first()
                if conflict:
                    raise HTTPException(
                        status_code=400,
                        detail="Bot name already exists, please modify the name"
                    )

        # Get related components
        ghost, shell, model = self._get_bot_components(db, bot, user_id)
        
        # Track the agent_config to return (for predefined models)
        return_agent_config = None
        
        # Update components based on update_data
        if "name" in update_data:
            new_name = update_data["name"]
            # Update bot
            bot.name = new_name
            flag_modified(bot, "json")  # Mark JSON field as modified

        if "agent_name" in update_data and shell:
            # Query public_shells table to get supportModel and shell type based on new agent_name
            support_model = []
            shell_type = "local_engine"  # Default shell type
            new_agent_name = update_data["agent_name"]
            if new_agent_name:
                public_shell = db.query(PublicShell).filter(
                    PublicShell.name == new_agent_name,
                    PublicShell.namespace == "default"
                ).first()
                
                if public_shell and isinstance(public_shell.json, dict):
                    public_shell_crd = Shell.model_validate(public_shell.json)
                    support_model = public_shell_crd.spec.supportModel or []
                    # Get shell type from metadata.labels
                    if public_shell_crd.metadata.labels and "type" in public_shell_crd.metadata.labels:
                        shell_type = public_shell_crd.metadata.labels["type"]

            shell_crd = Shell.model_validate(shell.json)
            shell_crd.spec.runtime = new_agent_name
            shell_crd.spec.supportModel = support_model
            # Update shell type in metadata.labels
            if not shell_crd.metadata.labels:
                shell_crd.metadata.labels = {}
            shell_crd.metadata.labels["type"] = shell_type
            shell.json = shell_crd.model_dump()
            flag_modified(shell, "json")  # Mark JSON field as modified

<<<<<<< HEAD
        if "agent_config" in update_data:
            new_agent_config = update_data["agent_config"]
            logger.info(f"[DEBUG] Updating agent_config: {new_agent_config}")
            
            if self._is_predefined_model(new_agent_config):
                # For predefined model, update bot's modelRef to point to the selected model
                model_name = self._get_model_name_from_config(new_agent_config)
                model_type = self._get_model_type_from_config(new_agent_config)
                logger.info(f"[DEBUG] Predefined model detected, updating modelRef to: {model_name}, type: {model_type}")
                
                # Update bot's modelRef
                bot_crd = Bot.model_validate(bot.json)
                bot_crd.spec.modelRef.name = model_name
                bot_crd.spec.modelRef.namespace = "default"
                bot.json = bot_crd.model_dump()
                flag_modified(bot, "json")
                
                # Delete old private model if it exists and is different from the new one
                if model and model.name != model_name:
                    logger.info(f"[DEBUG] Deleting old private model: {model.name}")
                    db.delete(model)
                    model = None
                
                # Get the new model for response using type hint
                model = self._get_model_by_name_and_type(db, model_name, "default", user_id, model_type)
                return_agent_config = new_agent_config
            elif model:
                # For custom config, update the existing private model
                logger.info(f"[DEBUG] Custom config, updating existing model")
                
                # Extract protocol from agent_config
                protocol = self._get_protocol_from_config(new_agent_config)
                # Remove protocol from the config that goes into modelConfig
                model_config = {k: v for k, v in new_agent_config.items() if k != "protocol"}
                
                model_crd = Model.model_validate(model.json)
                model_crd.spec.modelConfig = model_config
                model_crd.spec.isCustomConfig = True
                model_crd.spec.protocol = protocol
                model.json = model_crd.model_dump()
                flag_modified(model, "json")
                db.add(model)
            else:
                # No existing model, create a new private model
                logger.info(f"[DEBUG] No existing model, creating new private model")
                
                # Extract protocol from agent_config
                protocol = self._get_protocol_from_config(new_agent_config)
                # Remove protocol from the config that goes into modelConfig
                model_config = {k: v for k, v in new_agent_config.items() if k != "protocol"}
                
                model_json = {
                    "kind": "Model",
                    "spec": {
                        "modelConfig": model_config,
                        "isCustomConfig": True,
                        "protocol": protocol
                    },
                    "status": {
                        "state": "Available"
                    },
                    "metadata": {
                        "name": f"{bot.name}-model",
                        "namespace": "default"
                    },
                    "apiVersion": "agent.wecode.io/v1"
                }
                
                model = Kind(
                    user_id=user_id,
                    kind="Model",
                    name=f"{bot.name}-model",
                    namespace="default",
                    json=model_json,
                    is_active=True
                )
                db.add(model)
                
                # Update bot's modelRef
                bot_crd = Bot.model_validate(bot.json)
                bot_crd.spec.modelRef.name = f"{bot.name}-model"
                bot_crd.spec.modelRef.namespace = "default"
                bot.json = bot_crd.model_dump()
                flag_modified(bot, "json")
=======
        if "agent_config" in update_data and model:
            model_crd = Model.model_validate(model.json)
            # Encrypt sensitive data before updating
            encrypted_agent_config = self._encrypt_agent_config(update_data["agent_config"])
            model_crd.spec.modelConfig = encrypted_agent_config
            model.json = model_crd.model_dump()
            flag_modified(model, "json")  # Mark JSON field as modified
>>>>>>> f983609f

        if "system_prompt" in update_data and ghost:
            ghost_crd = Ghost.model_validate(ghost.json)
            ghost_crd.spec.systemPrompt = update_data["system_prompt"] or ""
            ghost.json = ghost_crd.model_dump()
            flag_modified(ghost, "json")  # Mark JSON field as modified

        if "mcp_servers" in update_data and ghost:
            ghost_crd = Ghost.model_validate(ghost.json)
            ghost_crd.spec.mcpServers = update_data["mcp_servers"] or {}
            ghost.json = ghost_crd.model_dump()
            flag_modified(ghost, "json")  # Mark JSON field as modified
            db.add(ghost)  # Add to session

        if "skills" in update_data and ghost:
            # Validate that all referenced skills exist for this user
            skills = update_data["skills"] or []
            if skills:
                self._validate_skills(db, skills, user_id)
            ghost_crd = Ghost.model_validate(ghost.json)
            ghost_crd.spec.skills = skills
            ghost.json = ghost_crd.model_dump()
            flag_modified(ghost, "json")
            db.add(ghost)

        # Update timestamps
        bot.updated_at = datetime.now()
        if ghost:
            ghost.updated_at = datetime.now()
        if shell:
            shell.updated_at = datetime.now()
        if model and hasattr(model, 'updated_at'):
            model.updated_at = datetime.now()
        
        db.commit()
        db.refresh(bot)
        if ghost:
            db.refresh(ghost)
        if shell:
            db.refresh(shell)
        if model and hasattr(model, 'id'):
            try:
                db.refresh(model)
            except Exception:
                pass  # PublicModel may not need refresh
        
        return self._convert_to_bot_dict(bot, ghost, shell, model, return_agent_config)

    def delete_with_user(
        self, db: Session, *, bot_id: int, user_id: int
    ) -> None:
        """
        Delete user Bot and related components
        """
        bot = db.query(Kind).filter(
            Kind.id == bot_id,
            Kind.user_id == user_id,
            Kind.kind == "Bot",
            Kind.is_active == True
        ).first()
        
        if not bot:
            raise HTTPException(
                status_code=404,
                detail="Bot not found"
            )
        
        # Check if bot is referenced in any team
        teams = db.query(Kind).filter(
            Kind.user_id == user_id,
            Kind.kind == "Team",
            Kind.is_active == True
        ).all()
        
        bot_name = bot.name
        bot_namespace = bot.namespace
        
        # Check if each team references this bot
        for team in teams:
            team_crd = Team.model_validate(team.json)
            for member in team_crd.spec.members:
                if (member.botRef.name == bot_name and
                    member.botRef.namespace == bot_namespace):
                    raise HTTPException(
                        status_code=400,
                        detail=f"Bot '{bot_name}' is being used in team '{team.name}'. Please remove it from the team first."
                    )
        
        # Get related components
        ghost, shell, model = self._get_bot_components(db, bot, user_id)
        
        # Delete all components
        db.delete(bot)
        if ghost:
            db.delete(ghost)
        if shell:
            db.delete(shell)
        
        db.commit()

    def count_user_bots(self, db: Session, *, user_id: int) -> int:
        """
        Count user's active bots
        """
        return db.query(Kind).filter(
            Kind.user_id == user_id,
            Kind.kind == "Bot",
            Kind.is_active == True
        ).count()
    def _get_bot_components(self, db: Session, bot: Kind, user_id: int):
        """
        Get Ghost, Shell, Model components for a bot.
        Model can be from kinds table (private) or public_models table.
        """
        import logging
        logger = logging.getLogger(__name__)
        
        bot_crd = Bot.model_validate(bot.json)
        logger.info(f"[DEBUG] _get_bot_components: bot.name={bot.name}, modelRef.name={bot_crd.spec.modelRef.name}, modelRef.namespace={bot_crd.spec.modelRef.namespace}")
        
        # Get ghost
        ghost = db.query(Kind).filter(
            Kind.user_id == user_id,
            Kind.kind == "Ghost",
            Kind.name == bot_crd.spec.ghostRef.name,
            Kind.namespace == bot_crd.spec.ghostRef.namespace,
            Kind.is_active == True
        ).first()
        
        # Get shell
        shell = db.query(Kind).filter(
            Kind.user_id == user_id,
            Kind.kind == "Shell",
            Kind.name == bot_crd.spec.shellRef.name,
            Kind.namespace == bot_crd.spec.shellRef.namespace,
            Kind.is_active == True
        ).first()
        
        # Get model - try private models first, then public models
        model = self._get_model_by_name(
            db,
            bot_crd.spec.modelRef.name,
            bot_crd.spec.modelRef.namespace,
            user_id
        )
        
        logger.info(f"[DEBUG] _get_bot_components: ghost={ghost is not None}, shell={shell is not None}, model={model is not None}")
        if model:
            logger.info(f"[DEBUG] _get_bot_components: model.json={model.json}")
        
        return ghost, shell, model
    
    def _get_bot_components_batch(self, db: Session, bots: List[Kind], user_id: int):
        """
        Batch-fetch Ghost/Shell/Model components for multiple bots to avoid N+1 queries.
        Models can be from kinds table (private) or public_models table.
        Returns:
          - bot_crds: {bot.id: Bot} mapping to avoid repeated parsing
          - ghost_map: {(name, namespace): Kind}
          - shell_map: {(name, namespace): Kind}
          - model_map: {(name, namespace): Kind or PublicModel}
        """
        if not bots:
            return {}, {}, {}, {}
        
        ghost_keys = set()
        shell_keys = set()
        model_keys = set()
        bot_crds = {}
        
        for bot in bots:
            # Parse bot.json once and reuse later
            bot_crd = Bot.model_validate(bot.json)
            bot_crds[bot.id] = bot_crd
            ghost_keys.add((bot_crd.spec.ghostRef.name, bot_crd.spec.ghostRef.namespace))
            shell_keys.add((bot_crd.spec.shellRef.name, bot_crd.spec.shellRef.namespace))
            model_keys.add((bot_crd.spec.modelRef.name, bot_crd.spec.modelRef.namespace))
        
        def build_or_filters(kind_name: str, keys: set):
            # Compose OR of AND clauses: or_(and_(kind==X, name==N, namespace==NS), ...)
            return or_(*[and_(Kind.kind == kind_name, Kind.name == n, Kind.namespace == ns) for (n, ns) in keys]) if keys else None
        
        base_filter = and_(Kind.user_id == user_id, Kind.is_active == True)
        
        ghosts = []
        shells = []
        models = []
        
        ghost_filter = build_or_filters("Ghost", ghost_keys)
        if ghost_filter is not None:
            ghosts = db.query(Kind).filter(base_filter).filter(ghost_filter).all()
        
        shell_filter = build_or_filters("Shell", shell_keys)
        if shell_filter is not None:
            shells = db.query(Kind).filter(base_filter).filter(shell_filter).all()
        
        model_filter = build_or_filters("Model", model_keys)
        if model_filter is not None:
            models = db.query(Kind).filter(base_filter).filter(model_filter).all()
        
        ghost_map = {(g.name, g.namespace): g for g in ghosts}
        shell_map = {(s.name, s.namespace): s for s in shells}
        model_map = {(m.name, m.namespace): m for m in models}
        
        # For models not found in kinds table, try to find in public_models table
        missing_model_keys = model_keys - set(model_map.keys())
        if missing_model_keys:
            def build_public_model_or_filters(keys: set):
                return or_(*[and_(PublicModel.name == n, PublicModel.namespace == ns) for (n, ns) in keys]) if keys else None
            
            public_model_filter = build_public_model_or_filters(missing_model_keys)
            if public_model_filter is not None:
                public_models = db.query(PublicModel).filter(
                    PublicModel.is_active == True
                ).filter(public_model_filter).all()
                
                for pm in public_models:
                    model_map[(pm.name, pm.namespace)] = pm
        
        return bot_crds, ghost_map, shell_map, model_map

    def _convert_to_bot_dict(self, bot: Kind, ghost: Kind = None, shell: Kind = None, model = None, override_agent_config: Dict[str, Any] = None) -> Dict[str, Any]:
        """
        Convert kinds to bot-like dictionary.
        
        Args:
            bot: The Bot Kind object
            ghost: The Ghost Kind object (optional)
            shell: The Shell Kind object (optional)
            model: The Model object - can be Kind (private) or PublicModel (public)
            override_agent_config: If provided, use this instead of extracting from model.
                                   Used for predefined models where we want to return { bind_model: "xxx" }
        """
        import logging
        logger = logging.getLogger(__name__)
        
        # Extract data from components
        system_prompt = ""
        mcp_servers = {}
        agent_name = ""
        agent_config = {}
        
        if ghost and ghost.json:
            ghost_crd = Ghost.model_validate(ghost.json)
            system_prompt = ghost_crd.spec.systemPrompt
            mcp_servers = ghost_crd.spec.mcpServers or {}
        
        if shell and shell.json:
            shell_crd = Shell.model_validate(shell.json)
            agent_name = shell_crd.spec.runtime
        
        # Determine agent_config
        # For frontend display, we need to return { bind_model: "xxx", bind_model_type: "public"|"user" } format when:
        # 1. override_agent_config is provided (explicit override)
        # 2. The model is a public model (PublicModel instance)
        # 3. The model is a shared/predefined model (modelRef.name != "{bot.name}-model")
        # 4. The model's isCustomConfig is False/None
        # Only return full modelConfig when it's a bot's dedicated private model with isCustomConfig=True
        #
        # The bind_model_type field is important for:
        # - Avoiding naming conflicts between public and user models
        # - Determining which table to query when resolving a model
        if override_agent_config is not None:
            # Use the override (for predefined models)
            agent_config = override_agent_config
            logger.info(f"[DEBUG] _convert_to_bot_dict: Using override_agent_config={agent_config}")
        elif model and model.json:
            model_json = model.json
            model_crd = Model.model_validate(model_json)
            model_config = model_crd.spec.modelConfig
            is_custom_config = model_crd.spec.isCustomConfig
            protocol = model_crd.spec.protocol
            
            # Get the modelRef name from bot to determine if it's a dedicated private model
            bot_crd = Bot.model_validate(bot.json)
            model_ref_name = bot_crd.spec.modelRef.name
            dedicated_model_name = f"{bot.name}-model"
            
            # Check if this is a dedicated private model for this bot
            # A dedicated private model has the naming pattern "{bot.name}-model"
            is_dedicated_private_model = (model_ref_name == dedicated_model_name)
            
            if isinstance(model, PublicModel):
                # This is a public model, return bind_model format with type
                agent_config = {
                    "bind_model": model.name,
                    "bind_model_type": "public"  # Identify as public model
                }
                logger.info(f"[DEBUG] _convert_to_bot_dict: Public model, returning bind_model format: {agent_config}")
            elif not is_dedicated_private_model:
                # This is a shared/predefined model (not dedicated to this bot)
                # Return bind_model format with type so frontend can display the dropdown
                agent_config = {
                    "bind_model": model_ref_name,
                    "bind_model_type": "user"  # Identify as user-defined model
                }
                logger.info(f"[DEBUG] _convert_to_bot_dict: Shared model (modelRef={model_ref_name}), returning bind_model format: {agent_config}")
            elif is_custom_config:
                # This is a dedicated private model with custom config
                # Return the full config with protocol included
                agent_config = dict(model_config) if model_config else {}
                if protocol:
                    agent_config["protocol"] = protocol
                logger.info(f"[DEBUG] _convert_to_bot_dict: Custom config model, returning full config with protocol: {agent_config}")
            else:
                # This is a dedicated private model but not marked as custom config
                # Return bind_model format with type for backward compatibility
                agent_config = {
                    "bind_model": model_ref_name,
                    "bind_model_type": "user"  # Identify as user-defined model
                }
                logger.info(f"[DEBUG] _convert_to_bot_dict: Dedicated model without isCustomConfig, returning bind_model format: {agent_config}")

        # Extract skills from ghost
        skills = []
        if ghost:
            ghost_crd = Ghost.model_validate(ghost.json)
            skills = ghost_crd.spec.skills or []

        return {
            "id": bot.id,
            "user_id": bot.user_id,
            "name": bot.name,
            "agent_name": agent_name,
            "agent_config": agent_config,
            "system_prompt": system_prompt,
            "mcp_servers": mcp_servers,
            "skills": skills,
            "is_active": bot.is_active,
            "created_at": bot.created_at,
            "updated_at": bot.updated_at,
        }

    def _validate_skills(self, db: Session, skill_names: List[str], user_id: int) -> None:
        """
        Validate that all skill names exist for the user.

        Args:
            db: Database session
            skill_names: List of skill names to validate
            user_id: User ID

        Raises:
            HTTPException: If any skill does not exist
        """
        if not skill_names:
            return

        # Query all skills at once for efficiency
        existing_skills = db.query(Kind).filter(
            Kind.user_id == user_id,
            Kind.kind == "Skill",
            Kind.name.in_(skill_names),
            Kind.namespace == "default",
            Kind.is_active == True
        ).all()

        existing_skill_names = {skill.name for skill in existing_skills}
        missing_skills = [name for name in skill_names if name not in existing_skill_names]

        if missing_skills:
            raise HTTPException(
                status_code=400,
                detail=f"The following Skills do not exist: {', '.join(missing_skills)}"
            )


bot_kinds_service = BotKindsService(Kind)<|MERGE_RESOLUTION|>--- conflicted
+++ resolved
@@ -28,7 +28,36 @@
     Bot service class using kinds table
     """
 
-<<<<<<< HEAD
+    # List of sensitive keys that should be encrypted in agent_config
+    SENSITIVE_CONFIG_KEYS = [
+        "DIFY_API_KEY",
+        # Add more sensitive keys here as needed
+    ]
+
+    def _encrypt_agent_config(self, agent_config: Dict[str, Any]) -> Dict[str, Any]:
+        """
+        Encrypt sensitive data in agent_config before storing
+
+        Args:
+            agent_config: Original agent config dictionary
+
+        Returns:
+            Agent config with encrypted sensitive fields
+        """
+        # Create a deep copy to avoid modifying the original
+        encrypted_config = copy.deepcopy(agent_config)
+
+        # Encrypt sensitive keys in env section
+        if "env" in encrypted_config:
+            for key in self.SENSITIVE_CONFIG_KEYS:
+                if key in encrypted_config["env"]:
+                    value = encrypted_config["env"][key]
+                    # Only encrypt if not already encrypted
+                    if value and not is_data_encrypted(str(value)):
+                        encrypted_config["env"][key] = encrypt_sensitive_data(str(value))
+
+        return encrypted_config
+
     def _is_predefined_model(self, agent_config: Dict[str, Any]) -> bool:
         """
         Check if agent_config is a predefined model reference.
@@ -163,37 +192,6 @@
         This is a backward-compatible wrapper around _get_model_by_name_and_type.
         """
         return self._get_model_by_name_and_type(db, model_name, namespace, user_id, model_type=None)
-=======
-    # List of sensitive keys that should be encrypted in agent_config
-    SENSITIVE_CONFIG_KEYS = [
-        "DIFY_API_KEY",
-        # Add more sensitive keys here as needed
-    ]
-
-    def _encrypt_agent_config(self, agent_config: Dict[str, Any]) -> Dict[str, Any]:
-        """
-        Encrypt sensitive data in agent_config before storing
-
-        Args:
-            agent_config: Original agent config dictionary
-
-        Returns:
-            Agent config with encrypted sensitive fields
-        """
-        # Create a deep copy to avoid modifying the original
-        encrypted_config = copy.deepcopy(agent_config)
-
-        # Encrypt sensitive keys in env section
-        if "env" in encrypted_config:
-            for key in self.SENSITIVE_CONFIG_KEYS:
-                if key in encrypted_config["env"]:
-                    value = encrypted_config["env"][key]
-                    # Only encrypt if not already encrypted
-                    if value and not is_data_encrypted(str(value)):
-                        encrypted_config["env"][key] = encrypt_sensitive_data(str(value))
-
-        return encrypted_config
->>>>>>> f983609f
 
     def create_with_user(
         self, db: Session, *, obj_in: BotCreate, user_id: int
@@ -253,7 +251,6 @@
         )
         db.add(ghost)
 
-<<<<<<< HEAD
         # Determine model reference
         # If agent_config is predefined model format (only bind_model), reference existing model
         # Otherwise, create a private model for this bot
@@ -301,33 +298,6 @@
             )
             db.add(model)
 
-=======
-        # Create Model
-        model_json = {
-            "kind": "Model",
-            "spec": {
-                "modelConfig": encrypted_agent_config
-            },
-            "status": {
-                "state": "Available"
-            },
-            "metadata": {
-                "name": f"{obj_in.name}-model",
-                "namespace": "default"
-            },
-            "apiVersion": "agent.wecode.io/v1"
-        }
-        
-        model = Kind(
-            user_id=user_id,
-            kind="Model",
-            name=f"{obj_in.name}-model",
-            namespace="default",
-            json=model_json,
-            is_active=True
-        )
-        db.add(model)
->>>>>>> f983609f
         support_model = []
         shell_type = "local_engine"  # Default shell type
         if obj_in.agent_name:
@@ -576,7 +546,6 @@
             shell.json = shell_crd.model_dump()
             flag_modified(shell, "json")  # Mark JSON field as modified
 
-<<<<<<< HEAD
         if "agent_config" in update_data:
             new_agent_config = update_data["agent_config"]
             logger.info(f"[DEBUG] Updating agent_config: {new_agent_config}")
@@ -661,15 +630,6 @@
                 bot_crd.spec.modelRef.namespace = "default"
                 bot.json = bot_crd.model_dump()
                 flag_modified(bot, "json")
-=======
-        if "agent_config" in update_data and model:
-            model_crd = Model.model_validate(model.json)
-            # Encrypt sensitive data before updating
-            encrypted_agent_config = self._encrypt_agent_config(update_data["agent_config"])
-            model_crd.spec.modelConfig = encrypted_agent_config
-            model.json = model_crd.model_dump()
-            flag_modified(model, "json")  # Mark JSON field as modified
->>>>>>> f983609f
 
         if "system_prompt" in update_data and ghost:
             ghost_crd = Ghost.model_validate(ghost.json)
