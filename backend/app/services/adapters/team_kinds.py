--- conflicted
+++ resolved
@@ -136,27 +136,15 @@
         # Create Team JSON
         team_json = {
             "kind": "Team",
-<<<<<<< HEAD
             "spec": {
                 "members": members,
                 "collaborationModel": collaboration_model,
-                "icon": getattr(obj_in, 'icon', None),
-                "isRecommended": getattr(obj_in, 'is_recommended', False)
+                "icon": getattr(obj_in, "icon", None),
+                "isRecommended": getattr(obj_in, "is_recommended", False),
             },
-            "status": {
-                "state": "Available"
-            },
-            "metadata": {
-                "name": obj_in.name,
-                "namespace": "default"
-            },
-            "apiVersion": "agent.wecode.io/v1"
-=======
-            "spec": {"members": members, "collaborationModel": collaboration_model},
             "status": {"state": "Available"},
             "metadata": {"name": obj_in.name, "namespace": "default"},
             "apiVersion": "agent.wecode.io/v1",
->>>>>>> 1a67a81e
         }
 
         team = Kind(
