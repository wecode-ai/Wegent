# SPDX-FileCopyrightText: 2025 Weibo, Inc.
#
# SPDX-License-Identifier: Apache-2.0

import logging
from datetime import datetime
from typing import List, Optional, Dict, Any
import json
import copy

logger = logging.getLogger(__name__)

from fastapi import HTTPException
from sqlalchemy.orm import Session
from sqlalchemy.orm.attributes import flag_modified
from sqlalchemy import union_all, literal_column

from app.models.kind import Kind
from app.models.user import User
from app.models.shared_team import SharedTeam
from app.schemas.team import TeamCreate, TeamUpdate, TeamInDB, TeamDetail, BotInfo
from app.schemas.kind import Team, Bot, Ghost, Shell, Model, Task
from app.services.base import BaseService
from app.services.adapters.shell_utils import get_shell_type
from shared.utils.crypto import decrypt_sensitive_data, is_data_encrypted

class TeamKindsService(BaseService[Kind, TeamCreate, TeamUpdate]):
    """
    Team service class using kinds table
    """

    # List of sensitive keys that should be decrypted when reading
    SENSITIVE_CONFIG_KEYS = [
        "DIFY_API_KEY",
        # Add more sensitive keys here as needed
    ]

    def _decrypt_agent_config(self, agent_config: Dict[str, Any]) -> Dict[str, Any]:
        """
        Decrypt sensitive data in agent_config when reading

        Args:
            agent_config: Agent config with potentially encrypted fields

        Returns:
            Agent config with decrypted sensitive fields
        """
        # Create a deep copy to avoid modifying the original
        decrypted_config = copy.deepcopy(agent_config)

        # Decrypt sensitive keys in env section
        if "env" in decrypted_config:
            for key in self.SENSITIVE_CONFIG_KEYS:
                if key in decrypted_config["env"]:
                    value = decrypted_config["env"][key]
                    # Only decrypt if it appears to be encrypted
                    if value and is_data_encrypted(str(value)):
                        decrypted_value = decrypt_sensitive_data(str(value))
                        if decrypted_value:
                            decrypted_config["env"][key] = decrypted_value

        return decrypted_config

    def create_with_user(
        self, db: Session, *, obj_in: TeamCreate, user_id: int
    ) -> Dict[str, Any]:
        """
        Create user Team using kinds table
        """
        # Check duplicate team name under the same user (only active teams)
        existing = db.query(Kind).filter(
            Kind.user_id == user_id,
            Kind.kind == "Team",
            Kind.name == obj_in.name,
            Kind.namespace == "default",
            Kind.is_active == True
        ).first()
        if existing:
            raise HTTPException(
                status_code=400,
                detail="Team name already exists, please modify the name"
            )

        # Validate bots
        self._validate_bots(db, obj_in.bots, user_id)

        # Convert bots to members format
        members = []
        for bot_info in obj_in.bots:
            bot_id = bot_info.bot_id if hasattr(bot_info, 'bot_id') else bot_info['bot_id']
            bot_prompt = bot_info.bot_prompt if hasattr(bot_info, 'bot_prompt') else bot_info.get('bot_prompt', '')
            role = bot_info.role if hasattr(bot_info, 'role') else bot_info.get('role', '')
            
            # Get bot from kinds table
            bot = db.query(Kind).filter(
                Kind.id == bot_id,
                Kind.user_id == user_id,
                Kind.kind == "Bot",
                Kind.is_active == True
            ).first()
            
            if not bot:
                raise HTTPException(
                    status_code=400,
                    detail=f"Bot with id {bot_id} not found"
                )
            
            member = {
                "botRef": {
                    "name": bot.name,
                    "namespace": bot.namespace
                },
                "prompt": bot_prompt or "",
                "role": role or ""
            }
            members.append(member)

        # Extract collaboration model from workflow
        collaboration_model = "pipeline"
        if obj_in.workflow and "mode" in obj_in.workflow:
            collaboration_model = obj_in.workflow["mode"]

        # Create Team JSON
        team_json = {
            "kind": "Team",
            "spec": {
                "members": members,
                "collaborationModel": collaboration_model
            },
            "status": {
                "state": "Available"
            },
            "metadata": {
                "name": obj_in.name,
                "namespace": "default"
            },
            "apiVersion": "agent.wecode.io/v1"
        }
        
        team = Kind(
            user_id=user_id,
            kind="Team",
            name=obj_in.name,
            namespace="default",
            json=team_json,
            is_active=True
        )
        db.add(team)
        
        db.commit()
        db.refresh(team)
        
        return self._convert_to_team_dict(team, db, user_id)

    def get_user_teams(
        self, db: Session, *, user_id: int, skip: int = 0, limit: int = 100
    ) -> List[Dict[str, Any]]:
        """
        Get user's Team list (only active teams) including shared teams
        Uses database union query for better performance and pagination
        """
        # Query for user's own teams
        own_teams_query = db.query(
            Kind.id.label('team_id'),
            Kind.user_id.label('team_user_id'),
            Kind.name.label('team_name'),
            Kind.namespace.label('team_namespace'),
            Kind.json.label('team_json'),
            Kind.created_at.label('team_created_at'),
            Kind.updated_at.label('team_updated_at'),
            literal_column('0').label('share_status'),  # Default 0 for own teams
            literal_column(str(user_id)).label('context_user_id')  # Use current user for context
        ).filter(
            Kind.user_id == user_id,
            Kind.kind == "Team",
            Kind.is_active == True
        )
        
        # Query for shared teams
        shared_teams_query = db.query(
            Kind.id.label('team_id'),
            Kind.user_id.label('team_user_id'),
            Kind.name.label('team_name'),
            Kind.namespace.label('team_namespace'),
            Kind.json.label('team_json'),
            Kind.created_at.label('team_created_at'),
            Kind.updated_at.label('team_updated_at'),
            literal_column('2').label('share_status'),  # 2 for shared teams
            SharedTeam.original_user_id.label('context_user_id')  # Use original user for context
        ).join(
            SharedTeam, SharedTeam.team_id == Kind.id
        ).filter(
            SharedTeam.user_id == user_id,
            SharedTeam.is_active == True,
            Kind.is_active == True,
            Kind.kind == "Team"
        )
        
        # Combine queries using union all
        combined_query = union_all(own_teams_query, shared_teams_query).alias('combined_teams')
        
        # Create final query with pagination
        final_query = db.query(
            combined_query.c.team_id,
            combined_query.c.team_user_id,
            combined_query.c.team_name,
            combined_query.c.team_namespace,
            combined_query.c.team_json,
            combined_query.c.team_created_at,
            combined_query.c.team_updated_at,
            combined_query.c.share_status,
            combined_query.c.context_user_id
        ).order_by(
            combined_query.c.team_created_at.desc()
        ).offset(skip).limit(limit)
        
        # Execute the query
        teams_data = final_query.all()
        
        # Get all unique user IDs for batch fetching user info
        user_ids = set()
        for team_data in teams_data:
            user_ids.add(team_data.team_user_id)
        
        # Batch fetch user info
        users_info = {}
        if user_ids:
            users = db.query(User).filter(User.id.in_(user_ids)).all()
            users_info = {user.id: user for user in users}
        
        # Convert to result format
        result = []
        for team_data in teams_data:
            # Create a temporary Kind object for conversion
            temp_team = Kind(
                id=team_data.team_id,
                user_id=team_data.team_user_id,
                name=team_data.team_name,
                namespace=team_data.team_namespace,
                json=team_data.team_json,
                created_at=team_data.team_created_at,
                updated_at=team_data.team_updated_at,
                is_active=True
            )
            
            # Convert to team dict using the appropriate context user ID
            team_dict = self._convert_to_team_dict(temp_team, db, team_data.context_user_id)
            
            # For own teams, check if share_status is set in metadata.labels
            if team_data.share_status == 0:  # This is an own team
                team_crd = Team.model_validate(team_data.team_json)
                if team_crd.metadata.labels and "share_status" in team_crd.metadata.labels:
                    team_dict["share_status"] = int(team_crd.metadata.labels["share_status"])
            else:  # This is a shared team
                team_dict["share_status"] = 2
            
            # Add user info
            team_user = users_info.get(team_data.team_user_id)
            if team_user:
                team_dict["user"] = {
                    "id": team_user.id,
                    "user_name": team_user.user_name
                }
            
            result.append(team_dict)
        
        return result

    def get_by_id_and_user(
        self, db: Session, *, team_id: int, user_id: int
    ) -> Optional[Dict[str, Any]]:
        """
        Get Team by ID and user ID (only active teams)
        """
        team = db.query(Kind).filter(
            Kind.id == team_id,
            Kind.user_id == user_id,
            Kind.kind == "Team",
            Kind.is_active == True
        ).first()
        
        if not team:
            raise HTTPException(
                status_code=404,
                detail="Team not found"
            )
        
        return self._convert_to_team_dict(team, db, user_id)
        
    def get_team_detail(
        self, db: Session, *, team_id: int, user_id: int
    ) -> Dict[str, Any]:
        """
        Get detailed team information including related user and bots
        """
        # Check if user has access to this team (own or shared)
        team = db.query(Kind).filter(
            Kind.id == team_id,
            Kind.kind == "Team",
            Kind.is_active == True
        ).first()
        
        if not team:
            raise HTTPException(
                status_code=404,
                detail="Team not found"
            )
        
        # Check if user is the owner or has shared access
        is_author = team.user_id == user_id
        shared_team = None
        
        if not is_author:
            # Check if user has shared access
            shared_team = db.query(SharedTeam).filter(
                SharedTeam.user_id == user_id,
                SharedTeam.team_id == team_id,
                SharedTeam.is_active == True
            ).first()
            if not shared_team:
                raise HTTPException(
                    status_code=403,
                    detail="Access denied to this team"
                )
        
        # Get team dict using the original user's context
        original_user_id = team.user_id if is_author else shared_team.original_user_id
        team_dict = self._convert_to_team_dict(team, db, original_user_id)
        
        # Get related user (original author)
        user = db.query(User).filter(User.id == original_user_id).first()
        
        # Get detailed bot information
        detailed_bots = []
        for bot_info in team_dict["bots"]:
            bot_id = bot_info["bot_id"]
            # Get bot from kinds table using original user context
            bot = db.query(Kind).filter(
                Kind.id == bot_id,
                Kind.user_id == original_user_id,
                Kind.kind == "Bot",
                Kind.is_active == True
            ).first()
            
            if bot:
                bot_dict = self._convert_bot_to_dict(bot, db, original_user_id)
                detailed_bots.append({
                    "bot": bot_dict,
                    "bot_prompt": bot_info.get("bot_prompt"),
                    "role": bot_info.get("role")
                })
        
        # Set share_status: 0-private, 1-sharing, 2-shared from others
        if is_author:
            team_crd = Team.model_validate(team.json)
            share_status = "0"  # Default to private
            
            if team_crd.metadata.labels and "share_status" in team_crd.metadata.labels:
                share_status = team_crd.metadata.labels["share_status"]
            
            team_dict["share_status"] = int(share_status)
        else:
            team_dict["share_status"] = 2  # shared from others
            user.git_info = []

        team_dict["bots"] = detailed_bots
        team_dict["user"] = user
        
        return team_dict

    def update_with_user(
        self, db: Session, *, team_id: int, obj_in: TeamUpdate, user_id: int
    ) -> Dict[str, Any]:
        """
        Update user Team
        """
        team = db.query(Kind).filter(
            Kind.id == team_id,
            Kind.user_id == user_id,
            Kind.kind == "Team",
            Kind.is_active == True
        ).first()
        
        if not team:
            raise HTTPException(
                status_code=404,
                detail="Team not found"
            )
        
        update_data = obj_in.model_dump(exclude_unset=True)

        # If updating name, ensure uniqueness under the same user (only active teams), excluding current team
        if "name" in update_data:
            new_name = update_data["name"]
            if new_name != team.name:
                conflict = db.query(Kind).filter(
                    Kind.user_id == user_id,
                    Kind.kind == "Team",
                    Kind.name == new_name,
                    Kind.namespace == "default",
                    Kind.is_active == True,
                    Kind.id != team.id
                ).first()
                if conflict:
                    raise HTTPException(
                        status_code=400,
                        detail="Team name already exists, please modify the name"
                    )

        # Update team based on update_data
        team_crd = Team.model_validate(team.json)
        
        if "name" in update_data:
            new_name = update_data["name"]
            old_name = team.name
            team.name = new_name
            team_crd.metadata.name = new_name
            
            # Update all references to this team in tasks
            self._update_team_references_in_tasks(db, old_name, "default", new_name, "default", user_id)

        if "bots" in update_data:
            # Validate bots
            self._validate_bots(db, update_data["bots"], user_id)
            
            # Convert bots to members format
            from app.schemas.kind import TeamMember, BotTeamRef
            members = []
            for bot_info in update_data["bots"]:
                bot_id = bot_info.bot_id if hasattr(bot_info, 'bot_id') else bot_info['bot_id']
                bot_prompt = bot_info.bot_prompt if hasattr(bot_info, 'bot_prompt') else bot_info.get('bot_prompt', '')
                role = bot_info.role if hasattr(bot_info, 'role') else bot_info.get('role', '')
                
                # Get bot from kinds table
                bot = db.query(Kind).filter(
                    Kind.id == bot_id,
                    Kind.user_id == user_id,
                    Kind.kind == "Bot",
                    Kind.is_active == True
                ).first()
                
                if not bot:
                    raise HTTPException(
                        status_code=400,
                        detail=f"Bot with id {bot_id} not found"
                    )
                
                member = TeamMember(
                    botRef=BotTeamRef(name=bot.name, namespace=bot.namespace),
                    prompt=bot_prompt or "",
                    role=role or ""
                )
                members.append(member)
            
            team_crd.spec.members = members

        if "workflow" in update_data:
            # Extract collaboration model from workflow
            collaboration_model = "pipeline"
            if update_data["workflow"] and "mode" in update_data["workflow"]:
                collaboration_model = update_data["workflow"]["mode"]
            
            team_crd.spec.collaborationModel = collaboration_model

        # Save the updated team CRD
        team.json = team_crd.model_dump(mode='json')
        team.updated_at = datetime.now()
        flag_modified(team, "json")
        
        db.commit()
        db.refresh(team)
        
        return self._convert_to_team_dict(team, db, user_id)

    def delete_with_user(
        self, db: Session, *, team_id: int, user_id: int
    ) -> None:
        """
        Delete user Team
        """
        team = db.query(Kind).filter(
            Kind.id == team_id,
            Kind.kind == "Team",
            Kind.is_active == True
        ).first()

        if not team:
            raise HTTPException(
                status_code=404,
                detail="Team not found"
            )

        # delete join shared team entry if any
        if team.user_id != user_id:
            db.query(SharedTeam).filter(
                SharedTeam.team_id == team_id,
                SharedTeam.user_id == user_id,
                SharedTeam.is_active == True
            ).delete()
            db.commit()
            return     
            
        # Check if team is referenced in any PENDING or RUNNING task
        tasks = db.query(Kind).filter(
            Kind.user_id == user_id,
            Kind.kind == "Task",
            Kind.is_active == True
        ).all()
        
        team_name = team.name
        team_namespace = team.namespace
        
        # Check if any task references this team with status PENDING or RUNNING
        for task in tasks:
            task_crd = Task.model_validate(task.json)
            if (task_crd.spec.teamRef.name == team_name and
                task_crd.spec.teamRef.namespace == team_namespace):
                if task_crd.status and task_crd.status.status in ["PENDING", "RUNNING"]:
                    raise HTTPException(
                        status_code=400,
                        detail=f"Team '{team_name}' is being used in a {task_crd.status.status} task. Please wait for task completion or cancel it first."
                    )
                
        # delete share team
        db.query(SharedTeam).filter(
            SharedTeam.team_id == team_id,
            SharedTeam.is_active == True
        ).delete()
        
        db.delete(team)
        db.commit()

    def count_user_teams(self, db: Session, *, user_id: int) -> int:
        """
        Count user's active teams including shared teams
        """
        # Count user's own teams
        own_teams_count = db.query(Kind).filter(
            Kind.user_id == user_id,
            Kind.kind == "Team",
            Kind.is_active == True
        ).count()
        
        # Count shared teams
        shared_teams_count = db.query(SharedTeam).join(
            Kind, SharedTeam.team_id == Kind.id
        ).filter(
            SharedTeam.user_id == user_id,
            SharedTeam.is_active == True,
            Kind.is_active == True,
            Kind.kind == "Team"
        ).count()
        
        return own_teams_count + shared_teams_count

    def _validate_bots(self, db: Session, bots: List[BotInfo], user_id: int) -> None:
        """
        Validate bots and check if bots belong to user and are active
        Also validates Dify runtime constraint: Dify Teams must have exactly one bot
        """
        if not bots:
            raise HTTPException(
                status_code=400,
                detail="bots cannot be empty"
            )

        bot_id_list = []
        for bot in bots:
            if hasattr(bot, 'bot_id'):
                bot_id_list.append(bot.bot_id)
            elif isinstance(bot, dict) and 'bot_id' in bot:
                bot_id_list.append(bot['bot_id'])
            else:
                raise HTTPException(
                    status_code=400,
                    detail="Invalid bot format: missing bot_id"
                )

        # Check if all bots exist, belong to user, and are active in kinds table
        bots_in_db = db.query(Kind).filter(
            Kind.id.in_(bot_id_list),
            Kind.user_id == user_id,
            Kind.kind == "Bot",
            Kind.is_active == True
        ).all()

        found_bot_ids = {bot.id for bot in bots_in_db}
        missing_bot_ids = set(bot_id_list) - found_bot_ids

        if missing_bot_ids:
            raise HTTPException(
                status_code=400,
                detail=f"Invalid or inactive bot_ids: {', '.join(map(str, missing_bot_ids))}"
            )

        # Validate external API shell constraint: must have exactly one bot
        for bot in bots_in_db:
            bot_crd = Bot.model_validate(bot.json)

            # Get shell type using utility function
            shell_type = get_shell_type(
                db,
                bot_crd.spec.shellRef.name,
                bot_crd.spec.shellRef.namespace,
                user_id
            )

            if shell_type == "external_api":
                # Get shell for error message
                shell = db.query(Kind).filter(
                    Kind.user_id == user_id,
                    Kind.kind == "Shell",
                    Kind.name == bot_crd.spec.shellRef.name,
                    Kind.namespace == bot_crd.spec.shellRef.namespace,
                    Kind.is_active == True
                ).first()
                
                if shell:
                    shell_crd = Shell.model_validate(shell.json)
                    # External API shells (like Dify) can only have one bot per team
                    if len(bots) > 1:
                        raise HTTPException(
                            status_code=400,
                            detail=f"Teams using external API shells ({shell_crd.spec.runtime}) must have exactly one bot. Found {len(bots)} bots."
                        )

    def get_team_by_id(self, db: Session, *, team_id: int, user_id: int) -> Optional[Kind]:
        """
        Get team by id, checking both user's own teams and shared teams
        """
        # First check if team exists and belongs to user
        existing_team = db.query(Kind).filter(
            Kind.id == team_id,
            Kind.user_id == user_id,
            Kind.kind == "Team",
            Kind.is_active == True
        ).first()
        
        if existing_team:
            return existing_team
        
        # If not found, check if team exists in shared teams
        shared_team = db.query(SharedTeam).filter(
            SharedTeam.user_id == user_id,
            SharedTeam.team_id == team_id,
            SharedTeam.is_active == True
        ).first()
        
        if shared_team:
            # Return shared team
            return db.query(Kind).filter(
                Kind.id == team_id,
                Kind.kind == "Team",
                Kind.is_active == True
            ).first()
        
        return None
        
    def get_team_by_id_or_name_and_namespace(self, db: Session, *, team_id: Optional[int] = None,
                                           team_name: Optional[str] = None,
                                           team_namespace: Optional[str] = None,
                                           user_id: int) -> Optional[Kind]:
        """
        Get team by id or by name and namespace, checking both user's own teams and shared teams
        
        If team_id is provided, search by id
        If team_id is None, search by team_name and team_namespace
        """
        # If team_id is provided, search by id
        if team_id is not None:
            return self.get_team_by_id(db, team_id=team_id, user_id=user_id)
        # If team_id is None, search by name and namespace
        elif team_name is not None and team_namespace is not None:
            return self.get_team_by_name_and_namespace(db, team_name, team_namespace, user_id)
        
        return None
    
    def get_team_by_name_and_namespace(self, db: Session, team_name: str, team_namespace: str, user_id: int) -> Optional[Kind]:
        existing_team = db.query(Kind).filter(
            Kind.name == team_name,
            Kind.namespace == team_namespace,
            Kind.user_id == user_id,
            Kind.kind == "Team",
            Kind.is_active == True
        ).first()

        if existing_team:
            return existing_team

        join_share_teams = db.query(SharedTeam).filter(
            SharedTeam.user_id == user_id,
            SharedTeam.is_active == True
        ).all()

        for join_team in join_share_teams:
            team = db.query(Kind).filter(
                Kind.name == team_name,
                Kind.namespace == team_namespace,
                Kind.user_id == join_team.original_user_id,
                Kind.kind == "Team",
                Kind.is_active == True
            ).first()
            if team:
                return team

        return None
        
    def _convert_to_team_dict(self, team: Kind, db: Session, user_id: int) -> Dict[str, Any]:
        """
        Convert kinds Team to team-like dictionary
        """
        from app.models.public_model import PublicModel
        
        team_crd = Team.model_validate(team.json)
        
        # Convert members to bots format and collect agent_names for is_mix_team calculation
        bots = []
<<<<<<< HEAD
        agent_names = set()
=======
        agent_type = None  # Will store the type of the first bot
>>>>>>> f983609f
        
        for member in team_crd.spec.members:
            # Find bot in kinds table
            bot = db.query(Kind).filter(
                Kind.user_id == user_id,
                Kind.kind == "Bot",
                Kind.name == member.botRef.name,
                Kind.namespace == member.botRef.namespace,
                Kind.is_active == True
            ).first()
            
            if bot:
                bot_summary = self._get_bot_summary(bot, db, user_id)
                bot_info = {
                    "bot_id": bot.id,
                    "bot_prompt": member.prompt or "",
                    "role": member.role or "",
                    "bot": bot_summary
                }
                bots.append(bot_info)
                
<<<<<<< HEAD
                # Collect agent_name for is_mix_team calculation
                if bot_summary.get("agent_name"):
                    agent_names.add(bot_summary["agent_name"])
        
        # Calculate is_mix_team: true if there are multiple different agent types
        is_mix_team = len(agent_names) > 1
=======
                # Get agent_type from the first bot's shell
                if agent_type is None:
                    bot_crd = Bot.model_validate(bot.json)
                    shell = db.query(Kind).filter(
                        Kind.user_id == user_id,
                        Kind.kind == "Shell",
                        Kind.name == bot_crd.spec.shellRef.name,
                        Kind.namespace == bot_crd.spec.shellRef.namespace,
                        Kind.is_active == True
                    ).first()
                    
                    if shell:
                        shell_crd = Shell.model_validate(shell.json)
                        runtime = shell_crd.spec.runtime
                        # Map runtime to agent type
                        if runtime == "AgnoShell":
                            agent_type = "agno"
                        elif runtime == "ClaudeCodeShell":
                            agent_type = "claude"
                        elif runtime == "DifyShell":
                            agent_type = "dify"
                        else:
                            agent_type = runtime.lower().replace("shell", "")
>>>>>>> f983609f
        
        # Convert collaboration model to workflow format
        workflow = {"mode": team_crd.spec.collaborationModel}
        
        return {
            "id": team.id,
            "user_id": team.user_id,
            "name": team.name,
            "bots": bots,
            "workflow": workflow,
            "is_mix_team": is_mix_team,
            "is_active": team.is_active,
            "created_at": team.created_at,
            "updated_at": team.updated_at,
            "agent_type": agent_type,  # Add agent_type field
        }

    def _get_bot_summary(self, bot: Kind, db: Session, user_id: int) -> Dict[str, Any]:
        """
        Get a summary of bot information including agent_config with only necessary fields.
        This is used for team list to determine if bots have predefined models.
        """
        import logging
        logger = logging.getLogger(__name__)
        
        from app.models.public_model import PublicModel
        
        bot_crd = Bot.model_validate(bot.json)
        
        logger.info(f"[_get_bot_summary] bot.name={bot.name}, modelRef.name={bot_crd.spec.modelRef.name}, modelRef.namespace={bot_crd.spec.modelRef.namespace}")
        
        # Get shell to extract agent_name
        shell = db.query(Kind).filter(
            Kind.user_id == user_id,
            Kind.kind == "Shell",
            Kind.name == bot_crd.spec.shellRef.name,
            Kind.namespace == bot_crd.spec.shellRef.namespace,
            Kind.is_active == True
        ).first()
        
        agent_name = ""
        if shell and shell.json:
            shell_crd = Shell.model_validate(shell.json)
            agent_name = shell_crd.spec.runtime
        
        # Get model reference
        model_ref_name = bot_crd.spec.modelRef.name
        model_ref_namespace = bot_crd.spec.modelRef.namespace
        
        # Try to find model in user's private models first
        model = db.query(Kind).filter(
            Kind.user_id == user_id,
            Kind.kind == "Model",
            Kind.name == model_ref_name,
            Kind.namespace == model_ref_namespace,
            Kind.is_active == True
        ).first()
        
        logger.info(f"[_get_bot_summary] Private model found: {model is not None}")
        
        agent_config = {}
        
        if model:
            # Private model - check if it's a custom config or predefined model
            model_crd = Model.model_validate(model.json)
            is_custom_config = model_crd.spec.isCustomConfig
            
            logger.info(f"[_get_bot_summary] Private model isCustomConfig: {is_custom_config}")
            
            if is_custom_config:
                # Custom config - don't include bind_model
                agent_config = {}
                logger.info(f"[_get_bot_summary] Custom config (isCustomConfig=True), returning empty agent_config")
            else:
                # Not custom config = predefined model, return bind_model format
                agent_config = {"bind_model": model_ref_name}
                logger.info(f"[_get_bot_summary] Predefined model (isCustomConfig=False), returning bind_model: {agent_config}")
        else:
            # Try to find in public_models table
            public_model = db.query(PublicModel).filter(
                PublicModel.name == model_ref_name,
                PublicModel.namespace == model_ref_namespace,
                PublicModel.is_active == True
            ).first()
            
            logger.info(f"[_get_bot_summary] Public model found: {public_model is not None}")
            
            if public_model:
                # Public model - return bind_model format
                agent_config = {"bind_model": public_model.name}
                logger.info(f"[_get_bot_summary] Using bind_model from public model: {agent_config}")
            else:
                logger.info(f"[_get_bot_summary] No model found for modelRef.name={model_ref_name}, modelRef.namespace={model_ref_namespace}")
        
        result = {
            "agent_config": agent_config,
            "agent_name": agent_name
        }
        logger.info(f"[_get_bot_summary] Returning: {result}")
        return result

    def _convert_bot_to_dict(self, bot: Kind, db: Session, user_id: int) -> Dict[str, Any]:
        """
        Convert kinds Bot to bot-like dictionary (simplified version)
        """
        bot_crd = Bot.model_validate(bot.json)
        
        # Get ghost
        ghost = db.query(Kind).filter(
            Kind.user_id == user_id,
            Kind.kind == "Ghost",
            Kind.name == bot_crd.spec.ghostRef.name,
            Kind.namespace == bot_crd.spec.ghostRef.namespace,
            Kind.is_active == True
        ).first()
        
        # Get shell
        shell = db.query(Kind).filter(
            Kind.user_id == user_id,
            Kind.kind == "Shell",
            Kind.name == bot_crd.spec.shellRef.name,
            Kind.namespace == bot_crd.spec.shellRef.namespace,
            Kind.is_active == True
        ).first()
        
        # Get model
        model = db.query(Kind).filter(
            Kind.user_id == user_id,
            Kind.kind == "Model",
            Kind.name == bot_crd.spec.modelRef.name,
            Kind.namespace == bot_crd.spec.modelRef.namespace,
            Kind.is_active == True
        ).first()
        
        # Extract data from components
        system_prompt = ""
        mcp_servers = {}
        agent_name = ""
        agent_config = {}
        
        if ghost and ghost.json:
            ghost_crd = Ghost.model_validate(ghost.json)
            system_prompt = ghost_crd.spec.systemPrompt
            mcp_servers = ghost_crd.spec.mcpServers or {}
        
        if shell and shell.json:
            shell_crd = Shell.model_validate(shell.json)
            agent_name = shell_crd.spec.runtime
        
        if model and model.json:
            model_crd = Model.model_validate(model.json)
            agent_config = model_crd.spec.modelConfig
        
        return {
            "id": bot.id,
            "user_id": bot.user_id,
            "name": bot.name,
            "agent_name": agent_name,
            "agent_config": agent_config,
            "system_prompt": system_prompt,
            "mcp_servers": mcp_servers,
            "is_active": bot.is_active,
            "created_at": bot.created_at,
            "updated_at": bot.updated_at,
        }

    def _update_team_references_in_tasks(self, db: Session, old_name: str, old_namespace: str,
                                        new_name: str, new_namespace: str, user_id: int) -> None:
        """
        Update all references to this team in tasks when team name/namespace changes
        """
        # Find all tasks that reference this team
        tasks = db.query(Kind).filter(
            Kind.user_id == user_id,
            Kind.kind == "Task",
            Kind.is_active == True
        ).all()
        
        for task in tasks:
            task_crd = Task.model_validate(task.json)
            
            # Check if this task references the old team
            if (task_crd.spec.teamRef.name == old_name and
                task_crd.spec.teamRef.namespace == old_namespace):
                # Update the reference
                task_crd.spec.teamRef.name = new_name
                task_crd.spec.teamRef.namespace = new_namespace
                
                # Save changes
                task.json = task_crd.model_dump(mode='json')
                task.updated_at = datetime.now()
                flag_modified(task, "json")

    def get_team_input_parameters(
        self, db: Session, *, team_id: int, user_id: int
    ) -> Dict[str, Any]:
        """
        Get input parameters required by the team's external API bots
        Returns parameter schema if team has external API bots, otherwise empty
        """
        # Get team details
        team = db.query(Kind).filter(
            Kind.id == team_id,
            Kind.kind == "Team",
            Kind.is_active == True
        ).first()

        if not team:
            raise HTTPException(
                status_code=404,
                detail="Team not found"
            )

        # Check if user has access to this team
        is_author = team.user_id == user_id
        shared_team = None

        if not is_author:
            shared_team = db.query(SharedTeam).filter(
                SharedTeam.user_id == user_id,
                SharedTeam.team_id == team_id,
                SharedTeam.is_active == True
            ).first()
            if not shared_team:
                raise HTTPException(
                    status_code=403,
                    detail="Access denied to this team"
                )

        # Get original user context
        original_user_id = team.user_id if is_author else shared_team.original_user_id
        team_dict = self._convert_to_team_dict(team, db, original_user_id)

        # Check if team has any external API bots (like Dify)
        has_external_api_bot = False
        external_api_bot = None

        for bot_info in team_dict["bots"]:
            bot_id = bot_info["bot_id"]
            bot = db.query(Kind).filter(
                Kind.id == bot_id,
                Kind.user_id == original_user_id,
                Kind.kind == "Bot",
                Kind.is_active == True
            ).first()

            if bot:
                bot_crd = Bot.model_validate(bot.json)
                # Check if bot uses external API shell
                shell_name = bot_crd.spec.shellRef.name
                shell_namespace = bot_crd.spec.shellRef.namespace
                
                shell = db.query(Kind).filter(
                    Kind.name == shell_name,
                    Kind.namespace == shell_namespace,
                    Kind.user_id == original_user_id,
                    Kind.kind == "Shell",
                    Kind.is_active == True
                ).first()

                if shell:
                    # Use utility function to get shell type
                    shell_type = get_shell_type(
                        db,
                        shell_name,
                        shell_namespace,
                        original_user_id
                    )
                    
                    if shell_type == "external_api":
                        has_external_api_bot = True
                        external_api_bot = bot_crd
                        break

        if not has_external_api_bot:
            return {
                "has_parameters": False,
                "parameters": []
            }

        # Get bot's model to extract API credentials
        model_ref = external_api_bot.spec.modelRef
        model = db.query(Kind).filter(
            Kind.user_id == original_user_id,
            Kind.kind == "Model",
            Kind.name == model_ref.name,
            Kind.namespace == model_ref.namespace,
            Kind.is_active == True
        ).first()
        
        if not model:
            return {
                "has_parameters": False,
                "parameters": []
            }
        
        model_crd = Model.model_validate(model.json)
        agent_config = model_crd.spec.modelConfig or {}

        # Decrypt sensitive data before using
        decrypted_agent_config = self._decrypt_agent_config(agent_config)
        env = decrypted_agent_config.get("env", {})

        # For Dify bots, we need to call Dify API to get parameters
        api_key = env.get("DIFY_API_KEY", "")
        base_url = env.get("DIFY_BASE_URL", "https://api.dify.ai")

        if not api_key:
            return {
                "has_parameters": False,
                "parameters": []
            }

        # Call external API to get parameter schema and app info
        try:
            import requests

            # Get app info to retrieve mode
            app_mode = None
            try:
                info_response = requests.get(
                    f"{base_url}/v1/info",
                    headers={
                        "Authorization": f"Bearer {api_key}",
                        "Content-Type": "application/json"
                    },
                    timeout=10
                )
                if info_response.status_code == 200:
                    info_data = info_response.json()
                    app_mode = info_data.get("mode")
            except Exception as e:
                logger.warning("Failed to fetch app info: %s", e)

            # Get app parameters
            response = requests.get(
                f"{base_url}/v1/parameters",
                headers={
                    "Authorization": f"Bearer {api_key}",
                    "Content-Type": "application/json"
                },
                timeout=10
            )
            if response.status_code == 200:
                data = response.json()
                user_input_form = data.get("user_input_form", [])

                # Transform Dify's nested format to flat format expected by frontend
                # Dify format: [{"text-input": {"variable": "x", ...}}, ...]
                # Frontend expects: [{"variable": "x", "type": "text-input", ...}, ...]
                transformed_params = []
                for item in user_input_form:
                    if isinstance(item, dict):
                        # Each item is like {"text-input": {...}} or {"select": {...}}
                        for param_type, param_data in item.items():
                            if isinstance(param_data, dict):
                                # Add type field and flatten
                                transformed_param = {**param_data, "type": param_type}
                                transformed_params.append(transformed_param)
                
                # has_parameters is true as long as the API request succeeds (external API bot exists)
                result = {
                    "has_parameters": True,
                    "parameters": transformed_params
                }
                
                # Add app_mode if available
                if app_mode:
                    result["app_mode"] = app_mode
                
                return result
            else:
                logger.warning("Dify API returned status %s: %s", response.status_code, response.text)
                # has_parameters is true as long as external API bot exists, even if parameters API fails
                result = {
                    "has_parameters": True,
                    "parameters": []
                }
                if app_mode:
                    result["app_mode"] = app_mode
                return result
        except Exception as e:
            logger.warning("Failed to fetch parameters from external API: %s", e, exc_info=True)
            # has_parameters is true as long as external API bot exists, even if API call fails
            return {
                "has_parameters": True,
                "parameters": []
            }


team_kinds_service = TeamKindsService(Kind)<|MERGE_RESOLUTION|>--- conflicted
+++ resolved
@@ -715,11 +715,7 @@
         
         # Convert members to bots format and collect agent_names for is_mix_team calculation
         bots = []
-<<<<<<< HEAD
         agent_names = set()
-=======
-        agent_type = None  # Will store the type of the first bot
->>>>>>> f983609f
         
         for member in team_crd.spec.members:
             # Find bot in kinds table
@@ -741,14 +737,13 @@
                 }
                 bots.append(bot_info)
                 
-<<<<<<< HEAD
                 # Collect agent_name for is_mix_team calculation
                 if bot_summary.get("agent_name"):
                     agent_names.add(bot_summary["agent_name"])
         
         # Calculate is_mix_team: true if there are multiple different agent types
         is_mix_team = len(agent_names) > 1
-=======
+                
                 # Get agent_type from the first bot's shell
                 if agent_type is None:
                     bot_crd = Bot.model_validate(bot.json)
@@ -772,7 +767,6 @@
                             agent_type = "dify"
                         else:
                             agent_type = runtime.lower().replace("shell", "")
->>>>>>> f983609f
         
         # Convert collaboration model to workflow format
         workflow = {"mode": team_crd.spec.collaborationModel}
@@ -789,6 +783,90 @@
             "updated_at": team.updated_at,
             "agent_type": agent_type,  # Add agent_type field
         }
+
+    def _get_bot_summary(self, bot: Kind, db: Session, user_id: int) -> Dict[str, Any]:
+        """
+        Get a summary of bot information including agent_config with only necessary fields.
+        This is used for team list to determine if bots have predefined models.
+        """
+        import logging
+        logger = logging.getLogger(__name__)
+        
+        from app.models.public_model import PublicModel
+        
+        bot_crd = Bot.model_validate(bot.json)
+        
+        logger.info(f"[_get_bot_summary] bot.name={bot.name}, modelRef.name={bot_crd.spec.modelRef.name}, modelRef.namespace={bot_crd.spec.modelRef.namespace}")
+        
+        # Get shell to extract agent_name
+        shell = db.query(Kind).filter(
+            Kind.user_id == user_id,
+            Kind.kind == "Shell",
+            Kind.name == bot_crd.spec.shellRef.name,
+            Kind.namespace == bot_crd.spec.shellRef.namespace,
+            Kind.is_active == True
+        ).first()
+        
+        agent_name = ""
+        if shell and shell.json:
+            shell_crd = Shell.model_validate(shell.json)
+            agent_name = shell_crd.spec.runtime
+        
+        # Get model reference
+        model_ref_name = bot_crd.spec.modelRef.name
+        model_ref_namespace = bot_crd.spec.modelRef.namespace
+        
+        # Try to find model in user's private models first
+        model = db.query(Kind).filter(
+            Kind.user_id == user_id,
+            Kind.kind == "Model",
+            Kind.name == model_ref_name,
+            Kind.namespace == model_ref_namespace,
+            Kind.is_active == True
+        ).first()
+        
+        logger.info(f"[_get_bot_summary] Private model found: {model is not None}")
+        
+        agent_config = {}
+        
+        if model:
+            # Private model - check if it's a custom config or predefined model
+            model_crd = Model.model_validate(model.json)
+            is_custom_config = model_crd.spec.isCustomConfig
+            
+            logger.info(f"[_get_bot_summary] Private model isCustomConfig: {is_custom_config}")
+            
+            if is_custom_config:
+                # Custom config - don't include bind_model
+                agent_config = {}
+                logger.info(f"[_get_bot_summary] Custom config (isCustomConfig=True), returning empty agent_config")
+            else:
+                # Not custom config = predefined model, return bind_model format
+                agent_config = {"bind_model": model_ref_name}
+                logger.info(f"[_get_bot_summary] Predefined model (isCustomConfig=False), returning bind_model: {agent_config}")
+        else:
+            # Try to find in public_models table
+            public_model = db.query(PublicModel).filter(
+                PublicModel.name == model_ref_name,
+                PublicModel.namespace == model_ref_namespace,
+                PublicModel.is_active == True
+            ).first()
+            
+            logger.info(f"[_get_bot_summary] Public model found: {public_model is not None}")
+            
+            if public_model:
+                # Public model - return bind_model format
+                agent_config = {"bind_model": public_model.name}
+                logger.info(f"[_get_bot_summary] Using bind_model from public model: {agent_config}")
+            else:
+                logger.info(f"[_get_bot_summary] No model found for modelRef.name={model_ref_name}, modelRef.namespace={model_ref_namespace}")
+        
+        result = {
+            "agent_config": agent_config,
+            "agent_name": agent_name
+        }
+        logger.info(f"[_get_bot_summary] Returning: {result}")
+        return result
 
     def _get_bot_summary(self, bot: Kind, db: Session, user_id: int) -> Dict[str, Any]:
         """
