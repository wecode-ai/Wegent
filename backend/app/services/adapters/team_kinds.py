--- conflicted
+++ resolved
@@ -868,13 +868,7 @@
                     shell_crd = Shell.model_validate(shell.json)
                     shell_type = shell_crd.spec.shellType
                 else:
-<<<<<<< HEAD
                     # If not found, check public shells (user_id=0 in kinds table)
-=======
-                    # If not found, check public shells
-                    from app.models.public_shell import PublicShell
-
->>>>>>> e511197e
                     public_shell = (
                         db.query(Kind)
                         .filter(
