--- conflicted
+++ resolved
@@ -873,6 +873,18 @@
         """
         from app.services.task_member_service import task_member_service
 
+        # First, try to find task owned by user
+        task = (
+            db.query(TaskResource)
+            .filter(
+                TaskResource.id == task_id,
+                TaskResource.kind == "Task",
+                TaskResource.is_active == True,
+                text("JSON_EXTRACT(json, '$.status.status') != 'DELETE'"),
+            )
+            .first()
+        )
+
         # First, check if task exists
         task = (
             db.query(TaskResource)
@@ -886,33 +898,7 @@
         )
 
         if not task:
-<<<<<<< HEAD
-            # Check if user is a member of this task's group chat
-            member = (
-                db.query(TaskMember)
-                .filter(
-                    TaskMember.task_id == task_id,
-                    TaskMember.user_id == user_id,
-                    TaskMember.status == MemberStatus.ACTIVE,
-                )
-                .first()
-            )
-
-            if member:
-                # User is a member, fetch the task without user_id filter
-                task = (
-                    db.query(TaskResource)
-                    .filter(
-                        TaskResource.id == task_id,
-                        TaskResource.kind == "Task",
-                        TaskResource.is_active == True,
-                        text("JSON_EXTRACT(json, '$.status.status') != 'DELETE'"),
-                    )
-                    .first()
-                )
-=======
             raise HTTPException(status_code=404, detail="Task not found")
->>>>>>> 55d39b01
 
         # Check if user has access (owner or active member)
         if not task_member_service.is_member(db, task_id, user_id):
