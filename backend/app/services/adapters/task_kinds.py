--- conflicted
+++ resolved
@@ -891,14 +891,10 @@
         if not task:
             raise HTTPException(status_code=404, detail="Task not found")
 
-<<<<<<< HEAD
-        return self._convert_to_task_dict(task, db, task.user_id)
-=======
         # For group chat members, use the task owner's user_id to convert task dict
         # This ensures team and workspace lookups work correctly
         convert_user_id = task.user_id  # Always use task owner's user_id
         return self._convert_to_task_dict(task, db, convert_user_id)
->>>>>>> 4e1c6120
 
     def get_task_detail(
         self, db: Session, *, task_id: int, user_id: int
