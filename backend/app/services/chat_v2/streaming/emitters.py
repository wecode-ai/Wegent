# SPDX-FileCopyrightText: 2025 Weibo, Inc.
#
# SPDX-License-Identifier: Apache-2.0

"""Stream emitters for different output channels.

This module provides unified emitter interfaces for SSE and WebSocket streaming.
Each emitter handles the specific protocol details while sharing common logic.
"""

import json
import logging
from abc import ABC, abstractmethod
from dataclasses import dataclass
from typing import Any

logger = logging.getLogger(__name__)


@dataclass
class StreamEvent:
    """Represents a streaming event to be emitted."""

    type: str  # "chunk", "done", "error", "cancelled", "start"
    content: str = ""
    offset: int = 0
    subtask_id: int | None = None
    task_id: int | None = None
    result: dict[str, Any] | None = None
    error: str | None = None


class StreamEmitter(ABC):
    """Abstract base class for stream emitters.

    Defines the interface for emitting streaming events to different channels.
    """

    @abstractmethod
    async def emit_start(
        self, task_id: int, subtask_id: int, shell_type: str = "Chat"
    ) -> None:
        """Emit stream start event with shell_type for frontend display logic."""
        pass

    @abstractmethod
    async def emit_chunk(
        self,
        content: str,
        offset: int,
        subtask_id: int,
        result: dict[str, Any] | None = None,
    ) -> None:
        """Emit a content chunk with optional result data (thinking, workbench).

        Args:
            content: Content chunk (for text streaming)
            offset: Current offset in the full response
            subtask_id: Subtask ID
            result: Optional full result data (for thinking/workbench display, follows executor pattern)
        """
        pass

    @abstractmethod
    async def emit_done(
        self,
        task_id: int,
        subtask_id: int,
        offset: int,
        result: dict[str, Any],
        message_id: int | None = None,
    ) -> None:
        """Emit stream completion event."""
        pass

    @abstractmethod
    async def emit_error(self, subtask_id: int, error: str) -> None:
        """Emit error event."""
        pass

    @abstractmethod
    async def emit_cancelled(self, subtask_id: int) -> None:
        """Emit cancellation event."""
        pass


class SSEEmitter(StreamEmitter):
    """Server-Sent Events emitter.

    Formats events as SSE data lines for HTTP streaming responses.
    """

    def __init__(self):
        """Initialize SSE emitter."""
        self._events: list[str] = []

    @staticmethod
    def format_sse(data: dict[str, Any]) -> str:
        """Format data as SSE event string."""
        return f"data: {json.dumps(data)}\n\n"

    async def emit_start(
        self, task_id: int, subtask_id: int, shell_type: str = "Chat"
    ) -> None:
        """SSE doesn't need explicit start event."""
        pass

    async def emit_chunk(
        self,
        content: str,
        offset: int,
        subtask_id: int,
        result: dict[str, Any] | None = None,
    ) -> None:
        """Emit chunk as SSE data with optional result."""
        payload = {"content": content, "done": False}
        if result is not None:
            payload["result"] = result
        self._events.append(self.format_sse(payload))

    async def emit_done(
        self,
        task_id: int,
        subtask_id: int,
        offset: int,
        result: dict[str, Any],
        message_id: int | None = None,
    ) -> None:
        """Emit done event as SSE data."""
        self._events.append(
            self.format_sse({"content": "", "done": True, "result": result})
        )

    async def emit_error(self, subtask_id: int, error: str) -> None:
        """Emit error as SSE data."""
        self._events.append(self.format_sse({"error": error}))

    async def emit_cancelled(self, subtask_id: int) -> None:
        """Emit cancellation as SSE data."""
        self._events.append(
            self.format_sse({"content": "", "done": True, "cancelled": True})
        )

    def get_event(self) -> str | None:
        """Get and remove the next event from the queue."""
        if self._events:
            return self._events.pop(0)
        return None

    def has_events(self) -> bool:
        """Check if there are pending events."""
        return len(self._events) > 0


class WebSocketEmitter(StreamEmitter):
    """WebSocket emitter using global ws_emitter for cross-worker broadcasting.

    Uses the global ws_emitter (with Redis adapter) to ensure events are
    broadcast to all backend replicas in multi-instance deployments.
    """

    def __init__(self, namespace: Any, task_room: str, task_id: int):
        """Initialize WebSocket emitter.

        Args:
            namespace: Socket.IO namespace instance (kept for compatibility)
            task_room: Room name for broadcasting events
            task_id: Task ID for emitting events
        """
        self.namespace = namespace
        self.task_room = task_room
        self.task_id = task_id

<<<<<<< HEAD
    async def emit_start(self, task_id: int, subtask_id: int) -> None:
        """Emit chat:start event using global emitter."""
        from app.services.chat.ws_emitter import get_ws_emitter

        emitter = get_ws_emitter()
        await emitter.emit_chat_start(
            task_id=task_id,
            subtask_id=subtask_id,
=======
    async def emit_start(
        self, task_id: int, subtask_id: int, shell_type: str = "Chat"
    ) -> None:
        """Emit chat:start event with shell_type."""
        from app.api.ws.events import ServerEvents

        await self.namespace.emit(
            ServerEvents.CHAT_START,
            {
                "task_id": task_id,
                "subtask_id": subtask_id,
                "shell_type": shell_type,  # Include shell_type for frontend display logic
            },
            room=self.task_room,
>>>>>>> 3687b4fe
        )
        logger.info("[WS_EMITTER] chat:start emitted with shell_type=%s", shell_type)

    async def emit_chunk(
        self,
        content: str,
        offset: int,
        subtask_id: int,
        result: dict[str, Any] | None = None,
    ) -> None:
        """Emit chat:chunk event with optional result data (thinking, workbench).

<<<<<<< HEAD
    async def emit_chunk(self, content: str, offset: int, subtask_id: int) -> None:
        """Emit chat:chunk event using global emitter."""
        from app.services.chat.ws_emitter import get_ws_emitter
=======
        This follows the same pattern as executor tasks to enable thinking/workbench display.
        """
        from app.api.ws.events import ServerEvents
>>>>>>> 3687b4fe

        logger.debug(
            "[WS_EMITTER] emit_chunk: subtask_id=%d, offset=%d, content_len=%d, has_result=%s",
            subtask_id,
            offset,
            len(content),
            result is not None,
        )
<<<<<<< HEAD
        emitter = get_ws_emitter()
        await emitter.emit_chat_chunk(
            task_id=self.task_id,
            subtask_id=subtask_id,
            content=content,
            offset=offset,
=======
        payload: dict[str, Any] = {
            "subtask_id": subtask_id,
            "content": content,
            "offset": offset,
        }
        # Include full result if provided (for chat_v2 thinking/workbench display)
        if result is not None:
            payload["result"] = result

        await self.namespace.emit(
            ServerEvents.CHAT_CHUNK,
            payload,
            room=self.task_room,
>>>>>>> 3687b4fe
        )

    async def emit_done(
        self,
        task_id: int,
        subtask_id: int,
        offset: int,
        result: dict[str, Any],
        message_id: int | None = None,
    ) -> None:
        """Emit chat:done event using global emitter."""
        from app.services.chat.ws_emitter import get_ws_emitter

        emitter = get_ws_emitter()
        await emitter.emit_chat_done(
            task_id=task_id,
            subtask_id=subtask_id,
            offset=offset,
            result=result,
            message_id=message_id,
        )
        logger.info("[WS_EMITTER] chat:done emitted message_id=%s", message_id)

    async def emit_error(self, subtask_id: int, error: str) -> None:
        """Emit chat:error event using global emitter."""
        from app.services.chat.ws_emitter import get_ws_emitter

        emitter = get_ws_emitter()
        await emitter.emit_chat_error(
            task_id=self.task_id,
            subtask_id=subtask_id,
            error=error,
        )
        logger.warning("[WS_EMITTER] chat:error emitted: %s", error)

    async def emit_cancelled(self, subtask_id: int) -> None:
        """Emit chat:cancelled event using global emitter."""
        from app.services.chat.ws_emitter import get_ws_emitter

        emitter = get_ws_emitter()
        await emitter.emit_chat_cancelled(
            task_id=self.task_id,
            subtask_id=subtask_id,
        )
        logger.info("[WS_EMITTER] chat:cancelled emitted")<|MERGE_RESOLUTION|>--- conflicted
+++ resolved
@@ -171,31 +171,17 @@
         self.task_room = task_room
         self.task_id = task_id
 
-<<<<<<< HEAD
-    async def emit_start(self, task_id: int, subtask_id: int) -> None:
-        """Emit chat:start event using global emitter."""
+    async def emit_start(
+        self, task_id: int, subtask_id: int, shell_type: str = "Chat"
+    ) -> None:
+        """Emit chat:start event using global emitter with shell_type."""
         from app.services.chat.ws_emitter import get_ws_emitter
 
         emitter = get_ws_emitter()
         await emitter.emit_chat_start(
             task_id=task_id,
             subtask_id=subtask_id,
-=======
-    async def emit_start(
-        self, task_id: int, subtask_id: int, shell_type: str = "Chat"
-    ) -> None:
-        """Emit chat:start event with shell_type."""
-        from app.api.ws.events import ServerEvents
-
-        await self.namespace.emit(
-            ServerEvents.CHAT_START,
-            {
-                "task_id": task_id,
-                "subtask_id": subtask_id,
-                "shell_type": shell_type,  # Include shell_type for frontend display logic
-            },
-            room=self.task_room,
->>>>>>> 3687b4fe
+            shell_type=shell_type,
         )
         logger.info("[WS_EMITTER] chat:start emitted with shell_type=%s", shell_type)
 
@@ -206,17 +192,11 @@
         subtask_id: int,
         result: dict[str, Any] | None = None,
     ) -> None:
-        """Emit chat:chunk event with optional result data (thinking, workbench).
-
-<<<<<<< HEAD
-    async def emit_chunk(self, content: str, offset: int, subtask_id: int) -> None:
-        """Emit chat:chunk event using global emitter."""
-        from app.services.chat.ws_emitter import get_ws_emitter
-=======
+        """Emit chat:chunk event using global emitter with optional result data.
+
         This follows the same pattern as executor tasks to enable thinking/workbench display.
         """
-        from app.api.ws.events import ServerEvents
->>>>>>> 3687b4fe
+        from app.services.chat.ws_emitter import get_ws_emitter
 
         logger.debug(
             "[WS_EMITTER] emit_chunk: subtask_id=%d, offset=%d, content_len=%d, has_result=%s",
@@ -225,28 +205,13 @@
             len(content),
             result is not None,
         )
-<<<<<<< HEAD
         emitter = get_ws_emitter()
         await emitter.emit_chat_chunk(
             task_id=self.task_id,
             subtask_id=subtask_id,
             content=content,
             offset=offset,
-=======
-        payload: dict[str, Any] = {
-            "subtask_id": subtask_id,
-            "content": content,
-            "offset": offset,
-        }
-        # Include full result if provided (for chat_v2 thinking/workbench display)
-        if result is not None:
-            payload["result"] = result
-
-        await self.namespace.emit(
-            ServerEvents.CHAT_CHUNK,
-            payload,
-            room=self.task_room,
->>>>>>> 3687b4fe
+            result=result,
         )
 
     async def emit_done(
