# SPDX-FileCopyrightText: 2025 Weibo, Inc.
#
# SPDX-License-Identifier: Apache-2.0

"""
AI Trigger Service.

This module handles triggering AI responses for chat messages.
It decouples the AI response logic from message saving, allowing for:
- Different AI backends (direct chat, executor, queue-based)
- Future extensibility (e.g., queue-based processing)
- Clean separation of concerns

Now uses ChatService with ChatConfigBuilder for direct chat streaming.
"""

import asyncio
import logging
from typing import Any, Dict, Optional

from shared.telemetry.context import (
    SpanManager,
    SpanNames,
    TelemetryEventNames,
    attach_otel_context,
    copy_context_vars,
    detach_otel_context,
    restore_context_vars,
)

from app.core.config import settings
from app.db.session import SessionLocal
from app.models.kind import Kind
from app.models.subtask import Subtask
from app.models.user import User

logger = logging.getLogger(__name__)


async def trigger_ai_response(
    task: Kind,
    assistant_subtask: Subtask,
    team: Kind,
    user: User,
    message: str,
    payload: Any,
    task_room: str,
    supports_direct_chat: bool,
    namespace: Any,  # ChatNamespace instance for emitting events
) -> None:
    """
    Trigger AI response for a chat message.

    This function handles the AI response triggering logic, decoupled from
    message saving. It supports both direct chat (Chat Shell) and executor-based
    (ClaudeCode, Agno, etc.) AI responses.

    For direct chat:
    - Emits chat:start event
    - Starts streaming in background task

    For executor-based:
    - AI response is handled by executor_manager (no action needed here)

    Args:
        task: Task Kind object
        assistant_subtask: Assistant subtask for AI response
        team: Team Kind object
        user: User object
        message: User message
        payload: Original chat send payload
        task_room: Task room name for WebSocket events
        supports_direct_chat: Whether team supports direct chat
        namespace: ChatNamespace instance for emitting events
    """
    logger.info(
        "[ai_trigger] Triggering AI response: task_id=%d, "
        "subtask_id=%d, supports_direct_chat=%s",
        task.id,
        assistant_subtask.id,
        supports_direct_chat,
    )

    if supports_direct_chat:
        # Direct chat (Chat Shell) - handle streaming locally
        await _trigger_direct_chat(
            task=task,
            assistant_subtask=assistant_subtask,
            team=team,
            user=user,
            message=message,
            payload=payload,
            task_room=task_room,
            namespace=namespace,
        )
    else:
        # Executor-based (ClaudeCode, Agno, etc.)
        # AI response is handled by executor_manager
        # The executor_manager polls for PENDING tasks and processes them
        logger.info(
            "[ai_trigger] Non-direct chat, AI response handled by executor_manager"
        )


async def _trigger_direct_chat(
    task: Kind,
    assistant_subtask: Subtask,
    team: Kind,
    user: User,
    message: str,
    payload: Any,
    task_room: str,
    namespace: Any,
) -> None:
    """
    Trigger direct chat (Chat Shell) AI response using ChatService.

    Emits chat:start event and starts streaming in background task.
    """
    from app.api.ws.events import ServerEvents
    from app.services.chat.ws_emitter import get_ws_emitter

<<<<<<< HEAD
    # Emit chat:start event using global emitter for cross-worker broadcasting
    logger.info("[ai_trigger] Emitting chat:start event")
    emitter = get_ws_emitter()
    await emitter.emit_chat_start(
        task_id=task.id,
        subtask_id=assistant_subtask.id,
    )
    logger.info("[ai_trigger] chat:start emitted")

=======
>>>>>>> 3687b4fe
    # Extract data from ORM objects before starting background task
    # This prevents DetachedInstanceError
    task_data = {
        "id": task.id,
    }
    team_data = {
        "id": team.id,
        "user_id": team.user_id,
        "name": team.name,
        "json": team.json,
    }
    user_data = {
        "id": user.id,
        "user_name": user.user_name,
    }

    # Copy ContextVars (request_id, user_id, etc.) AND trace context before starting background task
    # This ensures logging context and trace parent-child relationships are preserved in the background task
    trace_context = None
    otel_context = None
    try:
        if settings.OTEL_ENABLED:
            from opentelemetry import context

            trace_context = copy_context_vars()
            # Also copy OpenTelemetry context for parent-child span relationships
            otel_context = context.get_current()
    except Exception as e:
        logger.debug(f"Failed to copy trace context: {e}")

    # Start streaming in background task using ChatService
    logger.info("[ai_trigger] Starting background stream task with ChatService")
    stream_task = asyncio.create_task(
        _stream_chat_response(
            task_data=task_data,
            subtask_id=assistant_subtask.id,
            message_id=assistant_subtask.message_id,
            team_data=team_data,
            user_data=user_data,
            message=message,
            payload=payload,
            task_room=task_room,
            namespace=namespace,
            trace_context=trace_context,
            otel_context=otel_context,
        )
    )
    namespace._active_streams[assistant_subtask.id] = stream_task
    namespace._stream_versions[assistant_subtask.id] = "v2"
    logger.info("[ai_trigger] Background stream task started")


async def _stream_chat_response(
    task_data: dict[str, Any],
    subtask_id: int,
    message_id: int,
    team_data: dict[str, Any],
    user_data: dict[str, Any],
    message: str,
    payload: Any,
    task_room: str,
    namespace: Any,
    trace_context: Optional[Dict[str, Any]] = None,
    otel_context: Optional[Any] = None,
) -> None:
    """
    Stream chat response using ChatService.

    Uses ChatConfigBuilder to prepare configuration and delegates
    streaming to ChatService.stream_to_websocket().
    """
    # Restore trace context at the start of background task
    # This ensures logging uses the correct request_id and user context
    if trace_context:
        try:
            restore_context_vars(trace_context)
            logger.debug(
                f"[ai_trigger] Restored trace context: request_id={trace_context.get('request_id')}"
            )
        except Exception as e:
            logger.debug(f"Failed to restore trace context: {e}")

    # Restore OpenTelemetry context to maintain parent-child span relationships
    otel_token = attach_otel_context(otel_context) if otel_context else None

    # Create OpenTelemetry span manager for this streaming operation
    span_manager = SpanManager(SpanNames.CHAT_STREAM_RESPONSE)
    span_manager.create_span()
    span_manager.enter_span()

    from app.api.ws.events import ServerEvents
    from app.services.chat_v2.config import ChatConfigBuilder
    from app.services.chat_v2.service import (
        WebSocketStreamConfig,
        chat_service,
    )

    db = SessionLocal()

    try:
        # Set base attributes (user and task info)
        span_manager.set_base_attributes(
            task_id=task_data["id"],
            subtask_id=subtask_id,
            user_id=str(user_data["id"]),
            user_name=user_data["user_name"],
        )

        # Get team Kind object from database
        team = (
            db.query(Kind)
            .filter(
                Kind.id == team_data["id"],
                Kind.kind == "Team",
                Kind.is_active,
            )
            .first()
        )

        if not team:
            error_msg = "Team not found"
            span_manager.record_error(TelemetryEventNames.TEAM_NOT_FOUND, error_msg)
            from app.services.chat.ws_emitter import get_ws_emitter
            error_emitter = get_ws_emitter()
            await error_emitter.emit_chat_error(
                task_id=task_data["id"],
                subtask_id=subtask_id,
                error=error_msg,
            )
            return

        # Use ChatConfigBuilder to prepare configuration
        config_builder = ChatConfigBuilder(
            db=db,
            team=team,
            user_id=user_data["id"],
            user_name=user_data["user_name"],
        )

        try:
            chat_config = config_builder.build(
                override_model_name=payload.force_override_bot_model,
                force_override=payload.force_override_bot_model is not None,
                enable_clarification=payload.enable_clarification,
                enable_deep_thinking=payload.enable_deep_thinking,
                task_id=task_data["id"],
            )
        except ValueError as e:
            error_msg = str(e)
            span_manager.record_error(
                TelemetryEventNames.CONFIG_BUILD_FAILED, error_msg
            )
            from app.services.chat.ws_emitter import get_ws_emitter
            error_emitter = get_ws_emitter()
            await error_emitter.emit_chat_error(
                task_id=task_data["id"],
                subtask_id=subtask_id,
                error=error_msg,
            )
            return

        # Add model info to span
        span_manager.set_model_attributes(chat_config.model_config)

        # Handle attachment
        final_message = message
        if payload.attachment_id:
            final_message = await _process_attachment(
                db, payload.attachment_id, user_data["id"], message
            )

        # Emit chat:start event with shell_type
        logger.info(
            "[ai_trigger] Emitting chat:start event with shell_type=%s",
            chat_config.shell_type,
        )
        await namespace.emit(
            ServerEvents.CHAT_START,
            {
                "task_id": task_data["id"],
                "subtask_id": subtask_id,
                "message_id": message_id,
                "shell_type": chat_config.shell_type,  # Include shell_type for frontend
            },
            room=task_room,
        )
        logger.info("[ai_trigger] chat:start emitted")

        # Create WebSocket stream config
        ws_config = WebSocketStreamConfig(
            task_id=task_data["id"],
            subtask_id=subtask_id,
            task_room=task_room,
            user_id=user_data["id"],
            user_name=user_data["user_name"],
            is_group_chat=payload.is_group_chat,
            enable_web_search=payload.enable_web_search,
            search_engine=payload.search_engine,
            message_id=message_id,
            bot_name=chat_config.bot_name,
            bot_namespace=chat_config.bot_namespace,
            shell_type=chat_config.shell_type,  # Pass shell_type from chat_config
        )

        # Use ChatService for streaming
        await chat_service.stream_to_websocket(
            message=final_message,
            model_config=chat_config.model_config,
            system_prompt=chat_config.system_prompt,
            config=ws_config,
            namespace=namespace,
        )

        # Mark span as successful
        span_manager.record_success(
            event_name=TelemetryEventNames.STREAM_COMPLETED,
        )

    except Exception as e:
        logger.exception("[ai_trigger] Stream error subtask=%d: %s", subtask_id, e)
        # Record error in span
        span_manager.record_exception(e)
        # Use global emitter for cross-worker broadcasting
        from app.services.chat.ws_emitter import get_ws_emitter
        error_emitter = get_ws_emitter()
        await error_emitter.emit_chat_error(
            task_id=task_data["id"],
            subtask_id=subtask_id,
            error=str(e),
        )
    finally:
        # Detach OTEL context first (before exiting span)
        detach_otel_context(otel_token)

        # Exit span context
        span_manager.exit_span()

        db.close()


async def _process_attachment(
    db: Any,
    attachment_id: int,
    user_id: int,
    message: str,
) -> str:
    """
    Process attachment and build message with attachment content.

    Args:
        db: Database session
        attachment_id: Attachment ID
        user_id: User ID
        message: Original message

    Returns:
        Message with attachment content prepended if applicable
    """
    from app.models.subtask_attachment import AttachmentStatus
    from app.services.attachment import attachment_service

    attachment = attachment_service.get_attachment(
        db=db,
        attachment_id=attachment_id,
        user_id=user_id,
    )

    if attachment and attachment.status == AttachmentStatus.READY:
        return attachment_service.build_message_with_attachment(message, attachment)

    return message<|MERGE_RESOLUTION|>--- conflicted
+++ resolved
@@ -120,18 +120,6 @@
     from app.api.ws.events import ServerEvents
     from app.services.chat.ws_emitter import get_ws_emitter
 
-<<<<<<< HEAD
-    # Emit chat:start event using global emitter for cross-worker broadcasting
-    logger.info("[ai_trigger] Emitting chat:start event")
-    emitter = get_ws_emitter()
-    await emitter.emit_chat_start(
-        task_id=task.id,
-        subtask_id=assistant_subtask.id,
-    )
-    logger.info("[ai_trigger] chat:start emitted")
-
-=======
->>>>>>> 3687b4fe
     # Extract data from ORM objects before starting background task
     # This prevents DetachedInstanceError
     task_data = {
