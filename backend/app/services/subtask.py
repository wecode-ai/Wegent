--- conflicted
+++ resolved
@@ -131,13 +131,9 @@
 
         sender_ids = set()
         for subtask in subtasks:
-<<<<<<< HEAD
-            if subtask.sender_user_id:
-=======
             if (
                 subtask.sender_user_id and subtask.sender_user_id > 0
             ):  # Check > 0 instead of truthy
->>>>>>> af4f9c7a
                 sender_ids.add(subtask.sender_user_id)
 
         # Batch query users
@@ -148,15 +144,11 @@
 
         # Set sender_user_name for each subtask
         for subtask in subtasks:
-<<<<<<< HEAD
-            if subtask.sender_user_id and subtask.sender_user_id in user_name_map:
-=======
             if (
                 subtask.sender_user_id
                 and subtask.sender_user_id > 0
                 and subtask.sender_user_id in user_name_map
             ):  # Check > 0
->>>>>>> af4f9c7a
                 subtask.sender_user_name = user_name_map[subtask.sender_user_id]
 
         # Restore the original order (IN clause doesn't preserve order)
