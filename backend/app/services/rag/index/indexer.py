--- conflicted
+++ resolved
@@ -8,11 +8,7 @@
 
 from datetime import datetime, timezone
 from pathlib import Path
-<<<<<<< HEAD
-from typing import Dict, List, Optional
-=======
-from typing import Dict, Optional, Union
->>>>>>> b196ce88
+from typing import Dict, Optional, Union, List, Optional
 
 from llama_index.core import Document, SimpleDirectoryReader
 
