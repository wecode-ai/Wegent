# SPDX-FileCopyrightText: 2025 Weibo, Inc.
#
# SPDX-License-Identifier: Apache-2.0

"""
Storage backend factory for creating storage backends from Retriever CRD.
"""

<<<<<<< HEAD
from typing import Dict, List, Type
=======
from typing import Dict, List, Optional, Type
>>>>>>> b196ce88

from app.schemas.kind import Retriever
from app.services.rag.storage.base import BaseStorageBackend
from app.services.rag.storage.elasticsearch_backend import ElasticsearchBackend
from app.services.rag.storage.qdrant_backend import QdrantBackend

# Registry of storage backend classes by type
STORAGE_BACKEND_REGISTRY: Dict[str, Type[BaseStorageBackend]] = {
    "elasticsearch": ElasticsearchBackend,
    "qdrant": QdrantBackend,
}


def get_supported_storage_types() -> List[str]:
    """
    Get list of supported storage types.

    Returns:
        List of storage type names
    """
    return list(STORAGE_BACKEND_REGISTRY.keys())


def get_supported_retrieval_methods(storage_type: str) -> List[str]:
    """
    Get supported retrieval methods for a storage type.

    Args:
        storage_type: Storage type name (e.g., 'elasticsearch', 'qdrant')

    Returns:
        List of supported retrieval method names

    Raises:
        ValueError: If storage type is not supported
    """
    storage_type = storage_type.lower()
    if storage_type not in STORAGE_BACKEND_REGISTRY:
        raise ValueError(
            f"Unsupported storage type: {storage_type}. "
            f"Supported types: {list(STORAGE_BACKEND_REGISTRY.keys())}"
        )

    backend_class = STORAGE_BACKEND_REGISTRY[storage_type]
    return backend_class.get_supported_retrieval_methods()


def get_all_storage_retrieval_methods() -> Dict[str, List[str]]:
    """
    Get supported retrieval methods for all storage types.

    Returns:
        Dict mapping storage type to list of supported retrieval methods
        Example: {
            'elasticsearch': ['vector', 'keyword', 'hybrid'],
            'qdrant': ['vector']
        }
    """
    return {
        storage_type: backend_class.get_supported_retrieval_methods()
        for storage_type, backend_class in STORAGE_BACKEND_REGISTRY.items()
    }


def create_storage_backend_from_config(
    storage_type: str,
    url: str,
<<<<<<< HEAD
    username: str = None,
    password: str = None,
    api_key: str = None,
    index_strategy: Dict = None,
    ext: Dict = None,
=======
    username: Optional[str] = None,
    password: Optional[str] = None,
    api_key: Optional[str] = None,
    index_strategy: Optional[Dict] = None,
    ext: Optional[Dict] = None,
>>>>>>> b196ce88
) -> BaseStorageBackend:
    """
    Create storage backend from configuration parameters.

    This is useful for testing connections before creating a Retriever CRD.

    Args:
        storage_type: Storage type name (e.g., 'elasticsearch', 'qdrant')
        url: Storage server URL
        username: Optional username for authentication
        password: Optional password for authentication
        api_key: Optional API key for authentication
        index_strategy: Optional index strategy config
        ext: Optional additional config

    Returns:
        Storage backend instance

    Raises:
        ValueError: If storage type is not supported
    """
    storage_type = storage_type.lower()

    if storage_type not in STORAGE_BACKEND_REGISTRY:
        raise ValueError(
            f"Unsupported storage type: {storage_type}. "
            f"Supported types: {list(STORAGE_BACKEND_REGISTRY.keys())}"
        )

    # Build config dict for backend
    config = {
        "url": url,
        "username": username,
        "password": password,
        "apiKey": api_key,
        "indexStrategy": index_strategy or {"mode": "per_dataset"},
        "ext": ext or {},
    }

    # Create backend instance
    backend_class = STORAGE_BACKEND_REGISTRY[storage_type]
    return backend_class(config)


def create_storage_backend(retriever: Retriever) -> BaseStorageBackend:
    """
    Create storage backend from Retriever CRD.

    Args:
        retriever: Retriever CRD instance

    Returns:
        Storage backend instance

    Raises:
        ValueError: If storage type is not supported
    """
    storage_config = retriever.spec.storageConfig
    storage_type = storage_config.type.lower()

    if storage_type not in STORAGE_BACKEND_REGISTRY:
        raise ValueError(
            f"Unsupported storage type: {storage_type}. "
            f"Supported types: {list(STORAGE_BACKEND_REGISTRY.keys())}"
        )

    # Build config dict for backend
    config = {
        "url": storage_config.url,
        "username": storage_config.username,
        "password": storage_config.password,
        "apiKey": storage_config.apiKey,
        "indexStrategy": storage_config.indexStrategy.model_dump(exclude_none=True),
        "ext": storage_config.ext or {},
    }

    # Create backend instance
    backend_class = STORAGE_BACKEND_REGISTRY[storage_type]
    return backend_class(config)<|MERGE_RESOLUTION|>--- conflicted
+++ resolved
@@ -6,11 +6,7 @@
 Storage backend factory for creating storage backends from Retriever CRD.
 """
 
-<<<<<<< HEAD
-from typing import Dict, List, Type
-=======
 from typing import Dict, List, Optional, Type
->>>>>>> b196ce88
 
 from app.schemas.kind import Retriever
 from app.services.rag.storage.base import BaseStorageBackend
@@ -78,19 +74,11 @@
 def create_storage_backend_from_config(
     storage_type: str,
     url: str,
-<<<<<<< HEAD
-    username: str = None,
-    password: str = None,
-    api_key: str = None,
-    index_strategy: Dict = None,
-    ext: Dict = None,
-=======
     username: Optional[str] = None,
     password: Optional[str] = None,
     api_key: Optional[str] = None,
     index_strategy: Optional[Dict] = None,
     ext: Optional[Dict] = None,
->>>>>>> b196ce88
 ) -> BaseStorageBackend:
     """
     Create storage backend from configuration parameters.
