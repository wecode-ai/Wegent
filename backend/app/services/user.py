--- conflicted
+++ resolved
@@ -226,36 +226,6 @@
         Returns:
             List of all active users
         """
-<<<<<<< HEAD
-        return db.query(User).filter(User.is_active == True).all()
-
-    def decrypt_user_git_info(self, user: User) -> User:
-        """
-        Decrypt git_info tokens for a user
-        
-        Args:
-            user: User object
-            
-        Returns:
-            User object with decrypted git_info
-        """
-        if user is None:
-            return user
-        
-        # Check if git_info is None or empty
-        if not user.git_info:
-            return user
-        
-        decrypt_git_info = []
-        
-        for git_item in user.git_info:
-            decrypt_git_item = git_item.copy()
-            git_token = git_item.get("git_token")
-            if git_token and is_token_encrypted(git_token):
-                decrypt_git_item["git_token"] = decrypt_git_token(git_token)
-            decrypt_git_info.append(decrypt_git_item)
-        
-=======
         user_list = db.query(User).filter(User.is_active == True).all()
         for i in range(len(user_list)):
             user_list[i] = self.decrypt_user_git_info(user_list[i])
@@ -272,7 +242,6 @@
             if is_token_encrypted(plain_token):
                 git_item["git_token"] = decrypt_git_token(plain_token)
             decrypt_git_info.append(git_item)
->>>>>>> dace34c1
         user.git_info = decrypt_git_info
         return user
 
