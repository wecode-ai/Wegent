--- conflicted
+++ resolved
@@ -34,17 +34,10 @@
     ResourceScope,
 )
 from app.schemas.rag import SplitterConfig
-<<<<<<< HEAD
-from app.services.knowledge_service import KnowledgeService
-from app.services.rag.document_service import DocumentService
-from app.services.rag.storage.factory import create_storage_backend
-from app.services.adapters.retriever_kinds import retriever_kinds_service
-=======
 from app.services.adapters.retriever_kinds import retriever_kinds_service
 from app.services.knowledge_service import KnowledgeService
 from app.services.rag.document_service import DocumentService
 from app.services.rag.storage.factory import create_storage_backend
->>>>>>> f077c726
 
 logger = logging.getLogger(__name__)
 
@@ -327,25 +320,13 @@
             if retrieval_config:
                 # Extract configuration using snake_case format
                 retriever_name = retrieval_config.get("retriever_name")
-<<<<<<< HEAD
                 retriever_namespace = retrieval_config.get("retriever_namespace", "default")
-=======
-                retriever_namespace = retrieval_config.get(
-                    "retriever_namespace", "default"
-                )
->>>>>>> f077c726
                 embedding_config = retrieval_config.get("embedding_config")
 
                 if retriever_name and embedding_config:
                     # Extract embedding model info
                     embedding_model_name = embedding_config.get("model_name")
-<<<<<<< HEAD
                     embedding_model_namespace = embedding_config.get("model_namespace", "default")
-=======
-                    embedding_model_namespace = embedding_config.get(
-                        "model_namespace", "default"
-                    )
->>>>>>> f077c726
 
                     # Schedule RAG indexing in background
                     # Note: We use a synchronous function that creates its own event loop
@@ -362,10 +343,7 @@
                         embedding_model_namespace=embedding_model_namespace,
                         user_id=current_user.id,
                         splitter_config=data.splitter_config,
-<<<<<<< HEAD
                         document_id=document.id,
-=======
->>>>>>> f077c726
                     )
                     logger.info(
                         f"Scheduled RAG indexing for document {document.id} in knowledge base {knowledge_base_id}"
@@ -383,7 +361,6 @@
         )
 
 
-<<<<<<< HEAD
 def _get_index_owner_user_id_sync(
     db: Session, knowledge_base_id: str, current_user_id: int
 ) -> int:
@@ -438,8 +415,6 @@
         return kb.user_id
 
 
-=======
->>>>>>> f077c726
 def _index_document_background(
     knowledge_base_id: str,
     attachment_id: int,
@@ -449,10 +424,7 @@
     embedding_model_namespace: str,
     user_id: int,
     splitter_config: Optional[SplitterConfig] = None,
-<<<<<<< HEAD
     document_id: Optional[int] = None,
-=======
->>>>>>> f077c726
 ):
     """
     Background task for RAG document indexing.
@@ -471,14 +443,9 @@
         retriever_namespace: Retriever namespace
         embedding_model_name: Embedding model name
         embedding_model_namespace: Embedding model namespace
-<<<<<<< HEAD
         user_id: User ID (the user who triggered the indexing)
         splitter_config: Optional splitter configuration
         document_id: Optional document ID to use as doc_ref
-=======
-        user_id: User ID
-        splitter_config: Optional splitter configuration
->>>>>>> f077c726
     """
     logger.info(
         f"Background task started: indexing document for knowledge base {knowledge_base_id}, "
@@ -488,7 +455,6 @@
     # Create a new database session for the background task
     db = SessionLocal()
     try:
-<<<<<<< HEAD
         # Get the correct user_id for index naming
         # For group knowledge bases, use the KB creator's user_id
         # This ensures all group members access the same index
@@ -502,8 +468,6 @@
             f"(original user_id={user_id})"
         )
 
-=======
->>>>>>> f077c726
         # Get retriever from database
         retriever_crd = retriever_kinds_service.get_retriever(
             db=db,
@@ -528,35 +492,24 @@
 
         # Run the async index_document in a new event loop
         # This is necessary because BackgroundTasks runs in a thread without an event loop
-<<<<<<< HEAD
         # Use index_owner_user_id for per_user index strategy to ensure
         # all group members access the same index created by the KB owner
-=======
->>>>>>> f077c726
         result = asyncio.run(
             doc_service.index_document(
                 knowledge_id=knowledge_base_id,
                 embedding_model_name=embedding_model_name,
                 embedding_model_namespace=embedding_model_namespace,
-<<<<<<< HEAD
                 user_id=index_owner_user_id,
                 db=db,
                 attachment_id=attachment_id,
                 splitter_config=splitter_config,
                 document_id=document_id,
-=======
-                user_id=user_id,
-                db=db,
-                attachment_id=attachment_id,
-                splitter_config=splitter_config,
->>>>>>> f077c726
             )
         )
 
         logger.info(
             f"Successfully indexed document for knowledge base {knowledge_base_id}: {result}"
         )
-<<<<<<< HEAD
 
         # Update document is_active to True after successful indexing
         if document_id:
@@ -571,8 +524,6 @@
                 logger.info(
                     f"Updated document {document_id} is_active to True after successful indexing"
                 )
-=======
->>>>>>> f077c726
     except Exception as e:
         logger.error(
             f"Failed to index document for knowledge base {knowledge_base_id}: {str(e)}",
