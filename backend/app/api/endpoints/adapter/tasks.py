--- conflicted
+++ resolved
@@ -290,11 +290,7 @@
             except Exception as e:
                 logger.error(
                     f"Failed to update Chat Shell task {task_id} status: {str(e)}"
-<<<<<<< HEAD
                 )
-=======
-)
->>>>>>> 6a2b0b47
             return {"message": "Chat stopped successfully", "status": "COMPLETED"}
         else:
             # No running subtask found, just mark task as completed
@@ -439,8 +435,4 @@
         team_id=user_team.id,
         model_id=request.model_id,
         force_override_bot_model=request.force_override_bot_model or False,
-<<<<<<< HEAD
-    )
-=======
-    )
->>>>>>> 6a2b0b47
+    )
