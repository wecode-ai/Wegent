# SPDX-FileCopyrightText: 2025 Weibo, Inc.
#
# SPDX-License-Identifier: Apache-2.0

import logging
from typing import Optional

import httpx
from fastapi import APIRouter, BackgroundTasks, Depends, HTTPException, Query, status
from sqlalchemy.orm import Session

from app.api.dependencies import get_db
from app.core import security
from app.core.config import settings
from app.models.subtask import Subtask, SubtaskRole, SubtaskStatus
from app.models.user import User
from app.schemas.shared_task import (
    JoinSharedTaskRequest,
    JoinSharedTaskResponse,
    PublicSharedTaskResponse,
    TaskShareInfo,
    TaskShareResponse,
)
from app.schemas.task import (
    TaskCreate,
    TaskDetail,
    TaskInDB,
    TaskListResponse,
    TaskLiteListResponse,
    TaskUpdate,
)
from app.services.adapters.task_kinds import task_kinds_service
from app.services.shared_task import shared_task_service

router = APIRouter()
logger = logging.getLogger(__name__)


async def call_executor_cancel(task_id: int):
    """Background task to call executor_manager cancel API"""
    try:
        async with httpx.AsyncClient() as client:
            response = await client.post(
                settings.EXECUTOR_CANCEL_TASK_URL,
                json={"task_id": task_id},
                timeout=60.0,
            )
            response.raise_for_status()
            logger.info(f"Task {task_id} cancelled successfully via executor_manager")
    except Exception as e:
        logger.error(
            f"Error calling executor_manager to cancel task {task_id}: {str(e)}"
        )


async def call_chat_shell_cancel(subtask_id: int, partial_content: str = ""):
    """Background task to cancel Chat Shell streaming via session manager"""
    try:
        from app.services.chat.session_manager import session_manager

        success = await session_manager.cancel_stream(subtask_id)
        if success:
            logger.info(
                f"Chat Shell stream cancelled successfully for subtask {subtask_id}"
            )
        else:
            logger.warning(
                f"Failed to cancel Chat Shell stream for subtask {subtask_id}"
            )
    except Exception as e:
        logger.error(
            f"Error cancelling Chat Shell stream for subtask {subtask_id}: {str(e)}"
        )


@router.post("", response_model=dict)
def create_task_id(
    current_user: User = Depends(security.get_current_user),
    db: Session = Depends(get_db),
):
    """Create new task with session id and return task_id"""
    return {
        "task_id": task_kinds_service.create_task_id(db=db, user_id=current_user.id)
    }


@router.post("/create", response_model=TaskInDB, status_code=status.HTTP_201_CREATED)
def create_task_with_optional_id(
    task_create: TaskCreate,
    task_id: Optional[int] = None,
    current_user: User = Depends(security.get_current_user),
    db: Session = Depends(get_db),
):
    """Create new task with optional task_id in parameters"""
    return task_kinds_service.create_task_or_append(
        db=db, obj_in=task_create, user=current_user, task_id=task_id
    )


@router.post("/{task_id}", response_model=TaskInDB, status_code=status.HTTP_201_CREATED)
def create_task_with_id(
    task_id: int,
    task_create: TaskCreate,
    current_user: User = Depends(security.get_current_user),
    db: Session = Depends(get_db),
):
    """Create new task with specified task_id"""
    return task_kinds_service.create_task_or_append(
        db=db, obj_in=task_create, user=current_user, task_id=task_id
    )


@router.get("", response_model=TaskListResponse)
def get_tasks(
    page: int = Query(1, ge=1, description="Page number"),
    limit: int = Query(10, ge=1, le=100, description="Items per page"),
    current_user: User = Depends(security.get_current_user),
    db: Session = Depends(get_db),
):
    """Get current user's task list (paginated), excluding DELETE status tasks"""
    skip = (page - 1) * limit
    items, total = task_kinds_service.get_user_tasks_with_pagination(
        db=db, user_id=current_user.id, skip=skip, limit=limit
    )
    return {"total": total, "items": items}


@router.get("/lite", response_model=TaskLiteListResponse)
def get_tasks_lite(
    page: int = Query(1, ge=1, description="Page number"),
    limit: int = Query(10, ge=1, le=100, description="Items per page"),
    current_user: User = Depends(security.get_current_user),
    db: Session = Depends(get_db),
):
    """Get current user's lightweight task list (paginated) for fast loading, excluding DELETE status tasks"""
    skip = (page - 1) * limit
    items, total = task_kinds_service.get_user_tasks_lite(
        db=db, user_id=current_user.id, skip=skip, limit=limit
    )
    return {"total": total, "items": items}


@router.get("/search", response_model=TaskListResponse)
def search_tasks_by_title(
    title: str = Query(..., min_length=1, description="Search by task title keywords"),
    page: int = Query(1, ge=1, description="Page number"),
    limit: int = Query(10, ge=1, le=100, description="Items per page"),
    current_user: User = Depends(security.get_current_user),
    db: Session = Depends(get_db),
):
    """Fuzzy search tasks by title for current user (pagination), excluding DELETE status"""
    skip = (page - 1) * limit
    items, total = task_kinds_service.get_user_tasks_by_title_with_pagination(
        db=db, user_id=current_user.id, title=title, skip=skip, limit=limit
    )
    return {"total": total, "items": items}


@router.get("/{task_id}", response_model=TaskDetail)
def get_task(
    task_id: int,
    current_user: User = Depends(security.get_current_user),
    db: Session = Depends(get_db),
):
    """Get specified task details with related entities"""
    return task_kinds_service.get_task_detail(
        db=db, task_id=task_id, user_id=current_user.id
    )


@router.put("/{task_id}", response_model=TaskInDB)
def update_task(
    task_id: int,
    task_update: TaskUpdate,
    current_user: User = Depends(security.get_current_user),
    db: Session = Depends(get_db),
):
    """Update task information"""
    return task_kinds_service.update_task(
        db=db, task_id=task_id, obj_in=task_update, user_id=current_user.id
    )


@router.delete("/{task_id}")
def delete_task(
    task_id: int,
    current_user: User = Depends(security.get_current_user),
    db: Session = Depends(get_db),
):
    """Delete task"""
    task_kinds_service.delete_task(db=db, task_id=task_id, user_id=current_user.id)
    return {"message": "Task deleted successfully"}


@router.post("/{task_id}/cancel")
async def cancel_task(
    task_id: int,
    background_tasks: BackgroundTasks,
    current_user: User = Depends(security.get_current_user),
    db: Session = Depends(get_db),
):
    """Cancel a running task by calling executor_manager or Chat Shell cancel"""
    from app.models.kind import Kind
    from app.schemas.kind import Task

    # Verify user owns this task
    task = task_kinds_service.get_task_detail(
        db=db, task_id=task_id, user_id=current_user.id
    )
    if not task:
        raise HTTPException(status_code=404, detail="Task not found")

    # Check if task is already in a final state
    current_status = task.get("status", "")
    final_states = ["COMPLETED", "FAILED", "CANCELLED", "DELETE"]

    if current_status in final_states:
        logger.warning(
            f"Task {task_id} is already in final state {current_status}, cannot cancel"
        )
        raise HTTPException(
            status_code=400,
            detail=f"Task is already {current_status.lower()}, cannot cancel",
        )

    # Check if task is already being cancelled
    if current_status == "CANCELLING":
        logger.info(f"Task {task_id} is already being cancelled")
        return {"message": "Task is already being cancelled", "status": "CANCELLING"}

    # Check if this is a Chat Shell task by looking at the source label
    is_chat_shell = False
    task_kind = (
        db.query(Kind)
        .filter(
            Kind.id == task_id,
            Kind.user_id == current_user.id,
            Kind.kind == "Task",
            Kind.is_active == True,
        )
        .first()
    )

    if task_kind and task_kind.json:
        task_crd = Task.model_validate(task_kind.json)
        if task_crd.metadata.labels:
            source = task_crd.metadata.labels.get("source", "")
            is_chat_shell = source == "chat_shell"

    logger.info(f"Task {task_id} is_chat_shell={is_chat_shell}")

    if is_chat_shell:
        # For Chat Shell tasks, find the running subtask and cancel via session manager
        running_subtask = (
            db.query(Subtask)
            .filter(
                Subtask.task_id == task_id,
                Subtask.user_id == current_user.id,
                Subtask.role == SubtaskRole.ASSISTANT,
                Subtask.status == SubtaskStatus.RUNNING,
            )
            .first()
        )

        if running_subtask:
            # Cancel the Chat Shell stream
            background_tasks.add_task(call_chat_shell_cancel, running_subtask.id)

            # Update subtask status to COMPLETED (not CANCELLED, to show partial content)
            from datetime import datetime

            running_subtask.status = SubtaskStatus.COMPLETED
            running_subtask.progress = 100
            running_subtask.completed_at = datetime.now()
            running_subtask.updated_at = datetime.now()
            running_subtask.error_message = ""
            db.commit()

            # Update task status to COMPLETED (not CANCELLING, for Chat Shell)
            try:
                task_kinds_service.update_task(
                    db=db,
                    task_id=task_id,
                    obj_in=TaskUpdate(status="COMPLETED"),
                    user_id=current_user.id,
                )
                logger.info(
                    f"Chat Shell task {task_id} cancelled and marked as COMPLETED"
                )
            except Exception as e:
<<<<<<< HEAD
                logger.error(f"Failed to update Chat Shell task {task_id} status: {str(e)}")
=======
                logger.error(
                    f"Failed to update Chat Shell task {task_id} status: {str(e)}"
                )
>>>>>>> 9b8f4358

            return {"message": "Chat stopped successfully", "status": "COMPLETED"}
        else:
            # No running subtask found, just mark task as completed
            try:
                task_kinds_service.update_task(
                    db=db,
                    task_id=task_id,
                    obj_in=TaskUpdate(status="COMPLETED"),
                    user_id=current_user.id,
                )
            except Exception as e:
                logger.error(f"Failed to update task {task_id} status: {str(e)}")

            return {"message": "No running stream to cancel", "status": "COMPLETED"}
    else:
        # For non-Chat Shell tasks, use executor_manager
        # Update task status to CANCELLING immediately
        try:
            task_kinds_service.update_task(
                db=db,
                task_id=task_id,
                obj_in=TaskUpdate(status="CANCELLING"),
                user_id=current_user.id,
            )
            logger.info(
                f"Task {task_id} status updated to CANCELLING by user {current_user.id}"
            )
        except Exception as e:
            logger.error(
                f"Failed to update task {task_id} status to CANCELLING: {str(e)}"
            )
            raise HTTPException(
                status_code=500, detail=f"Failed to update task status: {str(e)}"
            )

        # Call executor_manager in the background
        background_tasks.add_task(call_executor_cancel, task_id)

        return {"message": "Cancel request accepted", "status": "CANCELLING"}


@router.post("/{task_id}/share", response_model=TaskShareResponse)
def share_task(
    task_id: int,
    current_user: User = Depends(security.get_current_user),
    db: Session = Depends(get_db),
):
    """
    Generate a share link for a task.
    The share link allows others to view the task history and copy it to their task list.
    """
    # Validate that the task belongs to the current user
    if not shared_task_service.validate_task_exists(
        db=db, task_id=task_id, user_id=current_user.id
    ):
        raise HTTPException(
            status_code=404, detail="Task not found or you don't have permission"
        )

    return shared_task_service.share_task(
        db=db, task_id=task_id, user_id=current_user.id
    )


@router.get("/share/info", response_model=TaskShareInfo)
def get_task_share_info(
    share_token: str = Query(..., description="Share token from URL"),
    db: Session = Depends(get_db),
):
    """
    Get task share information from share token.
    This endpoint doesn't require authentication, so anyone with the link can view.
    """
    return shared_task_service.get_share_info(db=db, share_token=share_token)


@router.get("/share/public", response_model=PublicSharedTaskResponse)
def get_public_shared_task(
    token: str = Query(..., description="Share token from URL"),
    db: Session = Depends(get_db),
):
    """
    Get public shared task data for read-only viewing.
    This endpoint doesn't require authentication - anyone with the link can view.
    Only returns public data (no sensitive information like team config, bot details, etc.)
    """
    return shared_task_service.get_public_shared_task(db=db, share_token=token)


@router.post("/share/join", response_model=JoinSharedTaskResponse)
def join_shared_task(
    request: JoinSharedTaskRequest,
    current_user: User = Depends(security.get_current_user),
    db: Session = Depends(get_db),
):
    """
    Copy a shared task to the current user's task list.
    This creates a new task with all the subtasks (messages) from the shared task.
    """
    from app.models.kind import Kind

    # If team_id is provided, validate it belongs to the user
    if request.team_id:
        user_team = (
            db.query(Kind)
            .filter(
                Kind.user_id == current_user.id,
                Kind.kind == "Team",
                Kind.id == request.team_id,
                Kind.is_active == True,
            )
            .first()
        )

        if not user_team:
            raise HTTPException(
                status_code=400,
                detail="Invalid team_id or team does not belong to you",
            )
    else:
        # Get user's first active team if not specified
        user_team = (
            db.query(Kind)
            .filter(
                Kind.user_id == current_user.id,
                Kind.kind == "Team",
                Kind.is_active == True,
            )
            .first()
        )

        if not user_team:
            raise HTTPException(
                status_code=400,
                detail="You need to have at least one team to copy a shared task",
            )

    return shared_task_service.join_shared_task(
        db=db,
        share_token=request.share_token,
        user_id=current_user.id,
        team_id=user_team.id,
        model_id=request.model_id,
        force_override_bot_model=request.force_override_bot_model or False,
    )
<|MERGE_RESOLUTION|>--- conflicted
+++ resolved
@@ -288,14 +288,9 @@
                     f"Chat Shell task {task_id} cancelled and marked as COMPLETED"
                 )
             except Exception as e:
-<<<<<<< HEAD
-                logger.error(f"Failed to update Chat Shell task {task_id} status: {str(e)}")
-=======
                 logger.error(
                     f"Failed to update Chat Shell task {task_id} status: {str(e)}"
-                )
->>>>>>> 9b8f4358
-
+)
             return {"message": "Chat stopped successfully", "status": "COMPLETED"}
         else:
             # No running subtask found, just mark task as completed
