--- conflicted
+++ resolved
@@ -139,10 +139,7 @@
 ):
     """Join a shared team"""
     return shared_team_service.join_shared_team(
-<<<<<<< HEAD
-        db=db,
-        share_token=request.share_token,
-        user_id=current_user.id
+        db=db, share_token=request.share_token, user_id=current_user.id
     )
 
 
@@ -150,13 +147,11 @@
 def add_team_to_favorites(
     team_id: int,
     current_user: User = Depends(security.get_current_user),
-    db: Session = Depends(get_db)
+    db: Session = Depends(get_db),
 ):
     """Add a team to user's favorites"""
     return team_favorite_service.add_favorite(
-        db=db,
-        team_id=team_id,
-        user_id=current_user.id
+        db=db, team_id=team_id, user_id=current_user.id
     )
 
 
@@ -164,13 +159,11 @@
 def remove_team_from_favorites(
     team_id: int,
     current_user: User = Depends(security.get_current_user),
-    db: Session = Depends(get_db)
+    db: Session = Depends(get_db),
 ):
     """Remove a team from user's favorites"""
     return team_favorite_service.remove_favorite(
-        db=db,
-        team_id=team_id,
-        user_id=current_user.id
+        db=db, team_id=team_id, user_id=current_user.id
     )
 
 
@@ -178,19 +171,18 @@
 def get_recommended_teams(
     limit: int = Query(6, ge=1, le=20, description="Max teams to return"),
     db: Session = Depends(get_db),
-    current_user: User = Depends(security.get_current_user)
+    current_user: User = Depends(security.get_current_user),
 ):
     """Get recommended teams (is_recommended=true)"""
     from app.schemas.kind import Team
 
     # Get all teams where isRecommended is true
-    teams = db.query(Kind).filter(
-        Kind.kind == "Team",
-        Kind.is_active == True
-    ).all()
+    teams = db.query(Kind).filter(Kind.kind == "Team", Kind.is_active == True).all()
 
     recommended_teams = []
-    favorite_team_ids = team_favorite_service.get_user_favorite_team_ids(db=db, user_id=current_user.id)
+    favorite_team_ids = team_favorite_service.get_user_favorite_team_ids(
+        db=db, user_id=current_user.id
+    )
 
     for team in teams:
         team_crd = Team.model_validate(team.json)
@@ -208,31 +200,35 @@
 def get_favorite_teams(
     limit: int = Query(6, ge=1, le=20, description="Max teams to return"),
     db: Session = Depends(get_db),
-    current_user: User = Depends(security.get_current_user)
+    current_user: User = Depends(security.get_current_user),
 ):
     """Get user's favorite teams"""
     from app.models.user_team_favorite import UserTeamFavorite
 
     # Get user's favorite team IDs
-    favorites = db.query(UserTeamFavorite).filter(
-        UserTeamFavorite.user_id == current_user.id
-    ).order_by(UserTeamFavorite.created_at.desc()).limit(limit).all()
+    favorites = (
+        db.query(UserTeamFavorite)
+        .filter(UserTeamFavorite.user_id == current_user.id)
+        .order_by(UserTeamFavorite.created_at.desc())
+        .limit(limit)
+        .all()
+    )
 
     favorite_teams = []
     for favorite in favorites:
-        team = db.query(Kind).filter(
-            Kind.id == favorite.team_id,
-            Kind.kind == "Team",
-            Kind.is_active == True
-        ).first()
+        team = (
+            db.query(Kind)
+            .filter(
+                Kind.id == favorite.team_id,
+                Kind.kind == "Team",
+                Kind.is_active == True,
+            )
+            .first()
+        )
 
         if team:
             team_dict = team_kinds_service._convert_to_team_dict(team, db, team.user_id)
             team_dict["is_favorited"] = True
             favorite_teams.append(team_dict)
 
-    return favorite_teams
-=======
-        db=db, share_token=request.share_token, user_id=current_user.id
-    )
->>>>>>> 1a67a81e
+    return favorite_teams