# SPDX-FileCopyrightText: 2025 Weibo, Inc.
#
# SPDX-License-Identifier: Apache-2.0

"""
Chat Shell API endpoints.

Provides streaming chat API for Chat Shell type, bypassing Docker Executor.
"""

import logging
from datetime import datetime
from typing import Optional

from fastapi import APIRouter, Depends, HTTPException
from pydantic import BaseModel
from sqlalchemy.orm import Session

from app.api.dependencies import get_db
from app.core import security
from app.models.kind import Kind
from app.models.subtask import Subtask, SubtaskRole, SubtaskStatus
from app.models.user import User
from app.schemas.kind import Bot, Shell, Task, Team
from app.services.chat.base import ChatServiceBase
from app.services.chat.chat_service import chat_service
from app.services.chat.model_resolver import (
    build_default_headers_with_placeholders,
    get_bot_system_prompt,
    get_model_config_for_bot,
)

logger = logging.getLogger(__name__)

router = APIRouter()


class StreamChatRequest(BaseModel):
    """Request body for streaming chat."""

    message: str
    team_id: int
    task_id: Optional[int] = None  # Optional for multi-turn conversations
    model_id: Optional[str] = None  # Optional model override
    force_override_bot_model: bool = False
    attachment_id: Optional[int] = None  # Optional attachment ID for file upload
    # Git info (optional, for record keeping)
    git_url: Optional[str] = None
    git_repo: Optional[str] = None
    git_repo_id: Optional[int] = None
    git_domain: Optional[str] = None
    branch_name: Optional[str] = None
    # Resume/reconnect parameters for offset-based streaming
    subtask_id: Optional[int] = None  # For resuming an existing stream
    offset: Optional[int] = None  # Character offset for resuming (0 = new stream)


def _get_shell_type(db: Session, bot: Kind, user_id: int) -> str:
    """Get shell type for a bot."""
    bot_crd = Bot.model_validate(bot.json)

    # First check user's custom shells
    shell = (
        db.query(Kind)
        .filter(
            Kind.user_id == user_id,
            Kind.kind == "Shell",
            Kind.name == bot_crd.spec.shellRef.name,
            Kind.namespace == bot_crd.spec.shellRef.namespace,
            Kind.is_active == True,
        )
        .first()
    )
<<<<<<< HEAD
    
    # If not found, check public shells (user_id=0 in kinds table)
    if not shell:
=======

    # If not found, check public shells
    if not shell:
        from app.models.public_shell import PublicShell

>>>>>>> e511197e
        public_shell = (
            db.query(Kind)
            .filter(
                Kind.user_id == 0,
                Kind.kind == "Shell",
                Kind.name == bot_crd.spec.shellRef.name,
                Kind.is_active == True,
            )
            .first()
        )
        if public_shell and public_shell.json:
            shell_crd = Shell.model_validate(public_shell.json)
            return shell_crd.spec.shellType
        return ""

    if shell and shell.json:
        shell_crd = Shell.model_validate(shell.json)
        return shell_crd.spec.shellType

    return ""


def _should_use_direct_chat(db: Session, team: Kind, user_id: int) -> bool:
    """
    Check if the team should use direct chat mode.

    Returns True only if ALL bots in the team use Chat Shell type.
    """
    team_crd = Team.model_validate(team.json)

    for member in team_crd.spec.members:
        # Find bot
        bot = (
            db.query(Kind)
            .filter(
                Kind.user_id == team.user_id,
                Kind.kind == "Bot",
                Kind.name == member.botRef.name,
                Kind.namespace == member.botRef.namespace,
                Kind.is_active == True,
            )
            .first()
        )

        if not bot:
            return False

        shell_type = _get_shell_type(db, bot, team.user_id)
        is_direct_chat = ChatServiceBase.is_direct_chat_shell(shell_type)

        if not is_direct_chat:
            return False

    return True


async def _create_task_and_subtasks(
    db: Session,
    user: User,
    team: Kind,
    message: str,
    request: StreamChatRequest,
    task_id: Optional[int] = None,
) -> tuple[Kind, Subtask]:
    """
    Create or get task and create subtasks for chat.

    Returns:
        Tuple of (task, assistant_subtask)
    """
    team_crd = Team.model_validate(team.json)

    # Get bot IDs from team members
    bot_ids = []
    for member in team_crd.spec.members:
        bot = (
            db.query(Kind)
            .filter(
                Kind.user_id == team.user_id,
                Kind.kind == "Bot",
                Kind.name == member.botRef.name,
                Kind.namespace == member.botRef.namespace,
                Kind.is_active == True,
            )
            .first()
        )
        if bot:
            bot_ids.append(bot.id)

    if not bot_ids:
        raise HTTPException(status_code=400, detail="No valid bots found in team")

    task = None

    if task_id:
        # Get existing task
        task = (
            db.query(Kind)
            .filter(
                Kind.id == task_id,
                Kind.user_id == user.id,
                Kind.kind == "Task",
                Kind.is_active == True,
            )
            .first()
        )

        if not task:
            raise HTTPException(status_code=404, detail="Task not found")

        # Check task status
        task_crd = Task.model_validate(task.json)
        if task_crd.status and task_crd.status.status == "RUNNING":
            raise HTTPException(status_code=400, detail="Task is still running")

    if not task:
        # Create new task
        from app.services.adapters.task_kinds import task_kinds_service

        # Create task ID first
        new_task_id = task_kinds_service.create_task_id(db, user.id)

        # Validate task ID
        if not task_kinds_service.validate_task_id(db, new_task_id):
            raise HTTPException(status_code=500, detail="Failed to create task ID")

        # Create workspace
        workspace_name = f"workspace-{new_task_id}"
        workspace_json = {
            "kind": "Workspace",
            "spec": {
                "repository": {
                    "gitUrl": request.git_url or "",
                    "gitRepo": request.git_repo or "",
                    "gitRepoId": request.git_repo_id or 0,
                    "gitDomain": request.git_domain or "",
                    "branchName": request.branch_name or "",
                }
            },
            "status": {"state": "Available"},
            "metadata": {"name": workspace_name, "namespace": "default"},
            "apiVersion": "agent.wecode.io/v1",
        }

        workspace = Kind(
            user_id=user.id,
            kind="Workspace",
            name=workspace_name,
            namespace="default",
            json=workspace_json,
            is_active=True,
        )
        db.add(workspace)

        # Create task
        title = message[:50] + "..." if len(message) > 50 else message
        task_json = {
            "kind": "Task",
            "spec": {
                "title": title,
                "prompt": message,
                "teamRef": {"name": team.name, "namespace": team.namespace},
                "workspaceRef": {"name": workspace_name, "namespace": "default"},
            },
            "status": {
                "state": "Available",
                "status": "PENDING",
                "progress": 0,
                "result": None,
                "errorMessage": "",
                "createdAt": datetime.now().isoformat(),
                "updatedAt": datetime.now().isoformat(),
                "completedAt": None,
            },
            "metadata": {
                "name": f"task-{new_task_id}",
                "namespace": "default",
                "labels": {
                    "type": "online",
                    "taskType": "chat",
                    "autoDeleteExecutor": "false",
                    "source": "chat_shell",
                    **({"modelId": request.model_id} if request.model_id else {}),
                    **(
                        {"forceOverrideBotModel": "true"}
                        if request.force_override_bot_model
                        else {}
                    ),
                },
            },
            "apiVersion": "agent.wecode.io/v1",
        }

        task = Kind(
            id=new_task_id,
            user_id=user.id,
            kind="Task",
            name=f"task-{new_task_id}",
            namespace="default",
            json=task_json,
            is_active=True,
        )
        db.add(task)
        task_id = new_task_id

    # Get existing subtasks to determine message_id
    existing_subtasks = (
        db.query(Subtask)
        .filter(Subtask.task_id == task_id, Subtask.user_id == user.id)
        .order_by(Subtask.message_id.desc())
        .all()
    )

    next_message_id = 1
    parent_id = 0
    if existing_subtasks:
        next_message_id = existing_subtasks[0].message_id + 1
        parent_id = existing_subtasks[0].message_id

    # Create USER subtask
    user_subtask = Subtask(
        user_id=user.id,
        task_id=task_id,
        team_id=team.id,
        title=f"User message",
        bot_ids=bot_ids,
        role=SubtaskRole.USER,
        executor_namespace="",
        executor_name="",
        prompt=message,
        status=SubtaskStatus.COMPLETED,
        progress=100,
        message_id=next_message_id,
        parent_id=parent_id,
        error_message="",
        completed_at=datetime.now(),
        result=None,
    )
    db.add(user_subtask)

    # Create ASSISTANT subtask
    # Note: completed_at is set to a placeholder value because the DB column doesn't allow NULL
    # It will be updated when the stream completes
    assistant_subtask = Subtask(
        user_id=user.id,
        task_id=task_id,
        team_id=team.id,
        title=f"Assistant response",
        bot_ids=bot_ids,
        role=SubtaskRole.ASSISTANT,
        executor_namespace="",
        executor_name="",
        prompt="",
        status=SubtaskStatus.PENDING,
        progress=0,
        message_id=next_message_id + 1,
        parent_id=next_message_id,
        error_message="",
        result=None,
        completed_at=datetime.now(),  # Placeholder, will be updated when stream completes
    )
    db.add(assistant_subtask)

    db.commit()
    db.refresh(task)
    db.refresh(assistant_subtask)

    # Initialize Redis chat history from existing subtasks if needed
    # This is crucial for shared tasks that were copied with historical messages
    if existing_subtasks:
        from app.services.chat.session_manager import session_manager

        # Check if history exists in Redis
        redis_history = await session_manager.get_chat_history(task_id)

        # If Redis history is empty but we have subtasks, rebuild history from DB
        if not redis_history:
            logger.info(
                f"Initializing chat history from DB for task {task_id} with {len(existing_subtasks)} existing subtasks"
            )
            history_messages = []

            # Sort subtasks by message_id to ensure correct order
            sorted_subtasks = sorted(existing_subtasks, key=lambda s: s.message_id)

            for subtask in sorted_subtasks:
                # Only include completed subtasks with results
                if subtask.status == SubtaskStatus.COMPLETED:
                    if subtask.role == SubtaskRole.USER:
                        # User message - use prompt field
                        if subtask.prompt:
                            history_messages.append(
                                {"role": "user", "content": subtask.prompt}
                            )
                    elif subtask.role == SubtaskRole.ASSISTANT:
                        # Assistant message - use result.value field
                        if subtask.result and isinstance(subtask.result, dict):
                            content = subtask.result.get("value", "")
                            if content:
                                history_messages.append(
                                    {"role": "assistant", "content": content}
                                )

            # Save to Redis if we found any history
            if history_messages:
                await session_manager.save_chat_history(task_id, history_messages)
                logger.info(
                    f"Initialized {len(history_messages)} messages in Redis for task {task_id}"
                )
    return task, assistant_subtask


@router.post("/stream")
async def stream_chat(
    request: StreamChatRequest,
    db: Session = Depends(get_db),
    current_user: User = Depends(security.get_current_user),
):
    """
    Stream chat response for Chat Shell type.

    This endpoint directly calls LLM APIs without going through Docker Executor.
    Only works for teams where all bots use Chat Shell type.

    Supports file attachments via attachment_id parameter. When provided,
    the attachment's extracted text will be prepended to the user message.

    **Offset-based Resume Mode:**
    When `subtask_id` and `offset` are provided, the endpoint enters resume mode:
    - Fetches cached content from Redis/DB
    - Sends content from `offset` position onwards
    - Subscribes to Pub/Sub for real-time updates
    - Each chunk includes `offset` for client-side tracking

    Returns SSE stream with the following events:
    - {"task_id": int, "subtask_id": int, "offset": 0, "content": "", "done": false} - First message with IDs
    - {"offset": int, "content": "...", "done": false} - Content chunks with offset
    - {"offset": int, "content": "", "done": true, "result": {...}} - Completion
    - {"error": "..."} - Error message
    """
    import json

    from fastapi.responses import StreamingResponse

    # Check if this is a resume request
    if request.subtask_id is not None and request.offset is not None:
        return await _handle_resume_stream(
            request.subtask_id,
            request.offset,
            db,
            current_user,
        )

    # Validate team exists
    team = (
        db.query(Kind)
        .filter(
            Kind.id == request.team_id,
            Kind.kind == "Team",
            Kind.is_active == True,
        )
        .first()
    )

    if not team:
        raise HTTPException(status_code=404, detail="Team not found")

    # Check if team supports direct chat
    if not _should_use_direct_chat(db, team, current_user.id):
        raise HTTPException(
            status_code=400,
            detail="This team does not support direct chat. Please use the task API instead.",
        )

    # Handle attachment if provided
    attachment = None
    final_message = request.message
    if request.attachment_id:
        from app.models.subtask_attachment import AttachmentStatus
        from app.services.attachment import attachment_service

        attachment = attachment_service.get_attachment(
            db=db,
            attachment_id=request.attachment_id,
            user_id=current_user.id,
        )

        if attachment is None:
            raise HTTPException(status_code=404, detail="Attachment not found")

        if attachment.status != AttachmentStatus.READY:
            raise HTTPException(
                status_code=400,
                detail=f"Attachment is not ready: {attachment.status.value}",
            )

        # Build message with attachment content
        final_message = attachment_service.build_message_with_attachment(
            request.message, attachment
        )

    # Create task and subtasks (use original message for storage, final_message for LLM)
    task, assistant_subtask = await _create_task_and_subtasks(
        db, current_user, team, request.message, request, request.task_id
    )

    # Link attachment to the user subtask if provided
    if attachment:
        # Find the user subtask (the one before assistant_subtask)
        user_subtask = (
            db.query(Subtask)
            .filter(
                Subtask.task_id == task.id,
                Subtask.message_id == assistant_subtask.message_id - 1,
                Subtask.role == SubtaskRole.USER,
            )
            .first()
        )
        if user_subtask:
            attachment_service.link_attachment_to_subtask(
                db=db,
                attachment_id=attachment.id,
                subtask_id=user_subtask.id,
                user_id=current_user.id,
            )

    # Get first bot for model config and system prompt
    team_crd = Team.model_validate(team.json)
    first_member = team_crd.spec.members[0]

    bot = (
        db.query(Kind)
        .filter(
            Kind.user_id == team.user_id,
            Kind.kind == "Bot",
            Kind.name == first_member.botRef.name,
            Kind.namespace == first_member.botRef.namespace,
            Kind.is_active == True,
        )
        .first()
    )

    if not bot:
        raise HTTPException(status_code=400, detail="Bot not found")

    # Get model config
    try:
        model_config = get_model_config_for_bot(
            db,
            bot,
            team.user_id,
            override_model_name=request.model_id,
            force_override=request.force_override_bot_model,
        )
    except ValueError as e:
        raise HTTPException(status_code=400, detail=str(e))

    # Get system prompt
    system_prompt = get_bot_system_prompt(db, bot, team.user_id, first_member.prompt)

    # Build data_sources for placeholder replacement in DEFAULT_HEADERS
    # This mirrors the executor's member_builder.py logic
    bot_crd = Bot.model_validate(bot.json)
    bot_json = bot.json or {}
    bot_spec = bot_json.get("spec", {})
    agent_config = bot_spec.get("agent_config", {})

    # Get user info for data sources
    user_info = {
        "id": current_user.id,
        "name": current_user.user_name,
    }

    # Build task_data similar to executor format
    task_data = {
        "task_id": task.id,
        "team_id": team.id,
        "user": user_info,
        "git_url": request.git_url or "",
        "git_repo": request.git_repo or "",
        "git_domain": request.git_domain or "",
        "branch_name": request.branch_name or "",
        "prompt": request.message,
    }

    # Build data_sources for placeholder replacement
    data_sources = {
        "agent_config": agent_config,
        "model_config": model_config,  # Contains api_key, base_url, model_id, etc.
        "task_data": task_data,
        "user": user_info,
        "env": model_config.get("default_headers", {}),  # For backward compatibility
    }

    # Process DEFAULT_HEADERS with placeholder replacement
    raw_default_headers = model_config.get("default_headers", {})

    logger.info(f"Raw default headers before processing: {raw_default_headers}")
    logger.info(f"Data sources for header processing: {data_sources}")

    if raw_default_headers:
        processed_headers = build_default_headers_with_placeholders(
            raw_default_headers, data_sources
        )
        model_config["default_headers"] = processed_headers

    logger.info(f"Streaming chat for model_config={model_config}")

    # Create streaming response with task_id and subtask_id in first message
    import json

    from fastapi.responses import StreamingResponse

    async def generate_with_ids():
        # Send first message with IDs
        first_msg = {
            "task_id": task.id,
            "subtask_id": assistant_subtask.id,
            "content": "",
            "done": False,
        }
        yield f"data: {json.dumps(first_msg)}\n\n"

        # Get the actual stream from chat service (use final_message with attachment content)
        stream_response = await chat_service.chat_stream(
            subtask_id=assistant_subtask.id,
            task_id=task.id,
            message=final_message,
            model_config=model_config,
            system_prompt=system_prompt,
        )

        # Forward the stream
        async for chunk in stream_response.body_iterator:
            yield chunk

    return StreamingResponse(
        generate_with_ids(),
        media_type="text/event-stream",
        headers={
            "Cache-Control": "no-cache",
            "Connection": "keep-alive",
            "X-Accel-Buffering": "no",
            # Return task_id and subtask_id in headers for immediate access
            "X-Task-Id": str(task.id),
            "X-Subtask-Id": str(assistant_subtask.id),
        },
    )


async def _handle_resume_stream(
    subtask_id: int,
    offset: int,
    db: Session,
    current_user: User,
):
    """
    Handle resume/reconnect stream request with offset-based continuation.

    This function implements the offset-based streaming protocol:
    1. Verify subtask ownership and status
    2. Get cached content from Redis/DB
    3. Send content from offset position onwards
    4. Subscribe to Pub/Sub for real-time updates
    5. Each chunk includes offset for client-side tracking

    Args:
        subtask_id: The subtask ID to resume
        offset: Character offset to resume from (0 = send all cached content)
        db: Database session
        current_user: Current authenticated user

    Returns:
        StreamingResponse with offset-based SSE events
    """
    import json

    from fastapi.responses import StreamingResponse

    from app.services.chat.session_manager import session_manager

    # Verify subtask ownership
    subtask = (
        db.query(Subtask)
        .filter(
            Subtask.id == subtask_id,
            Subtask.user_id == current_user.id,
        )
        .first()
    )

    if not subtask:
        raise HTTPException(status_code=404, detail="Subtask not found")

    # Check subtask status
    if subtask.status == SubtaskStatus.COMPLETED:
        # Already completed - send final content
        content = ""
        if subtask.result:
            content = subtask.result.get("value", "")

        async def generate_completed():
            # Send content from offset
            if offset < len(content):
                remaining = content[offset:]
                yield f"data: {json.dumps({'offset': offset, 'content': remaining, 'done': False})}\n\n"

            # Send completion
            yield f"data: {json.dumps({'offset': len(content), 'content': '', 'done': True, 'result': subtask.result})}\n\n"

        return StreamingResponse(
            generate_completed(),
            media_type="text/event-stream",
            headers={
                "Cache-Control": "no-cache",
                "Connection": "keep-alive",
                "X-Accel-Buffering": "no",
                "X-Task-Id": str(subtask.task_id),
                "X-Subtask-Id": str(subtask_id),
            },
        )

    if subtask.status == SubtaskStatus.FAILED:
        raise HTTPException(
            status_code=400, detail=f"Subtask failed: {subtask.error_message}"
        )

    if subtask.status not in [SubtaskStatus.RUNNING, SubtaskStatus.PENDING]:
        raise HTTPException(
            status_code=400,
            detail=f"Cannot resume stream for subtask in {subtask.status.value} state",
        )

    async def generate_resume():
        import asyncio

        current_offset = offset

        try:
            # 1. Get cached content from Redis first
            cached_content = await session_manager.get_streaming_content(subtask_id)

            # If no Redis content, try database
            if not cached_content and subtask.result:
                cached_content = subtask.result.get("value", "")

            # 2. Send cached content from offset position
            if cached_content and current_offset < len(cached_content):
                remaining = cached_content[current_offset:]
                yield f"data: {json.dumps({'offset': current_offset, 'content': remaining, 'done': False, 'cached': True})}\n\n"
                current_offset = len(cached_content)

            # Check if subtask already completed before subscribing
            db.refresh(subtask)
            if subtask.status == SubtaskStatus.COMPLETED:
                final_content = ""
                if subtask.result:
                    final_content = subtask.result.get("value", "")

                # Send any remaining content
                if current_offset < len(final_content):
                    remaining = final_content[current_offset:]
                    yield f"data: {json.dumps({'offset': current_offset, 'content': remaining, 'done': False})}\n\n"
                    current_offset = len(final_content)

                yield f"data: {json.dumps({'offset': current_offset, 'content': '', 'done': True, 'result': subtask.result})}\n\n"
                return

            if subtask.status == SubtaskStatus.FAILED:
                yield f"data: {json.dumps({'error': f'Subtask failed: {subtask.error_message}'})}\n\n"
                return

            # 3. Subscribe to Redis Pub/Sub for real-time updates
            redis_client, pubsub = await session_manager.subscribe_streaming_channel(
                subtask_id
            )
            if not pubsub:
                # No pub/sub available - check if stream is still active
                # If not, the stream might have completed while we were connecting
                logger.warning(
                    f"Could not subscribe to streaming channel for subtask {subtask_id}"
                )

                # Re-check subtask status
                db.refresh(subtask)
                if subtask.status == SubtaskStatus.COMPLETED:
                    final_content = ""
                    if subtask.result:
                        final_content = subtask.result.get("value", "")

                    # Send any remaining content
                    if current_offset < len(final_content):
                        remaining = final_content[current_offset:]
                        yield f"data: {json.dumps({'offset': current_offset, 'content': remaining, 'done': False})}\n\n"
                        current_offset = len(final_content)

                    yield f"data: {json.dumps({'offset': current_offset, 'content': '', 'done': True, 'result': subtask.result})}\n\n"
                else:
                    yield f"data: {json.dumps({'error': 'Stream not available'})}\n\n"
                return

            try:
                # 4. Listen for new chunks with timeout and status check
                last_status_check = asyncio.get_event_loop().time()
                status_check_interval = 2.0  # Check status every 2 seconds

                while True:
                    try:
                        # Use get_message with timeout instead of listen()
                        message = await asyncio.wait_for(
                            pubsub.get_message(
                                ignore_subscribe_messages=True, timeout=1.0
                            ),
                            timeout=2.0,
                        )

                        if message and message["type"] == "message":
                            chunk = message["data"]
                            if isinstance(chunk, bytes):
                                chunk = chunk.decode("utf-8")
                            # Check for stream done signal (now JSON format with result)
                            # Try to parse as JSON first
                            try:
                                done_data = json.loads(chunk)
                                # Ensure it's a dict before checking __type__
                                if (
                                    isinstance(done_data, dict)
                                    and done_data.get("__type__") == "STREAM_DONE"
                                ):
                                    # Extract result directly from Pub/Sub message
                                    final_result = done_data.get("result")
                                    yield f"data: {json.dumps({'offset': current_offset, 'content': '', 'done': True, 'result': final_result})}\n\n"
                                    break
                            except json.JSONDecodeError:
                                pass  # Not JSON, treat as regular chunk
                                pass  # Not JSON, treat as regular chunk

                            # Legacy support: check for old format
                            if chunk == "__STREAM_DONE__":
                                # Fallback to database for old format
                                db.refresh(subtask)
                                yield f"data: {json.dumps({'offset': current_offset, 'content': '', 'done': True, 'result': subtask.result})}\n\n"
                                break

                            # Send new chunk with offset
                            yield f"data: {json.dumps({'offset': current_offset, 'content': chunk, 'done': False})}\n\n"
                            current_offset += len(chunk)

                    except asyncio.TimeoutError:
                        pass  # Timeout is expected, continue to status check

                    # Periodically check subtask status in case we missed the done signal
                    current_time = asyncio.get_event_loop().time()
                    if current_time - last_status_check >= status_check_interval:
                        last_status_check = current_time
                        db.refresh(subtask)

                        if subtask.status == SubtaskStatus.COMPLETED:
                            # Status check detected completion - get result from database
                            # This is a fallback path when Pub/Sub message was missed
                            final_result = subtask.result

                            final_content = ""
                            if final_result:
                                final_content = final_result.get("value", "")

                            # Send any remaining content
                            if current_offset < len(final_content):
                                remaining = final_content[current_offset:]
                                yield f"data: {json.dumps({'offset': current_offset, 'content': remaining, 'done': False})}\n\n"
                                current_offset = len(final_content)

                            yield f"data: {json.dumps({'offset': current_offset, 'content': '', 'done': True, 'result': final_result})}\n\n"
                            break

                        if subtask.status == SubtaskStatus.FAILED:
                            yield f"data: {json.dumps({'error': f'Subtask failed: {subtask.error_message}'})}\n\n"
                            break

                        if subtask.status not in [
                            SubtaskStatus.RUNNING,
                            SubtaskStatus.PENDING,
                        ]:
                            yield f"data: {json.dumps({'error': f'Unexpected subtask status: {subtask.status.value}'})}\n\n"
                            break
            finally:
                # Cleanup: unsubscribe and close client
                await pubsub.unsubscribe()
                await pubsub.close()
                if redis_client:
                    await redis_client.close()

        except Exception as e:
            logger.error(
                f"Error in resume stream for subtask {subtask_id}: {e}", exc_info=True
            )
            yield f"data: {json.dumps({'error': str(e)})}\n\n"

    return StreamingResponse(
        generate_resume(),
        media_type="text/event-stream",
        headers={
            "Cache-Control": "no-cache",
            "Connection": "keep-alive",
            "X-Accel-Buffering": "no",
            "X-Task-Id": str(subtask.task_id),
            "X-Subtask-Id": str(subtask_id),
        },
    )


@router.get("/check-direct-chat/{team_id}")
async def check_direct_chat(
    team_id: int,
    db: Session = Depends(get_db),
    current_user: User = Depends(security.get_current_user),
):
    """
    Check if a team supports direct chat mode.

    Returns:
        {"supports_direct_chat": bool, "shell_type": str}
    """
    team = (
        db.query(Kind)
        .filter(
            Kind.id == team_id,
            Kind.kind == "Team",
            Kind.is_active == True,
        )
        .first()
    )

    if not team:
        raise HTTPException(status_code=404, detail="Team not found")

    supports_direct_chat = _should_use_direct_chat(db, team, current_user.id)

    # Get shell type of first bot
    shell_type = ""
    team_crd = Team.model_validate(team.json)
    if team_crd.spec.members:
        first_member = team_crd.spec.members[0]
        bot = (
            db.query(Kind)
            .filter(
                Kind.user_id == team.user_id,
                Kind.kind == "Bot",
                Kind.name == first_member.botRef.name,
                Kind.namespace == first_member.botRef.namespace,
                Kind.is_active == True,
            )
            .first()
        )
        if bot:
            shell_type = _get_shell_type(db, bot, team.user_id)

    return {
        "supports_direct_chat": supports_direct_chat,
        "shell_type": shell_type,
    }


class CancelChatRequest(BaseModel):
    """Request body for cancelling a chat stream."""

    subtask_id: int
    partial_content: str | None = None  # Partial content received before cancellation


@router.post("/cancel")
async def cancel_chat(
    request: CancelChatRequest,
    db: Session = Depends(get_db),
    current_user: User = Depends(security.get_current_user),
):
    """
    Cancel an ongoing chat stream.

    For Chat Shell type, this endpoint:
    - Signals the streaming loop to stop via cancellation event
    - Updates the subtask status to COMPLETED (not CANCELLED) to show the truncated message
    - Saves the partial content received before cancellation
    - Updates the task status to COMPLETED so the conversation can continue

    This allows users to see the partial response and continue the conversation.

    Returns:
        {"success": bool, "message": str}
    """
    # Find the subtask
    subtask = (
        db.query(Subtask)
        .filter(
            Subtask.id == request.subtask_id,
            Subtask.user_id == current_user.id,
        )
        .first()
    )

    if not subtask:
        raise HTTPException(status_code=404, detail="Subtask not found")

    # Check if subtask is in a cancellable state
    if subtask.status not in [SubtaskStatus.PENDING, SubtaskStatus.RUNNING]:
        return {
            "success": False,
            "message": f"Subtask is already in {subtask.status.value} state",
        }

    # Signal the streaming loop to stop via Redis (cross-worker)
    # This will cause the LLM API call to be interrupted
    from app.services.chat.session_manager import session_manager

    await session_manager.cancel_stream(request.subtask_id)

    # For Chat Shell, we mark as COMPLETED instead of CANCELLED
    # This allows the truncated message to be displayed normally
    # and the user can continue the conversation
    subtask.status = SubtaskStatus.COMPLETED
    subtask.progress = 100
    subtask.completed_at = datetime.now()
    subtask.updated_at = datetime.now()
    # Don't set error_message for stopped chat - it's not an error
    subtask.error_message = ""

    # Save partial content if provided
    if request.partial_content:
        subtask.result = {"value": request.partial_content}
    else:
        # If no partial content, set empty result
        subtask.result = {"value": ""}

    # Also update the task status to COMPLETED so conversation can continue
    task = (
        db.query(Kind)
        .filter(
            Kind.id == subtask.task_id,
            Kind.kind == "Task",
            Kind.is_active == True,
        )
        .first()
    )

    if task:
        from sqlalchemy.orm.attributes import flag_modified

        task_crd = Task.model_validate(task.json)
        if task_crd.status:
            # Set to COMPLETED instead of CANCELLED
            # This allows the user to continue the conversation
            task_crd.status.status = "COMPLETED"
            task_crd.status.errorMessage = ""  # No error message for stopped chat
            task_crd.status.updatedAt = datetime.now()
            task_crd.status.completedAt = datetime.now()

        task.json = task_crd.model_dump(mode="json")
        task.updated_at = datetime.now()
        flag_modified(task, "json")

    db.commit()

    return {"success": True, "message": "Chat stopped successfully"}


@router.get("/streaming-content/{subtask_id}")
async def get_streaming_content(
    subtask_id: int,
    db: Session = Depends(get_db),
    current_user: User = Depends(security.get_current_user),
):
    """
    Get streaming content for a subtask (from Redis or DB).

    Used for recovery when user refreshes during streaming.
    This endpoint tries to get the most recent content from:
    1. Redis streaming cache (most recent, updated every 1 second)
    2. Database result field (fallback, updated every 5 seconds)

    Returns:
        {
            "content": str,           # The accumulated content
            "source": str,            # "redis" or "database"
            "streaming": bool,        # Whether still streaming
            "status": str,            # Subtask status
            "incomplete": bool        # Whether content is incomplete (client disconnected)
        }
    """
    # Verify subtask ownership
    subtask = (
        db.query(Subtask)
        .filter(
            Subtask.id == subtask_id,
            Subtask.user_id == current_user.id,
        )
        .first()
    )

    if not subtask:
        raise HTTPException(status_code=404, detail="Subtask not found")

    # 1. Try to get from Redis first (most recent)
    from app.services.chat.session_manager import session_manager

    redis_content = await session_manager.get_streaming_content(subtask_id)

    if redis_content:
        return {
            "content": redis_content,
            "source": "redis",
            "streaming": True,
            "status": subtask.status.value,
            "incomplete": False,
        }

    # 2. Fallback to database
    db_content = ""
    is_streaming = False
    is_incomplete = False

    if subtask.result:
        db_content = subtask.result.get("value", "")
        is_streaming = subtask.result.get("streaming", False)
        is_incomplete = subtask.result.get("incomplete", False)

    return {
        "content": db_content,
        "source": "database",
        "streaming": is_streaming,
        "status": subtask.status.value,
        "incomplete": is_incomplete,
    }


@router.get("/resume-stream/{subtask_id}")
async def resume_stream(
    subtask_id: int,
    db: Session = Depends(get_db),
    current_user: User = Depends(security.get_current_user),
):
    """
    Resume streaming for a running subtask after page refresh.

    This endpoint allows users to refresh the page and continue receiving
    streaming content from an ongoing Chat Shell task, similar to OpenAI's implementation.

    Flow:
    1. Verify subtask ownership and status (must be RUNNING)
    2. Send cached content from Redis immediately
    3. Subscribe to Redis Pub/Sub channel for real-time updates
    4. Continue streaming new content as it arrives
    5. End stream when "__STREAM_DONE__" signal is received

    Returns SSE stream with:
    - {"content": "...", "done": false, "cached": true} - Cached content (first message)
    - {"content": "...", "done": false} - New streaming content
    - {"content": "", "done": true} - Stream completion
    """
    import json

    from fastapi.responses import StreamingResponse

    # Verify subtask ownership
    subtask = (
        db.query(Subtask)
        .filter(
            Subtask.id == subtask_id,
            Subtask.user_id == current_user.id,
        )
        .first()
    )

    if not subtask:
        raise HTTPException(status_code=404, detail="Subtask not found")

    # Only allow resuming RUNNING subtasks
    if subtask.status != SubtaskStatus.RUNNING:
        raise HTTPException(
            status_code=400,
            detail=f"Cannot resume stream for subtask in {subtask.status.value} state",
        )

    async def generate_resume():
        import asyncio

        from app.services.chat.session_manager import session_manager

        try:
            # 1. Send cached content first (from Redis)
            cached_content = await session_manager.get_streaming_content(subtask_id)
            if cached_content:
                yield f"data: {json.dumps({'content': cached_content, 'done': False, 'cached': True})}\n\n"

            # Check if subtask already completed before subscribing
            db.refresh(subtask)
            if subtask.status == SubtaskStatus.COMPLETED:
                yield f"data: {json.dumps({'content': '', 'done': True, 'result': subtask.result})}\n\n"
                return

            if subtask.status == SubtaskStatus.FAILED:
                yield f"data: {json.dumps({'error': f'Subtask failed: {subtask.error_message}'})}\n\n"
                return

            # 2. Subscribe to Redis Pub/Sub for real-time updates
            redis_client, pubsub = await session_manager.subscribe_streaming_channel(
                subtask_id
            )
            if not pubsub:
                # No pub/sub available - check if stream completed
                logger.warning(
                    f"Could not subscribe to streaming channel for subtask {subtask_id}"
                )
                db.refresh(subtask)
                if subtask.status == SubtaskStatus.COMPLETED:
                    yield f"data: {json.dumps({'content': '', 'done': True, 'result': subtask.result})}\n\n"
                else:
                    yield f"data: {json.dumps({'content': '', 'done': True, 'error': 'Stream not available'})}\n\n"
                return

            try:
                # 3. Listen for new chunks with timeout and status check
                last_status_check = asyncio.get_event_loop().time()
                status_check_interval = 2.0  # Check status every 2 seconds

                while True:
                    try:
                        # Use get_message with timeout instead of listen()
                        message = await asyncio.wait_for(
                            pubsub.get_message(
                                ignore_subscribe_messages=True, timeout=1.0
                            ),
                            timeout=2.0,
                        )

                        if message and message["type"] == "message":
                            chunk = message["data"]
                            if isinstance(chunk, bytes):
                                chunk = chunk.decode("utf-8")

                            # Check for stream done signal (now JSON format with result)
                            try:
                                done_data = json.loads(chunk)
                                # Ensure it's a dict before checking __type__
                                if (
                                    isinstance(done_data, dict)
                                    and done_data.get("__type__") == "STREAM_DONE"
                                ):
                                    # Extract result directly from Pub/Sub message
                                    final_result = done_data.get("result")
                                    yield f"data: {json.dumps({'content': '', 'done': True, 'result': final_result})}\n\n"
                                    break
                            except json.JSONDecodeError:
                                pass  # Not JSON, treat as regular chunk

                            # Legacy support: check for old format
                            if chunk == "__STREAM_DONE__":
                                yield f"data: {json.dumps({'content': '', 'done': True})}\n\n"
                                break

                            # Send new chunk
                            yield f"data: {json.dumps({'content': chunk, 'done': False})}\n\n"

                    except asyncio.TimeoutError:
                        pass  # Timeout is expected, continue to status check

                    # Periodically check subtask status in case we missed the done signal
                    current_time = asyncio.get_event_loop().time()
                    if current_time - last_status_check >= status_check_interval:
                        last_status_check = current_time
                        db.refresh(subtask)

                        if subtask.status == SubtaskStatus.COMPLETED:
                            yield f"data: {json.dumps({'content': '', 'done': True, 'result': subtask.result})}\n\n"
                            break

                        if subtask.status == SubtaskStatus.FAILED:
                            yield f"data: {json.dumps({'error': f'Subtask failed: {subtask.error_message}'})}\n\n"
                            break

                        if subtask.status not in [
                            SubtaskStatus.RUNNING,
                            SubtaskStatus.PENDING,
                        ]:
                            yield f"data: {json.dumps({'error': f'Unexpected subtask status: {subtask.status.value}'})}\n\n"
                            break
            finally:
                # Cleanup: unsubscribe and close client
                await pubsub.unsubscribe()
                await pubsub.close()
                if redis_client:
                    await redis_client.close()

        except Exception as e:
            logger.error(
                f"Error in resume_stream for subtask {subtask_id}: {e}", exc_info=True
            )
            yield f"data: {json.dumps({'error': str(e)})}\n\n"

    return StreamingResponse(
        generate_resume(),
        media_type="text/event-stream",
        headers={
            "Cache-Control": "no-cache",
            "Connection": "keep-alive",
            "X-Accel-Buffering": "no",
            "Content-Encoding": "none",
        },
    )<|MERGE_RESOLUTION|>--- conflicted
+++ resolved
@@ -71,17 +71,9 @@
         )
         .first()
     )
-<<<<<<< HEAD
     
     # If not found, check public shells (user_id=0 in kinds table)
     if not shell:
-=======
-
-    # If not found, check public shells
-    if not shell:
-        from app.models.public_shell import PublicShell
-
->>>>>>> e511197e
         public_shell = (
             db.query(Kind)
             .filter(
