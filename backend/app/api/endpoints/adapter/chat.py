--- conflicted
+++ resolved
@@ -341,7 +341,6 @@
     db.refresh(task)
     db.refresh(assistant_subtask)
 
-<<<<<<< HEAD
     # Initialize Redis chat history from existing subtasks if needed
     # This is crucial for shared tasks that were copied with historical messages
     if existing_subtasks:
@@ -382,9 +381,6 @@
             if history_messages:
                 await session_manager.save_chat_history(task_id, history_messages)
                 logger.info(f"Initialized {len(history_messages)} messages in Redis for task {task_id}")
-
-=======
->>>>>>> 9b8f4358
     return task, assistant_subtask
 
 
