--- conflicted
+++ resolved
@@ -1246,15 +1246,6 @@
     )
 
 
-<<<<<<< HEAD
-# ==================== Public Retriever Management Endpoints ====================
-
-
-@router.get("/public-retrievers", response_model=PublicRetrieverListResponse)
-async def list_public_retrievers(
-    page: int = Query(1, ge=1),
-    limit: int = Query(20, ge=1, le=100),
-=======
 # ==================== Service Key Management Endpoints ====================
 
 import hashlib
@@ -1273,12 +1264,333 @@
 
 @router.get("/service-keys", response_model=ServiceKeyListResponse)
 async def list_service_keys(
->>>>>>> f71e5757
-    db: Session = Depends(get_db),
-    current_user: User = Depends(get_admin_user),
-):
-    """
-<<<<<<< HEAD
+    db: Session = Depends(get_db),
+    current_user: User = Depends(get_admin_user),
+):
+    """
+    Get list of all service keys (admin only), including disabled ones.
+
+    Service keys are used for trusted service authentication.
+    """
+    # Query service keys with creator information
+    results = (
+        db.query(APIKey, User)
+        .outerjoin(User, APIKey.user_id == User.id)
+        .filter(
+            APIKey.key_type == KEY_TYPE_SERVICE,
+        )
+        .order_by(APIKey.created_at.desc())
+        .all()
+    )
+
+    items = []
+    for api_key, creator in results:
+        items.append(
+            ServiceKeyResponse(
+                id=api_key.id,
+                name=api_key.name,
+                key_prefix=api_key.key_prefix,
+                description=api_key.description,
+                expires_at=api_key.expires_at,
+                last_used_at=api_key.last_used_at,
+                created_at=api_key.created_at,
+                is_active=api_key.is_active,
+                created_by=creator.user_name if creator else None,
+            )
+        )
+
+    return ServiceKeyListResponse(items=items, total=len(items))
+
+
+@router.post(
+    "/service-keys",
+    response_model=ServiceKeyCreatedResponse,
+    status_code=status.HTTP_201_CREATED,
+)
+async def create_service_key(
+    service_key_create: ServiceKeyCreate,
+    db: Session = Depends(get_db),
+    current_user: User = Depends(get_admin_user),
+):
+    """
+    Create a new service key (admin only).
+
+    The full key is only returned once at creation time.
+    Store it securely as it cannot be retrieved again.
+
+    Service keys are used for trusted service authentication
+    via the wegent-source header.
+    """
+    # Generate key: wg-{32 random chars}
+    random_part = secrets.token_urlsafe(32)
+    full_key = f"wg-{random_part}"
+
+    # Hash the key for storage
+    key_hash = hashlib.sha256(full_key.encode()).hexdigest()
+
+    # Create prefix for display (first 8 chars after "wg-")
+    key_prefix = f"wg-{random_part[:8]}..."
+
+    # Create the service key record (user_id records the creator admin)
+    service_key = APIKey(
+        user_id=current_user.id,
+        key_hash=key_hash,
+        key_prefix=key_prefix,
+        name=service_key_create.name,
+        key_type=KEY_TYPE_SERVICE,
+        description=service_key_create.description or "",
+    )
+
+    db.add(service_key)
+    db.commit()
+    db.refresh(service_key)
+
+    # Return with full key (only shown once)
+    return ServiceKeyCreatedResponse(
+        id=service_key.id,
+        name=service_key.name,
+        key_prefix=service_key.key_prefix,
+        description=service_key.description,
+        key=full_key,
+        expires_at=service_key.expires_at,
+        last_used_at=service_key.last_used_at,
+        created_at=service_key.created_at,
+        is_active=service_key.is_active,
+        created_by=current_user.user_name,
+    )
+
+
+@router.post("/service-keys/{key_id}/toggle-status", response_model=ServiceKeyResponse)
+async def toggle_service_key_status(
+    key_id: int,
+    db: Session = Depends(get_db),
+    current_user: User = Depends(get_admin_user),
+):
+    """
+    Toggle a service key's active status (admin only).
+
+    Enable or disable a service key without deleting it.
+    """
+    result = (
+        db.query(APIKey, User)
+        .outerjoin(User, APIKey.user_id == User.id)
+        .filter(
+            APIKey.id == key_id,
+            APIKey.key_type == KEY_TYPE_SERVICE,
+        )
+        .first()
+    )
+
+    if not result:
+        raise HTTPException(
+            status_code=status.HTTP_404_NOT_FOUND,
+            detail="Service key not found",
+        )
+
+    service_key, creator = result
+
+    # Toggle is_active status
+    service_key.is_active = not service_key.is_active
+    db.commit()
+    db.refresh(service_key)
+
+    return ServiceKeyResponse(
+        id=service_key.id,
+        name=service_key.name,
+        key_prefix=service_key.key_prefix,
+        description=service_key.description,
+        expires_at=service_key.expires_at,
+        last_used_at=service_key.last_used_at,
+        created_at=service_key.created_at,
+        is_active=service_key.is_active,
+        created_by=creator.user_name if creator else None,
+    )
+
+
+@router.delete("/service-keys/{key_id}", status_code=status.HTTP_204_NO_CONTENT)
+async def delete_service_key(
+    key_id: int,
+    db: Session = Depends(get_db),
+    current_user: User = Depends(get_admin_user),
+):
+    """
+    Delete a service key (admin only).
+
+    This is a hard delete - the key will be permanently removed.
+    """
+    service_key = (
+        db.query(APIKey)
+        .filter(
+            APIKey.id == key_id,
+            APIKey.key_type == KEY_TYPE_SERVICE,
+        )
+        .first()
+    )
+
+    if not service_key:
+        raise HTTPException(
+            status_code=status.HTTP_404_NOT_FOUND,
+            detail="Service key not found",
+        )
+
+    # Hard delete - permanently remove the record
+    db.delete(service_key)
+    db.commit()
+
+    return None
+
+
+# ==================== Personal Key Management Endpoints (Admin) ====================
+
+
+@router.get("/personal-keys", response_model=AdminPersonalKeyListResponse)
+async def list_all_personal_keys(
+    page: int = Query(1, ge=1),
+    limit: int = Query(50, ge=1, le=100),
+    search: Optional[str] = Query(None, description="Search by username or key name"),
+    db: Session = Depends(get_db),
+    current_user: User = Depends(get_admin_user),
+):
+    """
+    Get list of all personal keys with their owners (admin only).
+
+    Personal keys are user-created API keys for programmatic access.
+    """
+    query = (
+        db.query(APIKey, User)
+        .join(User, APIKey.user_id == User.id)
+        .filter(APIKey.key_type == KEY_TYPE_PERSONAL)
+    )
+
+    # Apply search filter
+    if search:
+        search_pattern = f"%{search}%"
+        query = query.filter(
+            (User.user_name.ilike(search_pattern)) | (APIKey.name.ilike(search_pattern))
+        )
+
+    total = query.count()
+    results = (
+        query.order_by(APIKey.created_at.desc())
+        .offset((page - 1) * limit)
+        .limit(limit)
+        .all()
+    )
+
+    items = []
+    for api_key, user in results:
+        items.append(
+            AdminPersonalKeyResponse(
+                id=api_key.id,
+                user_id=api_key.user_id,
+                user_name=user.user_name,
+                name=api_key.name,
+                key_prefix=api_key.key_prefix,
+                description=api_key.description,
+                expires_at=api_key.expires_at,
+                last_used_at=api_key.last_used_at,
+                created_at=api_key.created_at,
+                is_active=api_key.is_active,
+            )
+        )
+
+    return AdminPersonalKeyListResponse(items=items, total=total)
+
+
+@router.post(
+    "/personal-keys/{key_id}/toggle-status", response_model=AdminPersonalKeyResponse
+)
+async def toggle_personal_key_status(
+    key_id: int,
+    db: Session = Depends(get_db),
+    current_user: User = Depends(get_admin_user),
+):
+    """
+    Toggle a personal key's active status (admin only).
+
+    Enable or disable a personal key without deleting it.
+    """
+    result = (
+        db.query(APIKey, User)
+        .join(User, APIKey.user_id == User.id)
+        .filter(
+            APIKey.id == key_id,
+            APIKey.key_type == KEY_TYPE_PERSONAL,
+        )
+        .first()
+    )
+
+    if not result:
+        raise HTTPException(
+            status_code=status.HTTP_404_NOT_FOUND,
+            detail="Personal key not found",
+        )
+
+    api_key, user = result
+
+    # Toggle is_active status
+    api_key.is_active = not api_key.is_active
+    db.commit()
+    db.refresh(api_key)
+
+    return AdminPersonalKeyResponse(
+        id=api_key.id,
+        user_id=api_key.user_id,
+        user_name=user.user_name,
+        name=api_key.name,
+        key_prefix=api_key.key_prefix,
+        description=api_key.description,
+        expires_at=api_key.expires_at,
+        last_used_at=api_key.last_used_at,
+        created_at=api_key.created_at,
+        is_active=api_key.is_active,
+    )
+
+
+@router.delete("/personal-keys/{key_id}", status_code=status.HTTP_204_NO_CONTENT)
+async def delete_personal_key(
+    key_id: int,
+    db: Session = Depends(get_db),
+    current_user: User = Depends(get_admin_user),
+):
+    """
+    Delete a personal key (admin only).
+
+    This is a hard delete - the key will be permanently removed.
+    """
+    api_key = (
+        db.query(APIKey)
+        .filter(
+            APIKey.id == key_id,
+            APIKey.key_type == KEY_TYPE_PERSONAL,
+        )
+        .first()
+    )
+
+    if not api_key:
+        raise HTTPException(
+            status_code=status.HTTP_404_NOT_FOUND,
+            detail="Personal key not found",
+        )
+
+    # Hard delete - permanently remove the record
+    db.delete(api_key)
+    db.commit()
+
+    return None
+
+
+# ==================== Public Retriever Management Endpoints ====================
+
+
+@router.get("/public-retrievers", response_model=PublicRetrieverListResponse)
+async def list_public_retrievers(
+    page: int = Query(1, ge=1),
+    limit: int = Query(20, ge=1, le=100),
+    db: Session = Depends(get_db),
+    current_user: User = Depends(get_admin_user),
+):
+    """
     Get list of all public retrievers with pagination
     """
     total = public_retriever_service.count_active_retrievers(
@@ -1316,54 +1628,10 @@
 )
 async def create_public_retriever(
     retriever_data: Retriever,
-=======
-    Get list of all service keys (admin only), including disabled ones.
-
-    Service keys are used for trusted service authentication.
-    """
-    # Query service keys with creator information
-    results = (
-        db.query(APIKey, User)
-        .outerjoin(User, APIKey.user_id == User.id)
-        .filter(
-            APIKey.key_type == KEY_TYPE_SERVICE,
-        )
-        .order_by(APIKey.created_at.desc())
-        .all()
-    )
-
-    items = []
-    for api_key, creator in results:
-        items.append(
-            ServiceKeyResponse(
-                id=api_key.id,
-                name=api_key.name,
-                key_prefix=api_key.key_prefix,
-                description=api_key.description,
-                expires_at=api_key.expires_at,
-                last_used_at=api_key.last_used_at,
-                created_at=api_key.created_at,
-                is_active=api_key.is_active,
-                created_by=creator.user_name if creator else None,
-            )
-        )
-
-    return ServiceKeyListResponse(items=items, total=len(items))
-
-
-@router.post(
-    "/service-keys",
-    response_model=ServiceKeyCreatedResponse,
-    status_code=status.HTTP_201_CREATED,
-)
-async def create_service_key(
-    service_key_create: ServiceKeyCreate,
->>>>>>> f71e5757
-    db: Session = Depends(get_db),
-    current_user: User = Depends(get_admin_user),
-):
-    """
-<<<<<<< HEAD
+    db: Session = Depends(get_db),
+    current_user: User = Depends(get_admin_user),
+):
+    """
     Create a new public retriever (admin only)
     """
     result = public_retriever_service.create_retriever(
@@ -1387,63 +1655,10 @@
 async def update_public_retriever(
     retriever_data: Retriever,
     retriever_id: int = Path(..., description="Retriever ID"),
-=======
-    Create a new service key (admin only).
-
-    The full key is only returned once at creation time.
-    Store it securely as it cannot be retrieved again.
-
-    Service keys are used for trusted service authentication
-    via the wegent-source header.
-    """
-    # Generate key: wg-{32 random chars}
-    random_part = secrets.token_urlsafe(32)
-    full_key = f"wg-{random_part}"
-
-    # Hash the key for storage
-    key_hash = hashlib.sha256(full_key.encode()).hexdigest()
-
-    # Create prefix for display (first 8 chars after "wg-")
-    key_prefix = f"wg-{random_part[:8]}..."
-
-    # Create the service key record (user_id records the creator admin)
-    service_key = APIKey(
-        user_id=current_user.id,
-        key_hash=key_hash,
-        key_prefix=key_prefix,
-        name=service_key_create.name,
-        key_type=KEY_TYPE_SERVICE,
-        description=service_key_create.description or "",
-    )
-
-    db.add(service_key)
-    db.commit()
-    db.refresh(service_key)
-
-    # Return with full key (only shown once)
-    return ServiceKeyCreatedResponse(
-        id=service_key.id,
-        name=service_key.name,
-        key_prefix=service_key.key_prefix,
-        description=service_key.description,
-        key=full_key,
-        expires_at=service_key.expires_at,
-        last_used_at=service_key.last_used_at,
-        created_at=service_key.created_at,
-        is_active=service_key.is_active,
-        created_by=current_user.user_name,
-    )
-
-
-@router.post("/service-keys/{key_id}/toggle-status", response_model=ServiceKeyResponse)
-async def toggle_service_key_status(
-    key_id: int,
->>>>>>> f71e5757
-    db: Session = Depends(get_db),
-    current_user: User = Depends(get_admin_user),
-):
-    """
-<<<<<<< HEAD
+    db: Session = Depends(get_db),
+    current_user: User = Depends(get_admin_user),
+):
+    """
     Update a public retriever (admin only)
     """
     result = public_retriever_service.update_retriever(
@@ -1471,224 +1686,13 @@
 )
 async def delete_public_retriever(
     retriever_id: int = Path(..., description="Retriever ID"),
-=======
-    Toggle a service key's active status (admin only).
-
-    Enable or disable a service key without deleting it.
-    """
-    result = (
-        db.query(APIKey, User)
-        .outerjoin(User, APIKey.user_id == User.id)
-        .filter(
-            APIKey.id == key_id,
-            APIKey.key_type == KEY_TYPE_SERVICE,
-        )
-        .first()
-    )
-
-    if not result:
-        raise HTTPException(
-            status_code=status.HTTP_404_NOT_FOUND,
-            detail="Service key not found",
-        )
-
-    service_key, creator = result
-
-    # Toggle is_active status
-    service_key.is_active = not service_key.is_active
-    db.commit()
-    db.refresh(service_key)
-
-    return ServiceKeyResponse(
-        id=service_key.id,
-        name=service_key.name,
-        key_prefix=service_key.key_prefix,
-        description=service_key.description,
-        expires_at=service_key.expires_at,
-        last_used_at=service_key.last_used_at,
-        created_at=service_key.created_at,
-        is_active=service_key.is_active,
-        created_by=creator.user_name if creator else None,
-    )
-
-
-@router.delete("/service-keys/{key_id}", status_code=status.HTTP_204_NO_CONTENT)
-async def delete_service_key(
-    key_id: int,
-    db: Session = Depends(get_db),
-    current_user: User = Depends(get_admin_user),
-):
-    """
-    Delete a service key (admin only).
-
-    This is a hard delete - the key will be permanently removed.
-    """
-    service_key = (
-        db.query(APIKey)
-        .filter(
-            APIKey.id == key_id,
-            APIKey.key_type == KEY_TYPE_SERVICE,
-        )
-        .first()
-    )
-
-    if not service_key:
-        raise HTTPException(
-            status_code=status.HTTP_404_NOT_FOUND,
-            detail="Service key not found",
-        )
-
-    # Hard delete - permanently remove the record
-    db.delete(service_key)
-    db.commit()
-
-    return None
-
-
-# ==================== Personal Key Management Endpoints (Admin) ====================
-
-
-@router.get("/personal-keys", response_model=AdminPersonalKeyListResponse)
-async def list_all_personal_keys(
-    page: int = Query(1, ge=1),
-    limit: int = Query(50, ge=1, le=100),
-    search: Optional[str] = Query(None, description="Search by username or key name"),
-    db: Session = Depends(get_db),
-    current_user: User = Depends(get_admin_user),
-):
-    """
-    Get list of all personal keys with their owners (admin only).
-
-    Personal keys are user-created API keys for programmatic access.
-    """
-    query = (
-        db.query(APIKey, User)
-        .join(User, APIKey.user_id == User.id)
-        .filter(APIKey.key_type == KEY_TYPE_PERSONAL)
-    )
-
-    # Apply search filter
-    if search:
-        search_pattern = f"%{search}%"
-        query = query.filter(
-            (User.user_name.ilike(search_pattern)) | (APIKey.name.ilike(search_pattern))
-        )
-
-    total = query.count()
-    results = (
-        query.order_by(APIKey.created_at.desc())
-        .offset((page - 1) * limit)
-        .limit(limit)
-        .all()
-    )
-
-    items = []
-    for api_key, user in results:
-        items.append(
-            AdminPersonalKeyResponse(
-                id=api_key.id,
-                user_id=api_key.user_id,
-                user_name=user.user_name,
-                name=api_key.name,
-                key_prefix=api_key.key_prefix,
-                description=api_key.description,
-                expires_at=api_key.expires_at,
-                last_used_at=api_key.last_used_at,
-                created_at=api_key.created_at,
-                is_active=api_key.is_active,
-            )
-        )
-
-    return AdminPersonalKeyListResponse(items=items, total=total)
-
-
-@router.post(
-    "/personal-keys/{key_id}/toggle-status", response_model=AdminPersonalKeyResponse
-)
-async def toggle_personal_key_status(
-    key_id: int,
-    db: Session = Depends(get_db),
-    current_user: User = Depends(get_admin_user),
-):
-    """
-    Toggle a personal key's active status (admin only).
-
-    Enable or disable a personal key without deleting it.
-    """
-    result = (
-        db.query(APIKey, User)
-        .join(User, APIKey.user_id == User.id)
-        .filter(
-            APIKey.id == key_id,
-            APIKey.key_type == KEY_TYPE_PERSONAL,
-        )
-        .first()
-    )
-
-    if not result:
-        raise HTTPException(
-            status_code=status.HTTP_404_NOT_FOUND,
-            detail="Personal key not found",
-        )
-
-    api_key, user = result
-
-    # Toggle is_active status
-    api_key.is_active = not api_key.is_active
-    db.commit()
-    db.refresh(api_key)
-
-    return AdminPersonalKeyResponse(
-        id=api_key.id,
-        user_id=api_key.user_id,
-        user_name=user.user_name,
-        name=api_key.name,
-        key_prefix=api_key.key_prefix,
-        description=api_key.description,
-        expires_at=api_key.expires_at,
-        last_used_at=api_key.last_used_at,
-        created_at=api_key.created_at,
-        is_active=api_key.is_active,
-    )
-
-
-@router.delete("/personal-keys/{key_id}", status_code=status.HTTP_204_NO_CONTENT)
-async def delete_personal_key(
-    key_id: int,
->>>>>>> f71e5757
-    db: Session = Depends(get_db),
-    current_user: User = Depends(get_admin_user),
-):
-    """
-<<<<<<< HEAD
+    db: Session = Depends(get_db),
+    current_user: User = Depends(get_admin_user),
+):
+    """
     Delete a public retriever (admin only)
     """
     public_retriever_service.delete_retriever(
         db, retriever_id=retriever_id, current_user=current_user
     )
-=======
-    Delete a personal key (admin only).
-
-    This is a hard delete - the key will be permanently removed.
-    """
-    api_key = (
-        db.query(APIKey)
-        .filter(
-            APIKey.id == key_id,
-            APIKey.key_type == KEY_TYPE_PERSONAL,
-        )
-        .first()
-    )
-
-    if not api_key:
-        raise HTTPException(
-            status_code=status.HTTP_404_NOT_FOUND,
-            detail="Personal key not found",
-        )
-
-    # Hard delete - permanently remove the record
-    db.delete(api_key)
-    db.commit()
-
->>>>>>> f71e5757
     return None