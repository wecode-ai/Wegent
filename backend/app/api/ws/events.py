--- conflicted
+++ resolved
@@ -347,59 +347,6 @@
 
 
 # ============================================================
-<<<<<<< HEAD
-# Correction Event Payloads
-# ============================================================
-
-
-class CorrectionStartPayload(BaseModel):
-    """Payload for correction:start event."""
-
-    task_id: int
-    subtask_id: int
-    correction_model: str
-
-
-class CorrectionProgressPayload(BaseModel):
-    """Payload for correction:progress event.
-
-    Stages:
-    - verifying_facts: Using search tools to verify facts
-    - evaluating: Evaluating the AI response quality
-    - generating_improvement: Generating improved answer
-    """
-
-    task_id: int
-    subtask_id: int
-    stage: Literal["verifying_facts", "evaluating", "generating_improvement"]
-    tool_name: Optional[str] = None
-
-
-class CorrectionChunkPayload(BaseModel):
-    """Payload for correction:chunk event (streaming content)."""
-
-    task_id: int
-    subtask_id: int
-    field: Literal["summary", "improved_answer"]
-    content: str
-    offset: int
-
-
-class CorrectionDonePayload(BaseModel):
-    """Payload for correction:done event."""
-
-    task_id: int
-    subtask_id: int
-    result: Dict[str, Any] = Field(default_factory=dict)
-
-
-class CorrectionErrorPayload(BaseModel):
-    """Payload for correction:error event."""
-
-    task_id: int
-    subtask_id: int
-    error: str
-=======
 # Generic Skill Payloads
 # ============================================================
 
@@ -444,7 +391,60 @@
     success: bool = Field(..., description="Whether the action succeeded")
     result: Optional[Any] = Field(None, description="Success result data")
     error: Optional[str] = Field(None, description="Error message if failed")
->>>>>>> 85de1085
+
+
+# ============================================================
+# Correction Event Payloads
+# ============================================================
+
+
+class CorrectionStartPayload(BaseModel):
+    """Payload for correction:start event."""
+
+    task_id: int
+    subtask_id: int
+    correction_model: str
+
+
+class CorrectionProgressPayload(BaseModel):
+    """Payload for correction:progress event.
+
+    Stages:
+    - verifying_facts: Using search tools to verify facts
+    - evaluating: Evaluating the AI response quality
+    - generating_improvement: Generating improved answer
+    """
+
+    task_id: int
+    subtask_id: int
+    stage: Literal["verifying_facts", "evaluating", "generating_improvement"]
+    tool_name: Optional[str] = None
+
+
+class CorrectionChunkPayload(BaseModel):
+    """Payload for correction:chunk event (streaming content)."""
+
+    task_id: int
+    subtask_id: int
+    field: Literal["summary", "improved_answer"]
+    content: str
+    offset: int
+
+
+class CorrectionDonePayload(BaseModel):
+    """Payload for correction:done event."""
+
+    task_id: int
+    subtask_id: int
+    result: Dict[str, Any] = Field(default_factory=dict)
+
+
+class CorrectionErrorPayload(BaseModel):
+    """Payload for correction:error event."""
+
+    task_id: int
+    subtask_id: int
+    error: str
 
 
 # ============================================================
