# SPDX-FileCopyrightText: 2025 Weibo, Inc.
#
# SPDX-License-Identifier: Apache-2.0

"""
Chat namespace for Socket.IO.

This module implements the /chat namespace for real-time chat communication.
It handles authentication, room management, and chat events.
"""

import asyncio
import logging
from datetime import datetime
from typing import Any, Dict, Optional

import socketio
from jose import jwt
from pydantic import ValidationError

from app.api.ws.events import (
    ChatCancelPayload,
    ChatResumePayload,
    ChatSendAck,
    ChatSendPayload,
    ClientEvents,
    GenericAck,
    HistorySyncAck,
    HistorySyncPayload,
    TaskJoinAck,
    TaskJoinPayload,
    TaskLeavePayload,
)
from app.core.config import settings
from app.db.session import SessionLocal
from app.models.kind import Kind
from app.models.subtask import Subtask, SubtaskRole, SubtaskStatus
from app.models.user import User
from app.schemas.kind import Bot, Shell, Task, Team
from app.services.chat.session_manager import session_manager

logger = logging.getLogger(__name__)


def verify_jwt_token(token: str) -> Optional[User]:
    """
    Verify JWT token and return user.

    Args:
        token: JWT token string

    Returns:
        User object if valid, None otherwise
    """
    try:
        payload = jwt.decode(
            token, settings.SECRET_KEY, algorithms=[settings.ALGORITHM]
        )
        user_name = payload.get("sub")
        if not user_name:
            return None

        # Get user from database
        db = SessionLocal()
        try:
            user = db.query(User).filter(User.user_name == user_name).first()
            return user
        finally:
            db.close()

    except Exception as e:
        logger.warning(f"JWT verification failed: {e}")
        return None


async def can_access_task(user_id: int, task_id: int) -> bool:
    """
    Check if user can access a task.

    Args:
        user_id: User ID
        task_id: Task ID

    Returns:
        True if user can access the task
    """
    db = SessionLocal()
    try:
        task = (
            db.query(Kind)
            .filter(
                Kind.id == task_id,
                Kind.kind == "Task",
                Kind.is_active == True,
            )
            .first()
        )

        if not task:
            return False

        # User owns the task
        if task.user_id == user_id:
            return True

        # Check if task is shared with user (via SharedTask)
        from app.models.shared_task import SharedTask

        shared = (
            db.query(SharedTask)
            .filter(
                SharedTask.original_task_id == task_id,
                SharedTask.user_id == user_id,
<<<<<<< HEAD
                SharedTask.is_active == True,
=======
>>>>>>> 157fc13a
            )
            .first()
        )

        if shared is not None:
            return True

        # Check if user is a group chat member (via TaskMember)
        from app.models.task_member import MemberStatus, TaskMember

        member = (
            db.query(TaskMember)
            .filter(
                TaskMember.task_id == task_id,
                TaskMember.user_id == user_id,
                TaskMember.status == MemberStatus.ACTIVE,
            )
            .first()
        )

        return member is not None

    finally:
        db.close()


async def get_active_streaming(task_id: int) -> Optional[Dict[str, Any]]:
    """
    Check if there's an active streaming session for a task.

    Args:
        task_id: Task ID

    Returns:
        Streaming info dict if active, None otherwise
    """
    db = SessionLocal()
    try:
        # Find running assistant subtask
        subtask = (
            db.query(Subtask)
            .filter(
                Subtask.task_id == task_id,
                Subtask.role == SubtaskRole.ASSISTANT,
                Subtask.status == SubtaskStatus.RUNNING,
            )
            .order_by(Subtask.id.desc())
            .first()
        )

        if subtask:
            return {
                "subtask_id": subtask.id,
                "user_id": subtask.user_id,
                "started_at": (
                    subtask.created_at.isoformat() if subtask.created_at else None
                ),
            }

        return None

    finally:
        db.close()


class ChatNamespace(socketio.AsyncNamespace):
    """
    Socket.IO namespace for chat functionality.

    Handles:
    - Authentication on connect
    - Room management (user rooms, task rooms)
    - Chat message sending and streaming
    - Task events

    Note: Event names with colons (e.g., 'chat:send') are handled by
    overriding the trigger_event method to map colon-separated event names
    to their handler methods.
    """

    def __init__(self, namespace: str = "/chat"):
        """Initialize the chat namespace."""
        super().__init__(namespace)
        self._active_streams: Dict[int, asyncio.Task] = {}  # subtask_id -> stream task

        # Map colon-separated event names to handler methods
        self._event_handlers: Dict[str, str] = {
            "chat:send": "on_chat_send",
            "chat:cancel": "on_chat_cancel",
            "chat:resume": "on_chat_resume",
            "task:join": "on_task_join",
            "task:leave": "on_task_leave",
            "history:sync": "on_history_sync",
        }

    async def trigger_event(self, event: str, sid: str, *args):
        """
        Override trigger_event to handle colon-separated event names.

        python-socketio's default behavior converts on_xxx methods to xxx events,
        but we need to support colon-separated event names like 'chat:send'.

        Args:
            event: Event name (e.g., 'chat:send')
            sid: Socket ID
            *args: Event arguments

        Returns:
            Result from the event handler
        """
        # Check if this is a colon-separated event we handle
        if event in self._event_handlers:
            handler_name = self._event_handlers[event]
            handler = getattr(self, handler_name, None)
            if handler:
                logger.debug(
                    f"[WS] Routing event '{event}' to handler '{handler_name}'"
                )
                return await handler(sid, *args)

        # Fall back to default behavior for other events (connect, disconnect, etc.)
        return await super().trigger_event(event, sid, *args)

    async def on_connect(self, sid: str, environ: dict, auth: Optional[dict] = None):
        """
        Handle client connection.

        Verifies JWT token and joins user to their personal room.

        Args:
            sid: Socket ID
            environ: WSGI environ dict
            auth: Authentication data (expected: {"token": "..."})

        Raises:
            ConnectionRefusedError: If authentication fails
        """
        logger.info(f"[WS] Connection attempt sid={sid}")

        # Check auth token
        if not auth or not isinstance(auth, dict):
            logger.warning(f"[WS] Missing auth data sid={sid}")
            raise ConnectionRefusedError("Missing authentication token")

        token = auth.get("token")
        if not token:
            logger.warning(f"[WS] Missing token in auth sid={sid}")
            raise ConnectionRefusedError("Missing authentication token")

        # Verify token
        user = verify_jwt_token(token)
        if not user:
            logger.warning(f"[WS] Invalid token sid={sid}")
            raise ConnectionRefusedError("Invalid or expired token")

        # Save user info to session
        await self.save_session(
            sid,
            {
                "user_id": user.id,
                "user_name": user.user_name,
            },
        )

        # Join user room
        user_room = f"user:{user.id}"
        await self.enter_room(sid, user_room)

        logger.info(f"[WS] Connected user={user.id} ({user.user_name}) sid={sid}")

    async def on_disconnect(self, sid: str):
        """
        Handle client disconnection.

        Args:
            sid: Socket ID
        """
        try:
            session = await self.get_session(sid)
            user_id = session.get("user_id", "unknown")
            logger.info(f"[WS] Disconnected user={user_id} sid={sid}")
        except Exception:
            logger.info(f"[WS] Disconnected sid={sid}")

    # ============================================================
    # Task Room Events
    # ============================================================

    async def on_task_join(self, sid: str, data: dict) -> dict:
        """
        Handle task:join event.

        Joins the client to a task room and returns streaming info if active.

        Args:
            sid: Socket ID
            data: {"task_id": int}

        Returns:
            {"streaming": {...}} or {"streaming": None} or {"error": "..."}
        """
        try:
            payload = TaskJoinPayload(**data)
        except ValidationError as e:
            return {"error": f"Invalid payload: {e}"}

        session = await self.get_session(sid)
        user_id = session.get("user_id")

        if not user_id:
            return {"error": "Not authenticated"}

        # Check permission
        if not await can_access_task(user_id, payload.task_id):
            return {"error": "Access denied"}

        # Join task room
        task_room = f"task:{payload.task_id}"
        await self.enter_room(sid, task_room)

        logger.info(f"[WS] User {user_id} joined task room {payload.task_id}")

        # Check for active streaming
        streaming_info = await get_active_streaming(payload.task_id)
        if streaming_info:
            subtask_id = streaming_info["subtask_id"]

            # Get cached content from Redis
            cached_content = await session_manager.get_streaming_content(subtask_id)
            offset = len(cached_content) if cached_content else 0

            return {
                "streaming": {
                    "subtask_id": subtask_id,
                    "offset": offset,
                    "cached_content": cached_content or "",
                }
            }

        return {"streaming": None}

    async def on_task_leave(self, sid: str, data: dict) -> dict:
        """
        Handle task:leave event.

        Args:
            sid: Socket ID
            data: {"task_id": int}

        Returns:
            {"success": true}
        """
        try:
            payload = TaskLeavePayload(**data)
        except ValidationError as e:
            return {"error": f"Invalid payload: {e}"}

        task_room = f"task:{payload.task_id}"
        await self.leave_room(sid, task_room)

        session = await self.get_session(sid)
        user_id = session.get("user_id", "unknown")
        logger.info(f"[WS] User {user_id} left task room {payload.task_id}")

        return {"success": True}

    # ============================================================
    # Chat Events
    # ============================================================

    async def on_chat_send(self, sid: str, data: dict) -> dict:
        """
        Handle chat:send event.

        Creates task/subtasks and starts streaming response.

        Args:
            sid: Socket ID
            data: ChatSendPayload fields

        Returns:
            {"task_id": int, "subtask_id": int} or {"error": "..."}
        """
        logger.info(f"[WS] chat:send received sid={sid} data={data}")

        try:
            payload = ChatSendPayload(**data)
            logger.info(
                f"[WS] chat:send payload parsed: team_id={payload.team_id}, task_id={payload.task_id}, message_len={len(payload.message) if payload.message else 0}"
            )
        except ValidationError as e:
            logger.error(f"[WS] chat:send validation error: {e}")
            return {"error": f"Invalid payload: {e}"}

        session = await self.get_session(sid)
        user_id = session.get("user_id")
        user_name = session.get("user_name")
        logger.info(f"[WS] chat:send session: user_id={user_id}, user_name={user_name}")

        if not user_id:
            logger.error("[WS] chat:send error: Not authenticated")
            return {"error": "Not authenticated"}

        db = SessionLocal()
        try:
            # Get user
            user = db.query(User).filter(User.id == user_id).first()
            if not user:
                logger.error(f"[WS] chat:send error: User not found for id={user_id}")
                return {"error": "User not found"}
            logger.info(f"[WS] chat:send user found: {user.user_name}")

            # Get team
            team = (
                db.query(Kind)
                .filter(
                    Kind.id == payload.team_id,
                    Kind.kind == "Team",
                    Kind.is_active == True,
                )
                .first()
            )

            if not team:
                logger.error(
                    f"[WS] chat:send error: Team not found for id={payload.team_id}"
                )
                return {"error": "Team not found"}
            logger.info(f"[WS] chat:send team found: {team.name} (id={team.id})")

            # Import existing helpers from chat endpoint
            from app.api.endpoints.adapter.chat import (
                StreamChatRequest,
                _create_task_and_subtasks,
                _should_trigger_ai_response,
                _should_use_direct_chat,
            )

            # Check if team supports direct chat
            supports_direct_chat = _should_use_direct_chat(db, team, user_id)
            logger.info(f"[WS] chat:send supports_direct_chat={supports_direct_chat}")
            if not supports_direct_chat:
                logger.error(f"[WS] chat:send error: Team does not support direct chat")
                return {"error": "This team does not support direct chat"}

            # Get task JSON for group chat check
            task_json = {}
            if payload.task_id:
                existing_task = (
                    db.query(Kind)
                    .filter(
                        Kind.id == payload.task_id,
                        Kind.kind == "Task",
                        Kind.is_active == True,
                    )
                    .first()
                )
                if existing_task:
                    task_json = existing_task.json or {}

            # Check if AI should be triggered (for group chat with @mention)
            # For existing tasks: use task_json.spec.is_group_chat
            # For new tasks: use payload.is_group_chat from frontend
            team_name = team.name
            should_trigger_ai = _should_trigger_ai_response(
                task_json,
                payload.message,
                team_name,
                request_is_group_chat=payload.is_group_chat,
            )
            logger.info(
                f"[WS] chat:send group chat check: task_id={payload.task_id}, "
                f"is_group_chat={task_json.get('spec', {}).get('is_group_chat', False)}, "
                f"team_name={team_name}, "
                f"should_trigger_ai={should_trigger_ai}"
            )

            # Create StreamChatRequest
            request = StreamChatRequest(
                message=payload.message,
                team_id=payload.team_id,
                task_id=payload.task_id,
                title=payload.title,
                attachment_id=payload.attachment_id,
                enable_web_search=payload.enable_web_search,
                model_id=payload.force_override_bot_model,
                force_override_bot_model=payload.force_override_bot_model is not None,
                is_group_chat=payload.is_group_chat,
            )
            logger.info(f"[WS] chat:send StreamChatRequest created")

            # Create task and subtasks
            logger.info(f"[WS] chat:send calling _create_task_and_subtasks...")
            result = await _create_task_and_subtasks(
                db,
                user,
                team,
                payload.message,
                request,
                payload.task_id,
                should_trigger_ai=should_trigger_ai,
            )
            logger.info(
                f"[WS] chat:send _create_task_and_subtasks returned: ai_triggered={result.get('ai_triggered')}, task_id={result.get('task').id if result.get('task') else None}"
            )

            task = result["task"]
            assistant_subtask = result["assistant_subtask"]
            user_subtask_for_attachment = result["user_subtask"]

            # Link attachment to user subtask if provided
            # This is important for group chat history to include attachment content
            if payload.attachment_id and user_subtask_for_attachment:
                from app.services.attachment import attachment_service

                attachment_service.link_attachment_to_subtask(
                    db=db,
                    attachment_id=payload.attachment_id,
                    subtask_id=user_subtask_for_attachment.id,
                    user_id=user_id,
                )
                logger.info(
                    f"[WS] chat:send linked attachment {payload.attachment_id} to subtask {user_subtask_for_attachment.id}"
                )

            # Check if AI was triggered (for group chat without @mention)
            if not result["ai_triggered"]:
                logger.info(
                    f"[WS] chat:send AI not triggered (group chat without @mention)"
                )
                # Return task_id with ai_triggered=false so frontend knows message was saved
                user_subtask = result["user_subtask"]

                # Join task room and broadcast user message for group chat
                # This allows other group members to see the message in real-time
                task_room = f"task:{task.id}"
                await self.enter_room(sid, task_room)

                if user_subtask:
                    await self._broadcast_user_message(
                        db=db,
                        user_subtask=user_subtask,
                        task_id=task.id,
                        message=payload.message,
                        user_id=user_id,
                        user_name=user_name,
                        attachment_id=payload.attachment_id,
                        task_room=task_room,
                        skip_sid=sid,
                    )
                    logger.info(
                        f"[WS] chat:send broadcasted user message to room (no AI trigger)"
                    )

                return {
                    "task_id": task.id,
                    "subtask_id": user_subtask.id if user_subtask else None,
                    "ai_triggered": False,
                    "message": "Message saved without AI response (use @TeamName to trigger AI)",
                }

            if not assistant_subtask:
                logger.error(
                    f"[WS] chat:send error: Failed to create assistant subtask"
                )
                return {"error": "Failed to create assistant subtask"}

            logger.info(
                f"[WS] chat:send task created: task_id={task.id}, subtask_id={assistant_subtask.id}"
            )

            # Join task room if not already joined
            task_room = f"task:{task.id}"
            await self.enter_room(sid, task_room)
            logger.info(f"[WS] chat:send joined task room: {task_room}")

            # Emit task:created event to user room for task list update
            # This allows other browser tabs/devices to receive the new task notification
            from app.api.ws.events import ServerEvents
            from app.services.chat.ws_emitter import get_ws_emitter

            ws_emitter = get_ws_emitter()
            if ws_emitter:
                # Get team name for the event payload
                team_crd = Team.model_validate(team.json)
                team_name = team_crd.metadata.name if team_crd.metadata else team.name

                # Get task title
                task_crd = Task.model_validate(task.json)
                task_title = task_crd.spec.title or ""

                await ws_emitter.emit_task_created(
                    user_id=user_id,
                    task_id=task.id,
                    title=task_title,
                    team_id=team.id,
                    team_name=team_name,
                )
                logger.info(
                    f"[WS] chat:send emitted task:created event for task_id={task.id}"
                )

            # Get user subtask for broadcasting
            user_subtask = (
                db.query(Subtask)
                .filter(
                    Subtask.task_id == task.id,
                    Subtask.message_id == assistant_subtask.message_id - 1,
                    Subtask.role == SubtaskRole.USER,
                )
                .first()
            )
            logger.info(
                f"[WS] chat:send user_subtask found: {user_subtask.id if user_subtask else None}"
            )

            # Broadcast user message to room (exclude sender)
            if user_subtask:
                await self._broadcast_user_message(
                    db=db,
                    user_subtask=user_subtask,
                    task_id=task.id,
                    message=payload.message,
                    user_id=user_id,
                    user_name=user_name,
                    attachment_id=payload.attachment_id,
                    task_room=task_room,
                    skip_sid=sid,
                )
                logger.info(f"[WS] chat:send broadcasted user message to room")

            # Emit chat:start
            from app.api.ws.events import ServerEvents

            logger.info(f"[WS] chat:send emitting chat:start event")
            await self.emit(
                ServerEvents.CHAT_START,
                {
                    "task_id": task.id,
                    "subtask_id": assistant_subtask.id,
                },
                room=task_room,
            )
            logger.info(f"[WS] chat:send chat:start emitted")

            # Extract data from ORM objects before closing the session
            # This prevents DetachedInstanceError in the background task
            team_data = {
                "id": team.id,
                "user_id": team.user_id,
                "json": team.json,  # Access json while session is still open
            }
            user_data = {
                "id": user.id,
                "user_name": user.user_name,
            }

            # Start streaming in background task
            logger.info(f"[WS] chat:send starting background stream task")
            stream_task = asyncio.create_task(
                self._stream_chat_response(
                    task_id=task.id,
                    subtask_id=assistant_subtask.id,
                    team_data=team_data,
                    user_data=user_data,
                    message=payload.message,
                    payload=payload,
                )
            )
            self._active_streams[assistant_subtask.id] = stream_task
            logger.info(f"[WS] chat:send background stream task started")

            response = {"task_id": task.id, "subtask_id": assistant_subtask.id}
            logger.info(f"[WS] chat:send returning response: {response}")
            return response

        except Exception as e:
            logger.exception(f"[WS] chat:send exception: {e}")
            error_response = {"error": str(e)}
            logger.info(f"[WS] chat:send returning error response: {error_response}")
            return error_response
        finally:
            logger.info(f"[WS] chat:send finally block, closing db")
            db.close()

    async def _broadcast_user_message(
        self,
        db,
        user_subtask: Subtask,
        task_id: int,
        message: str,
        user_id: int,
        user_name: str,
        attachment_id: Optional[int],
        task_room: str,
        skip_sid: str,
    ):
        """
        Broadcast user message to task room (exclude sender).

        This helper method builds attachment info and emits the chat:message event
        to notify other group members about the new message.

        Args:
            db: Database session
            user_subtask: User's subtask object
            task_id: Task ID
            message: Message content
            user_id: Sender's user ID
            user_name: Sender's user name
            attachment_id: Optional attachment ID
            task_room: Task room name
            skip_sid: Socket ID to skip (sender)
        """
        from app.api.ws.events import ServerEvents

        # Build attachment info if present
        attachment_info = None
        if attachment_id:
            from app.services.attachment import attachment_service

            attachment = attachment_service.get_attachment(
                db=db,
                attachment_id=attachment_id,
                user_id=user_id,
            )
            if attachment:
                attachment_info = {
                    "id": attachment.id,
                    "original_filename": attachment.original_filename,
                    "file_extension": attachment.file_extension,
                    "file_size": attachment.file_size,
                    "mime_type": attachment.mime_type,
                    "status": attachment.status.value if attachment.status else None,
                }

        # Build attachments array (supports multiple attachments in the future)
        attachments_list = [attachment_info] if attachment_info else None

        await self.emit(
            ServerEvents.CHAT_MESSAGE,
            {
                "subtask_id": user_subtask.id,
                "task_id": task_id,
                "role": "user",
                "content": message,
                "sender": {
                    "user_id": user_id,
                    "user_name": user_name,
                },
                "created_at": user_subtask.created_at.isoformat(),
                "attachment": attachment_info,  # Keep for backward compatibility
                "attachments": attachments_list,  # New array format
            },
            room=task_room,
            skip_sid=skip_sid,
        )

    async def _stream_chat_response(
        self,
        task_id: int,
        subtask_id: int,
        team_data: Dict[str, Any],
        user_data: Dict[str, Any],
        message: str,
        payload: ChatSendPayload,
    ):
        """
        Stream chat response to task room.

        Args:
            task_id: Task ID
            subtask_id: Assistant subtask ID
            team_data: Dict with team info (id, user_id, json)
            user_data: Dict with user info (id, user_name)
            message: User message
            payload: Original chat send payload
        """
        from app.api.ws.events import ServerEvents
        from app.services.chat.chat_service import chat_service
        from app.services.chat.model_resolver import (
            build_default_headers_with_placeholders,
            get_bot_system_prompt,
            get_model_config_for_bot,
        )
        from app.services.chat.ws_emitter import get_ws_emitter

        db = SessionLocal()
        task_room = f"task:{task_id}"
        offset = 0
        full_response = ""

        try:
            # Get first bot for model config
            team_crd = Team.model_validate(team_data["json"])
            first_member = team_crd.spec.members[0]

            bot = (
                db.query(Kind)
                .filter(
                    Kind.user_id == team_data["user_id"],
                    Kind.kind == "Bot",
                    Kind.name == first_member.botRef.name,
                    Kind.namespace == first_member.botRef.namespace,
                    Kind.is_active == True,
                )
                .first()
            )

            if not bot:
                await self.emit(
                    ServerEvents.CHAT_ERROR,
                    {"subtask_id": subtask_id, "error": "Bot not found"},
                    room=task_room,
                )
                return

            # Get model config
            model_config = get_model_config_for_bot(
                db,
                bot,
                team_data["user_id"],
                override_model_name=payload.force_override_bot_model,
                force_override=payload.force_override_bot_model is not None,
            )

            # Get system prompt
            system_prompt = get_bot_system_prompt(
                db, bot, team_data["user_id"], first_member.prompt
            )

            # Handle attachment
            final_message = message
            if payload.attachment_id:
                from app.models.subtask_attachment import AttachmentStatus
                from app.services.attachment import attachment_service

                attachment = attachment_service.get_attachment(
                    db=db,
                    attachment_id=payload.attachment_id,
                    user_id=user_data["id"],
                )

                if attachment and attachment.status == AttachmentStatus.READY:
                    final_message = attachment_service.build_message_with_attachment(
                        message, attachment
                    )

            # Prepare tools
            tools = None
            if payload.enable_web_search and settings.WEB_SEARCH_ENABLED:
                from app.services.chat.tools import get_web_search_tool

                web_search_tool = get_web_search_tool()
                if web_search_tool:
                    tools = [web_search_tool]

            # Build data sources for placeholder replacement
            bot_spec = bot.json.get("spec", {}) if bot.json else {}
            agent_config = bot_spec.get("agent_config", {})
            user_info = {"id": user_data["id"], "name": user_data["user_name"]}
            task_data_dict = {
                "task_id": task_id,
                "team_id": team_data["id"],
                "user": user_info,
                "prompt": message,
            }
            data_sources = {
                "agent_config": agent_config,
                "model_config": model_config,
                "task_data": task_data_dict,
                "user": user_info,
            }

            # Process headers
            raw_default_headers = model_config.get("default_headers", {})
            if raw_default_headers:
                processed_headers = build_default_headers_with_placeholders(
                    raw_default_headers, data_sources
                )
                model_config["default_headers"] = processed_headers

            # Register stream for cancellation
            cancel_event = await session_manager.register_stream(subtask_id)

            # Update status to RUNNING
            from app.services.chat.db_handler import db_handler

            await db_handler.update_subtask_status(subtask_id, "RUNNING")

            # Get streaming response from chat service
            from app.services.chat.base import get_http_client
            from app.services.chat.chat_service import chat_service
            from app.services.chat.message_builder import message_builder
            from app.services.chat.providers import get_provider
            from app.services.chat.providers.base import ChunkType

            # Check if this is a group chat - get history from database with user names
            is_group_chat = payload.is_group_chat
            if is_group_chat:
                logger.info(
                    f"[WS] _stream_chat_response: Getting group chat history for task_id={task_id}"
                )
                history = await chat_service._get_group_chat_history(task_id)
                logger.info(
                    f"[WS] _stream_chat_response: Got group chat history: count={len(history)}, "
                    f"roles={[m.get('role') for m in history]}"
                )
                # Apply truncation for group chat
                history = chat_service._truncate_group_chat_history(history, task_id)
                logger.info(
                    f"[WS] _stream_chat_response: After truncation: count={len(history)}"
                )
            else:
                # For regular chat, get history from Redis
                history = await session_manager.get_chat_history(task_id)

            messages = message_builder.build_messages(
                history, final_message, system_prompt
            )
            logger.info(
                f"[WS] _stream_chat_response: Built messages: total={len(messages)}, "
                f"roles={[m.get('role') for m in messages]}"
            )

            client = await get_http_client()
            provider = get_provider(model_config, client)

            if not provider:
                await self.emit(
                    ServerEvents.CHAT_ERROR,
                    {"subtask_id": subtask_id, "error": "Failed to create provider"},
                    room=task_room,
                )
                return

            # Stream response
            last_redis_save = asyncio.get_event_loop().time()
            last_db_save = asyncio.get_event_loop().time()
            redis_save_interval = settings.STREAMING_REDIS_SAVE_INTERVAL
            db_save_interval = settings.STREAMING_DB_SAVE_INTERVAL

            async for chunk in provider.stream_chat(messages, cancel_event, tools=None):
                if cancel_event.is_set() or await session_manager.is_cancelled(
                    subtask_id
                ):
                    # Cancelled
                    await self.emit(
                        ServerEvents.CHAT_CANCELLED,
                        {"subtask_id": subtask_id},
                        room=task_room,
                    )
                    break

                if chunk.type == ChunkType.CONTENT and chunk.content:
                    full_response += chunk.content

                    # Emit chunk
                    await self.emit(
                        ServerEvents.CHAT_CHUNK,
                        {
                            "subtask_id": subtask_id,
                            "content": chunk.content,
                            "offset": offset,
                        },
                        room=task_room,
                    )
                    offset += len(chunk.content)

                    # Save to Redis periodically
                    current_time = asyncio.get_event_loop().time()
                    if current_time - last_redis_save >= redis_save_interval:
                        await session_manager.save_streaming_content(
                            subtask_id, full_response
                        )
                        await session_manager.publish_streaming_chunk(
                            subtask_id, chunk.content
                        )
                        last_redis_save = current_time

                    # Save to DB periodically
                    if current_time - last_db_save >= db_save_interval:
                        await db_handler.save_partial_response(
                            subtask_id, full_response
                        )
                        last_db_save = current_time

                elif chunk.type == ChunkType.ERROR:
                    await self.emit(
                        ServerEvents.CHAT_ERROR,
                        {
                            "subtask_id": subtask_id,
                            "error": chunk.error or "Unknown error",
                        },
                        room=task_room,
                    )
                    await db_handler.update_subtask_status(
                        subtask_id, "FAILED", error=chunk.error
                    )
                    return

            # Stream completed
            if not cancel_event.is_set():
                result = {"value": full_response}

                # Save to Redis and DB FIRST before emitting done event
                # This ensures the database is updated before frontend refreshes
                await session_manager.save_streaming_content(subtask_id, full_response)
                await session_manager.publish_streaming_done(subtask_id, result)

                # Save chat history
                await session_manager.append_user_and_assistant_messages(
                    task_id, message, full_response
                )

                # Update subtask to completed
                await db_handler.update_subtask_status(
                    subtask_id, "COMPLETED", result={"value": full_response}
                )

                # Emit done event AFTER database is updated
                # This ensures frontend can immediately fetch the updated data
                # Include task_id for group chat members who may not have received chat:start
                await self.emit(
                    ServerEvents.CHAT_DONE,
                    {
                        "task_id": task_id,
                        "subtask_id": subtask_id,
                        "offset": offset,
                        "result": result,
                    },
                    room=task_room,
                )

                # Also notify user room for multi-device sync
                ws_emitter = get_ws_emitter()
                if ws_emitter:
                    await ws_emitter.emit_chat_bot_complete(
                        user_id=user_data["id"],
                        task_id=task_id,
                        subtask_id=subtask_id,
                        content=full_response,
                        result=result,
                    )

        except Exception as e:
            logger.exception(f"[WS] Stream error subtask={subtask_id}: {e}")
            await self.emit(
                ServerEvents.CHAT_ERROR,
                {"subtask_id": subtask_id, "error": str(e)},
                room=task_room,
            )
        finally:
            # Cleanup
            await session_manager.unregister_stream(subtask_id)
            await session_manager.delete_streaming_content(subtask_id)
            if subtask_id in self._active_streams:
                del self._active_streams[subtask_id]
            db.close()

    async def on_chat_cancel(self, sid: str, data: dict) -> dict:
        """
        Handle chat:cancel event.

        Args:
            sid: Socket ID
            data: {"subtask_id": int, "partial_content": str?}

        Returns:
            {"success": true} or {"error": "..."}
        """
        try:
            payload = ChatCancelPayload(**data)
        except ValidationError as e:
            return {"error": f"Invalid payload: {e}"}

        session = await self.get_session(sid)
        user_id = session.get("user_id")

        if not user_id:
            return {"error": "Not authenticated"}

        db = SessionLocal()
        try:
            # Verify ownership
            subtask = (
                db.query(Subtask)
                .filter(
                    Subtask.id == payload.subtask_id,
                    Subtask.user_id == user_id,
                )
                .first()
            )

            if not subtask:
                return {"error": "Subtask not found"}

            if subtask.status not in [SubtaskStatus.PENDING, SubtaskStatus.RUNNING]:
                return {
                    "error": f"Cannot cancel subtask in {subtask.status.value} state"
                }

            # Signal cancellation
            await session_manager.cancel_stream(payload.subtask_id)

            # Update subtask
            subtask.status = SubtaskStatus.COMPLETED
            subtask.progress = 100
            subtask.completed_at = datetime.now()
            subtask.updated_at = datetime.now()

            if payload.partial_content:
                subtask.result = {"value": payload.partial_content}
            else:
                subtask.result = {"value": ""}

            # Update task status
            task = (
                db.query(Kind)
                .filter(
                    Kind.id == subtask.task_id,
                    Kind.kind == "Task",
                    Kind.is_active == True,
                )
                .first()
            )

            if task:
                from sqlalchemy.orm.attributes import flag_modified

                task_crd = Task.model_validate(task.json)
                if task_crd.status:
                    task_crd.status.status = "COMPLETED"
                    task_crd.status.errorMessage = ""
                    task_crd.status.updatedAt = datetime.now()
                    task_crd.status.completedAt = datetime.now()

                task.json = task_crd.model_dump(mode="json")
                task.updated_at = datetime.now()
                flag_modified(task, "json")

            db.commit()

            return {"success": True}

        finally:
            db.close()

    async def on_chat_resume(self, sid: str, data: dict) -> dict:
        """
        Handle chat:resume event.

        Args:
            sid: Socket ID
            data: {"task_id": int, "subtask_id": int, "offset": int}

        Returns:
            {"success": true} or {"error": "..."}
        """
        try:
            payload = ChatResumePayload(**data)
        except ValidationError as e:
            return {"error": f"Invalid payload: {e}"}

        session = await self.get_session(sid)
        user_id = session.get("user_id")

        if not user_id:
            return {"error": "Not authenticated"}

        # Verify access
        if not await can_access_task(user_id, payload.task_id):
            return {"error": "Access denied"}

        # Join task room
        task_room = f"task:{payload.task_id}"
        await self.enter_room(sid, task_room)

        # Get cached content
        cached_content = await session_manager.get_streaming_content(payload.subtask_id)

        if cached_content and payload.offset < len(cached_content):
            # Send remaining content
            remaining = cached_content[payload.offset :]
            from app.api.ws.events import ServerEvents

            await self.emit(
                ServerEvents.CHAT_CHUNK,
                {
                    "subtask_id": payload.subtask_id,
                    "content": remaining,
                    "offset": payload.offset,
                },
                to=sid,
            )

        return {"success": True}

    async def on_history_sync(self, sid: str, data: dict) -> dict:
        """
        Handle history:sync event.

        Args:
            sid: Socket ID
            data: {"task_id": int, "after_message_id": int}

        Returns:
            {"messages": [...]} or {"error": "..."}
        """
        try:
            payload = HistorySyncPayload(**data)
        except ValidationError as e:
            return {"error": f"Invalid payload: {e}"}

        session = await self.get_session(sid)
        user_id = session.get("user_id")

        if not user_id:
            return {"error": "Not authenticated"}

        # Verify access
        if not await can_access_task(user_id, payload.task_id):
            return {"error": "Access denied"}

        db = SessionLocal()
        try:
            # Get messages after the specified ID
            subtasks = (
                db.query(Subtask)
                .filter(
                    Subtask.task_id == payload.task_id,
                    Subtask.message_id > payload.after_message_id,
                )
                .order_by(Subtask.message_id.asc())
                .all()
            )

            messages = []
            for st in subtasks:
                msg = {
                    "subtask_id": st.id,
                    "message_id": st.message_id,
                    "role": st.role.value,
                    "content": (
                        st.prompt
                        if st.role == SubtaskRole.USER
                        else (st.result.get("value", "") if st.result else "")
                    ),
                    "status": st.status.value,
                    "created_at": st.created_at.isoformat() if st.created_at else None,
                }
                messages.append(msg)

            return {"messages": messages}

        finally:
            db.close()


def register_chat_namespace(sio: socketio.AsyncServer):
    """
    Register the chat namespace with the Socket.IO server.

    Args:
        sio: Socket.IO server instance
    """
    chat_ns = ChatNamespace("/chat")
    sio.register_namespace(chat_ns)
    logger.info("Chat namespace registered at /chat")<|MERGE_RESOLUTION|>--- conflicted
+++ resolved
@@ -111,10 +111,7 @@
             .filter(
                 SharedTask.original_task_id == task_id,
                 SharedTask.user_id == user_id,
-<<<<<<< HEAD
                 SharedTask.is_active == True,
-=======
->>>>>>> 157fc13a
             )
             .first()
         )
