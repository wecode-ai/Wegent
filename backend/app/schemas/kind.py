# SPDX-FileCopyrightText: 2025 Weibo, Inc.
#
# SPDX-License-Identifier: Apache-2.0

"""
Kubernetes-style API schemas for cloud-native agent management
"""
from datetime import datetime
from enum import Enum
from typing import Any, Dict, List, Optional

from pydantic import AliasChoices, BaseModel, Field


# Model Category Type Enum (different from resource type public/user/group)
class ModelCategoryType(str, Enum):
    """
    Model category type enumeration for distinguishing model capabilities.

    - LLM: Large Language Models for chat/code (default, backward compatible)
    - TTS: Text-to-Speech models
    - STT: Speech-to-Text models
    - EMBEDDING: Vector embedding models
    - RERANK: Reranking models
    """

    LLM = "llm"
    TTS = "tts"
    STT = "stt"
    EMBEDDING = "embedding"
    RERANK = "rerank"


# Type-specific configurations
class TTSConfig(BaseModel):
    """TTS-specific configuration"""

    voice: Optional[str] = Field(
        None, description="Voice ID (e.g., 'alloy', 'echo' for OpenAI)"
    )
    speed: Optional[float] = Field(
        1.0, ge=0.25, le=4.0, description="Speech speed (0.25-4.0)"
    )
    output_format: Optional[str] = Field("mp3", description="Output format (mp3, wav)")


class STTConfig(BaseModel):
    """STT-specific configuration"""

    language: Optional[str] = Field(
        None, description="Language code (e.g., 'en', 'zh')"
    )
    transcription_format: Optional[str] = Field(
        "text", description="Response format (text, srt, vtt)"
    )


class EmbeddingConfig(BaseModel):
    """Embedding-specific configuration"""

    dimensions: Optional[int] = Field(
        None, description="Output dimensions (e.g., 1536)"
    )
    encoding_format: Optional[str] = Field(
        "float", description="Encoding format (float, base64)"
    )


class RerankConfig(BaseModel):
    """Rerank-specific configuration"""

    top_n: Optional[int] = Field(None, description="Number of top results to return")
    return_documents: Optional[bool] = Field(
        True, description="Whether to return document texts"
    )


class ObjectMeta(BaseModel):
    """Standard Kubernetes object metadata"""

    name: str
    namespace: str = "default"
    displayName: Optional[str] = None  # Human-readable display name
    labels: Optional[Dict[str, str]] = None
    # annotations: Optional[Dict[str, str]] = None


class Status(BaseModel):
    """Standard status object"""

    state: str
    message: Optional[str] = None
    # conditions: Optional[List[Dict[str, Any]]] = None


# Ghost CRD schemas
class GhostSpec(BaseModel):
    """Ghost specification"""

    systemPrompt: str
    mcpServers: Optional[Dict[str, Any]] = None
    skills: Optional[List[str]] = None  # Skill names list


class GhostStatus(Status):
    """Ghost status"""

    state: str = "Available"  # Available, Unavailable


class Ghost(BaseModel):
    """Ghost CRD"""

    apiVersion: str = "agent.wecode.io/v1"
    kind: str = "Ghost"
    metadata: ObjectMeta
    spec: GhostSpec
    status: Optional[GhostStatus] = None


class GhostList(BaseModel):
    """Ghost list"""

    apiVersion: str = "agent.wecode.io/v1"
    kind: str = "GhostList"
    items: List[Ghost]


# Model CRD schemas
class ModelSpec(BaseModel):
    """Model specification"""

    modelConfig: Dict[str, Any]
    isCustomConfig: Optional[bool] = (
        None  # True if user customized the config, False/None if using predefined model
    )
    protocol: Optional[str] = (
        None  # Model protocol type: 'openai', 'claude', etc. Required for custom configs
    )

    # New fields for multi-type model support
    modelType: Optional[ModelCategoryType] = Field(
        ModelCategoryType.LLM,
        description="Model category type (llm, tts, stt, embedding, rerank). Defaults to 'llm' for backward compatibility.",
    )
    ttsConfig: Optional[TTSConfig] = Field(
        None, description="TTS-specific configuration (when modelType='tts')"
    )
    sttConfig: Optional[STTConfig] = Field(
        None, description="STT-specific configuration (when modelType='stt')"
    )
    embeddingConfig: Optional[EmbeddingConfig] = Field(
        None,
        description="Embedding-specific configuration (when modelType='embedding')",
    )
    rerankConfig: Optional[RerankConfig] = Field(
        None, description="Rerank-specific configuration (when modelType='rerank')"
    )


class ModelStatus(Status):
    """Model status"""

    state: str = "Available"  # Available, Unavailable


class Model(BaseModel):
    """Model CRD"""

    apiVersion: str = "agent.wecode.io/v1"
    kind: str = "Model"
    metadata: ObjectMeta
    spec: ModelSpec
    status: Optional[ModelStatus] = None


class ModelList(BaseModel):
    """Model list"""

    apiVersion: str = "agent.wecode.io/v1"
    kind: str = "ModelList"
    items: List[Model]


# Shell CRD schemas
class ModelRef(BaseModel):
    """Reference to a Model"""

    name: str
    namespace: str = "default"


class ShellSpec(BaseModel):
    """Shell specification"""

    shellType: str = Field(
        ..., validation_alias=AliasChoices("shellType", "runtime")
    )  # Agent type: 'ClaudeCode', 'Agno', 'Dify', etc. Accepts 'runtime' for backward compatibility
    supportModel: Optional[List[str]] = None
    baseImage: Optional[str] = None  # Custom base image address for user-defined shells
    baseShellRef: Optional[str] = (
        None  # Reference to base public shell (e.g., "ClaudeCode")
    )


class ShellStatus(Status):
    """Shell status"""

    state: str = "Available"  # Available, Unavailable


class Shell(BaseModel):
    """Shell CRD"""

    apiVersion: str = "agent.wecode.io/v1"
    kind: str = "Shell"
    metadata: ObjectMeta
    spec: ShellSpec
    status: Optional[ShellStatus] = None


class ShellList(BaseModel):
    """Shell list"""

    apiVersion: str = "agent.wecode.io/v1"
    kind: str = "ShellList"
    items: List[Shell]


# Bot CRD schemas
class GhostRef(BaseModel):
    """Reference to a Ghost"""

    name: str
    namespace: str = "default"


class ShellRef(BaseModel):
    """Reference to a Shell"""

    name: str
    namespace: str = "default"


class BotSpec(BaseModel):
    """Bot specification"""

    ghostRef: GhostRef
    shellRef: ShellRef
    modelRef: Optional[ModelRef] = None


class BotStatus(Status):
    """Bot status"""

    state: str = "Available"  # Available, Unavailable


class Bot(BaseModel):
    """Bot CRD"""

    apiVersion: str = "agent.wecode.io/v1"
    kind: str = "Bot"
    metadata: ObjectMeta
    spec: BotSpec
    status: Optional[BotStatus] = None


class BotList(BaseModel):
    """Bot list"""

    apiVersion: str = "agent.wecode.io/v1"
    kind: str = "BotList"
    items: List[Bot]


# Team CRD schemas
class BotTeamRef(BaseModel):
    """Reference to a Bot in Team"""

    name: str
    namespace: str = "default"


class TeamMember(BaseModel):
    """Team member specification"""

    botRef: BotTeamRef
    prompt: Optional[str] = None
    role: Optional[str] = None


class TeamSpec(BaseModel):
    """Team specification"""

    members: List[TeamMember]
    collaborationModel: str  # pipeline、route、coordinate、collaborate
    bind_mode: Optional[List[str]] = None  # ['chat', 'code'] or empty list for none
    description: Optional[str] = None  # Team description
    icon: Optional[str] = None  # Icon ID from preset icon library


class TeamStatus(Status):
    """Team status"""

    state: str = "Available"  # Available, Unavailable


class Team(BaseModel):
    """Team CRD"""

    apiVersion: str = "agent.wecode.io/v1"
    kind: str = "Team"
    metadata: ObjectMeta
    spec: TeamSpec
    status: Optional[TeamStatus] = None


class TeamList(BaseModel):
    """Team list"""

    apiVersion: str = "agent.wecode.io/v1"
    kind: str = "TeamList"
    items: List[Team]


# Workspace CRD schemas
class Repository(BaseModel):
    """Repository configuration"""

    gitUrl: str
    gitRepo: str
    gitRepoId: Optional[int] = None
    branchName: str
    gitDomain: str


class WorkspaceSpec(BaseModel):
    """Workspace specification"""

    repository: Repository


class WorkspaceStatus(Status):
    """Workspace status"""

    state: str = "Available"  # Available, Unavailable


class Workspace(BaseModel):
    """Workspace CRD"""

    apiVersion: str = "agent.wecode.io/v1"
    kind: str = "Workspace"
    metadata: ObjectMeta
    spec: WorkspaceSpec
    status: Optional[WorkspaceStatus] = None


class WorkspaceList(BaseModel):
    """Workspace list"""

    apiVersion: str = "agent.wecode.io/v1"
    kind: str = "WorkspaceList"
    items: List[Workspace]


# Task CRD schemas
class TeamTaskRef(BaseModel):
    """Reference to a Team"""

    name: str
    namespace: str = "default"


class WorkspaceTaskRef(BaseModel):
    """Reference to a Workspace"""

    name: str
    namespace: str = "default"


class TaskSpec(BaseModel):
    """Task specification"""

    title: str
    prompt: str
    teamRef: TeamTaskRef
    workspaceRef: WorkspaceTaskRef
    is_group_chat: bool = False  # Whether this task is a group chat


class TaskStatus(Status):
    """Task status"""

    state: str = "Available"  # Available, Unavailable
    status: str = "PENDING"  # PENDING, RUNNING, COMPLETED, FAILED, CANCELLED, DELETE
    progress: int = 0
    result: Optional[Dict[str, Any]] = None
    errorMessage: Optional[str] = None
    createdAt: Optional[datetime] = None
    updatedAt: Optional[datetime] = None
    completedAt: Optional[datetime] = None
    subTasks: Optional[List[Dict[str, Any]]] = None


class Task(BaseModel):
    """Task CRD"""

    apiVersion: str = "agent.wecode.io/v1"
    kind: str = "Task"
    metadata: ObjectMeta
    spec: TaskSpec
    status: Optional[TaskStatus] = None


class TaskList(BaseModel):
    """Task list"""

    apiVersion: str = "agent.wecode.io/v1"
    kind: str = "TaskList"
    items: List[Task]


class BatchResponse(BaseModel):
    """Batch operation response"""

    success: bool
    message: str
    results: List[Dict[str, Any]]


# Skill CRD schemas
class SkillSpec(BaseModel):
    """Skill specification"""

    description: str  # Extracted from SKILL.md YAML frontmatter
    version: Optional[str] = None  # Skill version
    author: Optional[str] = None  # Author
    tags: Optional[List[str]] = None  # Tags


class SkillStatus(Status):
    """Skill status"""

    state: str = "Available"  # Available, Unavailable
    fileSize: Optional[int] = None  # ZIP package size in bytes
    fileHash: Optional[str] = None  # SHA256 hash


class Skill(BaseModel):
    """Skill CRD"""

    apiVersion: str = "agent.wecode.io/v1"
    kind: str = "Skill"
    metadata: ObjectMeta
    spec: SkillSpec
    status: Optional[SkillStatus] = None


class SkillList(BaseModel):
    """Skill list"""

    apiVersion: str = "agent.wecode.io/v1"
    kind: str = "SkillList"
    items: List[Skill]


# KnowledgeBase CRD schemas
class EmbeddingModelRef(BaseModel):
    """Reference to an Embedding Model"""

    model_name: str = Field(..., description="Embedding model name")
    model_namespace: str = Field("default", description="Embedding model namespace")


class RetrieverRef(BaseModel):
    """Reference to a Retriever"""

    name: str
    namespace: str = "default"


class HybridWeights(BaseModel):
    """Hybrid search weights configuration"""

<<<<<<< HEAD
    vector_weight: float = Field(0.7, ge=0.0, le=1.0, description="Weight for vector search (0.0-1.0)")
    keyword_weight: float = Field(0.3, ge=0.0, le=1.0, description="Weight for keyword search (0.0-1.0)")
=======
    vector_weight: float = Field(
        0.7, ge=0.0, le=1.0, description="Weight for vector search (0.0-1.0)"
    )
    keyword_weight: float = Field(
        0.3, ge=0.0, le=1.0, description="Weight for keyword search (0.0-1.0)"
    )
>>>>>>> f077c726

    def model_post_init(self, __context):
        """Validate that weights sum to 1.0"""
        total = self.vector_weight + self.keyword_weight
        if not (0.99 <= total <= 1.01):  # Allow small floating point errors
            raise ValueError(f"Weights must sum to 1.0, got {total}")


class RetrievalConfig(BaseModel):
    """Retrieval configuration for knowledge base"""

    retriever_name: str = Field(..., description="Retriever name")
    retriever_namespace: str = Field("default", description="Retriever namespace")
<<<<<<< HEAD
    embedding_config: EmbeddingModelRef = Field(..., description="Embedding model configuration")
    retrieval_mode: str = Field("vector", description="Retrieval mode: 'vector', 'keyword', or 'hybrid'")
    top_k: int = Field(5, ge=1, le=10, description="Number of results to return")
    score_threshold: float = Field(0.7, ge=0.0, le=1.0, description="Minimum score threshold")
    hybrid_weights: Optional[HybridWeights] = Field(None, description="Hybrid search weights")
=======
    embedding_config: EmbeddingModelRef = Field(
        ..., description="Embedding model configuration"
    )
    retrieval_mode: str = Field(
        "vector", description="Retrieval mode: 'vector', 'keyword', or 'hybrid'"
    )
    top_k: int = Field(5, ge=1, le=10, description="Number of results to return")
    score_threshold: float = Field(
        0.7, ge=0.0, le=1.0, description="Minimum score threshold"
    )
    hybrid_weights: Optional[HybridWeights] = Field(
        None, description="Hybrid search weights"
    )
>>>>>>> f077c726


class KnowledgeBaseSpec(BaseModel):
    """KnowledgeBase specification"""

    name: str = Field(..., min_length=1, max_length=100)
    description: Optional[str] = Field(None, max_length=500)
    document_count: Optional[int] = Field(
        default=0, description="Cached document count"
    )
<<<<<<< HEAD
    retrievalConfig: Optional[RetrievalConfig] = Field(None, description="Retrieval configuration")
=======
    retrievalConfig: Optional[RetrievalConfig] = Field(
        None, description="Retrieval configuration"
    )
>>>>>>> f077c726


class KnowledgeBaseStatus(Status):
    """KnowledgeBase status"""

    state: str = "Available"  # Available, Unavailable


class KnowledgeBase(BaseModel):
    """KnowledgeBase CRD"""

    apiVersion: str = "agent.wecode.io/v1"
    kind: str = "KnowledgeBase"
    metadata: ObjectMeta
    spec: KnowledgeBaseSpec
    status: Optional[KnowledgeBaseStatus] = None


class KnowledgeBaseList(BaseModel):
    """KnowledgeBase list"""

    apiVersion: str = "agent.wecode.io/v1"
    kind: str = "KnowledgeBaseList"
    items: List[KnowledgeBase]


# Retriever CRD schemas
class IndexStrategy(BaseModel):
    """Index naming strategy configuration"""

    mode: str  # 'fixed', 'rolling', 'per_dataset', 'per_user'
    fixedName: Optional[str] = None  # For 'fixed' mode: single index name
    rollingStep: Optional[int] = None  # For 'rolling' mode: step size (e.g., 5000)
    prefix: Optional[str] = None  # For 'per_dataset'/'per_user' mode: index prefix


class StorageConfig(BaseModel):
    """Storage backend configuration"""

    type: str  # 'elasticsearch' or 'qdrant'
    url: str  # Connection URL
    username: Optional[str] = None  # Username for authentication
    password: Optional[str] = None  # Password for authentication
    apiKey: Optional[str] = (
        None  # API key for authentication (alternative to username/password)
    )
    indexStrategy: IndexStrategy  # Index naming strategy
    ext: Optional[Dict[str, Any]] = None  # Additional provider-specific config


class RetrievalMethod(BaseModel):
    """Retrieval method configuration"""

    enabled: bool = True
    defaultWeight: Optional[float] = None  # Default weight for hybrid search


class RetrieverSpec(BaseModel):
    """Retriever specification"""

    storageConfig: StorageConfig
    retrievalMethods: Dict[str, RetrievalMethod] = Field(
        default_factory=lambda: {
            "vector": RetrievalMethod(enabled=True, defaultWeight=0.7),
            "keyword": RetrievalMethod(enabled=True, defaultWeight=0.3),
            "hybrid": RetrievalMethod(enabled=True),
        }
    )
    description: Optional[str] = None


class Retriever(BaseModel):
    """Retriever CRD"""

    apiVersion: str = "agent.wecode.io/v1"
    kind: str = "Retriever"
    metadata: ObjectMeta
    spec: RetrieverSpec


class RetrieverList(BaseModel):
    """Retriever list"""

    apiVersion: str = "agent.wecode.io/v1"
    kind: str = "RetrieverList"
    items: List[Retriever]<|MERGE_RESOLUTION|>--- conflicted
+++ resolved
@@ -484,17 +484,12 @@
 class HybridWeights(BaseModel):
     """Hybrid search weights configuration"""
 
-<<<<<<< HEAD
-    vector_weight: float = Field(0.7, ge=0.0, le=1.0, description="Weight for vector search (0.0-1.0)")
-    keyword_weight: float = Field(0.3, ge=0.0, le=1.0, description="Weight for keyword search (0.0-1.0)")
-=======
     vector_weight: float = Field(
         0.7, ge=0.0, le=1.0, description="Weight for vector search (0.0-1.0)"
     )
     keyword_weight: float = Field(
         0.3, ge=0.0, le=1.0, description="Weight for keyword search (0.0-1.0)"
     )
->>>>>>> f077c726
 
     def model_post_init(self, __context):
         """Validate that weights sum to 1.0"""
@@ -508,13 +503,6 @@
 
     retriever_name: str = Field(..., description="Retriever name")
     retriever_namespace: str = Field("default", description="Retriever namespace")
-<<<<<<< HEAD
-    embedding_config: EmbeddingModelRef = Field(..., description="Embedding model configuration")
-    retrieval_mode: str = Field("vector", description="Retrieval mode: 'vector', 'keyword', or 'hybrid'")
-    top_k: int = Field(5, ge=1, le=10, description="Number of results to return")
-    score_threshold: float = Field(0.7, ge=0.0, le=1.0, description="Minimum score threshold")
-    hybrid_weights: Optional[HybridWeights] = Field(None, description="Hybrid search weights")
-=======
     embedding_config: EmbeddingModelRef = Field(
         ..., description="Embedding model configuration"
     )
@@ -528,7 +516,6 @@
     hybrid_weights: Optional[HybridWeights] = Field(
         None, description="Hybrid search weights"
     )
->>>>>>> f077c726
 
 
 class KnowledgeBaseSpec(BaseModel):
@@ -539,13 +526,9 @@
     document_count: Optional[int] = Field(
         default=0, description="Cached document count"
     )
-<<<<<<< HEAD
-    retrievalConfig: Optional[RetrievalConfig] = Field(None, description="Retrieval configuration")
-=======
     retrievalConfig: Optional[RetrievalConfig] = Field(
         None, description="Retrieval configuration"
     )
->>>>>>> f077c726
 
 
 class KnowledgeBaseStatus(Status):
