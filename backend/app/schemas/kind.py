--- conflicted
+++ resolved
@@ -151,16 +151,6 @@
         None  # Model protocol type: 'openai', 'claude', etc. Required for custom configs
     )
 
-<<<<<<< HEAD
-    # Context window and output token limits for LLM models
-    contextWindow: Optional[int] = Field(
-        None,
-        description="Maximum context window size in tokens. Used for message compression.",
-    )
-    maxOutputTokens: Optional[int] = Field(
-        None,
-        description="Maximum output tokens the model can generate per response.",
-=======
     # API format for OpenAI-compatible models
     apiFormat: Optional[ApiFormat] = Field(
         None,
@@ -168,7 +158,16 @@
         "'chat/completions' for traditional API (default), "
         "'responses' for new Responses API (recommended for agent scenarios). "
         "Only applies when protocol is 'openai'.",
->>>>>>> 89f2f9e5
+    )
+
+    # Context window and output token limits for LLM models
+    contextWindow: Optional[int] = Field(
+        None,
+        description="Maximum context window size in tokens. Used for message compression.",
+    )
+    maxOutputTokens: Optional[int] = Field(
+        None,
+        description="Maximum output tokens the model can generate per response.",
     )
 
     # New fields for multi-type model support
