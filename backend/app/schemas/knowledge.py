# SPDX-FileCopyrightText: 2025 WeCode, Inc.
#
# SPDX-License-Identifier: Apache-2.0

"""
Pydantic schemas for knowledge base and document management.
"""

from datetime import datetime
from enum import Enum
from typing import Optional

from pydantic import BaseModel, Field

# Import shared types from kind.py to avoid duplication
from app.schemas.kind import (
    EmbeddingModelRef,
    HybridWeights,
    RetrievalConfig,
    RetrieverRef,
)

# Import SplitterConfig from rag.py to use unified splitter configuration
from app.schemas.rag import SplitterConfig


class DocumentStatus(str, Enum):
    """Document status enumeration."""

    ENABLED = "enabled"
    DISABLED = "disabled"


class ResourceScope(str, Enum):
    """Resource scope for filtering."""

    PERSONAL = "personal"
    GROUP = "group"
    ALL = "all"


# ============== Knowledge Base Schemas ==============
# Note: RetrieverRef, EmbeddingModelRef, HybridWeights, RetrievalConfig
# are imported from app.schemas.kind to maintain single source of truth


class KnowledgeBaseCreate(BaseModel):
    """Schema for creating a knowledge base."""

    name: str = Field(..., min_length=1, max_length=100)
    description: Optional[str] = Field(None, max_length=500)
    namespace: str = Field(default="default", max_length=255)
<<<<<<< HEAD
    retrieval_config: Optional[RetrievalConfig] = Field(None, description="Retrieval configuration")
=======
    retrieval_config: Optional[RetrievalConfig] = Field(
        None, description="Retrieval configuration"
    )
>>>>>>> f077c726


class RetrievalConfigUpdate(BaseModel):
    """Schema for updating retrieval configuration (excluding retriever and embedding model)."""

<<<<<<< HEAD
    retrieval_mode: Optional[str] = Field(None, description="Retrieval mode: 'vector', 'keyword', or 'hybrid'")
    top_k: Optional[int] = Field(None, ge=1, le=10, description="Number of results to return")
    score_threshold: Optional[float] = Field(None, ge=0.0, le=1.0, description="Minimum score threshold")
    hybrid_weights: Optional[HybridWeights] = Field(None, description="Hybrid search weights")
=======
    retrieval_mode: Optional[str] = Field(
        None, description="Retrieval mode: 'vector', 'keyword', or 'hybrid'"
    )
    top_k: Optional[int] = Field(
        None, ge=1, le=10, description="Number of results to return"
    )
    score_threshold: Optional[float] = Field(
        None, ge=0.0, le=1.0, description="Minimum score threshold"
    )
    hybrid_weights: Optional[HybridWeights] = Field(
        None, description="Hybrid search weights"
    )
>>>>>>> f077c726


class KnowledgeBaseUpdate(BaseModel):
    """Schema for updating a knowledge base."""

    name: Optional[str] = Field(None, min_length=1, max_length=100)
    description: Optional[str] = Field(None, max_length=500)
<<<<<<< HEAD
    retrieval_config: Optional[RetrievalConfigUpdate] = Field(None, description="Retrieval configuration update (excludes retriever and embedding model)")
=======
    retrieval_config: Optional[RetrievalConfigUpdate] = Field(
        None,
        description="Retrieval configuration update (excludes retriever and embedding model)",
    )
>>>>>>> f077c726


class KnowledgeBaseResponse(BaseModel):
    """Schema for knowledge base response."""

    id: int
    name: str
    description: Optional[str] = None
    user_id: int
    namespace: str
    document_count: int
    is_active: bool
<<<<<<< HEAD
    retrieval_config: Optional[RetrievalConfig] = Field(None, description="Retrieval configuration")
=======
    retrieval_config: Optional[RetrievalConfig] = Field(
        None, description="Retrieval configuration"
    )
>>>>>>> f077c726
    created_at: datetime
    updated_at: datetime

    @classmethod
    def from_kind(cls, kind, document_count: int = 0):
        """Create response from Kind object

        Args:
            kind: Kind object
            document_count: Document count (should be queried from database)
        """
        spec = kind.json.get("spec", {})
        return cls(
            id=kind.id,
            name=spec.get("name", ""),
            description=spec.get("description"),
            user_id=kind.user_id,
            namespace=kind.namespace,
            document_count=document_count,
            retrieval_config=spec.get("retrievalConfig"),
            is_active=kind.is_active,
            created_at=kind.created_at,
            updated_at=kind.updated_at,
        )

    class Config:
        from_attributes = True


class KnowledgeBaseListResponse(BaseModel):
    """Schema for knowledge base list response."""

    total: int
    items: list[KnowledgeBaseResponse]


# ============== Knowledge Document Schemas ==============
# Note: SplitterConfig is imported from app.schemas.rag to use unified splitter configuration


class KnowledgeDocumentCreate(BaseModel):
    """Schema for creating a knowledge document."""

    attachment_id: int = Field(..., description="ID of the uploaded attachment")
    name: str = Field(..., min_length=1, max_length=255)
    file_extension: str = Field(..., max_length=50)
    file_size: int = Field(..., ge=0)
    splitter_config: Optional[SplitterConfig] = None


class KnowledgeDocumentUpdate(BaseModel):
    """Schema for updating a knowledge document."""

    name: Optional[str] = Field(None, min_length=1, max_length=255)
    status: Optional[DocumentStatus] = None
<<<<<<< HEAD
    splitter_config: Optional[SplitterConfig] = Field(None, description="Splitter configuration for document chunking")
=======
    splitter_config: Optional[SplitterConfig] = Field(
        None, description="Splitter configuration for document chunking"
    )
>>>>>>> f077c726


class KnowledgeDocumentResponse(BaseModel):
    """Schema for knowledge document response."""

    id: int
    kind_id: int
    attachment_id: Optional[int] = None
    name: str
    file_extension: str
    file_size: int
    status: DocumentStatus
    user_id: int
    is_active: bool
    splitter_config: Optional[SplitterConfig] = None
<<<<<<< HEAD
    doc_ref: Optional[str] = Field(None, description="RAG storage document reference ID")
=======
>>>>>>> f077c726
    created_at: datetime
    updated_at: datetime

    class Config:
        from_attributes = True


class KnowledgeDocumentListResponse(BaseModel):
    """Schema for knowledge document list response."""

    total: int
    items: list[KnowledgeDocumentResponse]


# ============== Batch Operation Schemas ==============


class BatchDocumentIds(BaseModel):
    """Schema for batch document operation request."""

    document_ids: list[int] = Field(
        ..., min_length=1, description="List of document IDs to operate on"
    )


class BatchOperationResult(BaseModel):
    """Schema for batch operation result."""

    success_count: int = Field(
        ..., description="Number of successfully processed documents"
    )
    failed_count: int = Field(..., description="Number of failed documents")
    failed_ids: list[int] = Field(
        default_factory=list, description="List of failed document IDs"
    )
    message: str = Field(..., description="Operation result message")


# ============== Accessible Knowledge Schemas ==============


class AccessibleKnowledgeBase(BaseModel):
    """Schema for accessible knowledge base info."""

    id: int
    name: str
    description: Optional[str] = None
    document_count: int
    updated_at: datetime


class TeamKnowledgeGroup(BaseModel):
    """Schema for team knowledge group."""

    group_name: str
    group_display_name: Optional[str] = None
    knowledge_bases: list[AccessibleKnowledgeBase]


class AccessibleKnowledgeResponse(BaseModel):
    """Schema for all accessible knowledge bases response."""

    personal: list[AccessibleKnowledgeBase]
    team: list[TeamKnowledgeGroup]<|MERGE_RESOLUTION|>--- conflicted
+++ resolved
@@ -50,24 +50,14 @@
     name: str = Field(..., min_length=1, max_length=100)
     description: Optional[str] = Field(None, max_length=500)
     namespace: str = Field(default="default", max_length=255)
-<<<<<<< HEAD
-    retrieval_config: Optional[RetrievalConfig] = Field(None, description="Retrieval configuration")
-=======
     retrieval_config: Optional[RetrievalConfig] = Field(
         None, description="Retrieval configuration"
     )
->>>>>>> f077c726
 
 
 class RetrievalConfigUpdate(BaseModel):
     """Schema for updating retrieval configuration (excluding retriever and embedding model)."""
 
-<<<<<<< HEAD
-    retrieval_mode: Optional[str] = Field(None, description="Retrieval mode: 'vector', 'keyword', or 'hybrid'")
-    top_k: Optional[int] = Field(None, ge=1, le=10, description="Number of results to return")
-    score_threshold: Optional[float] = Field(None, ge=0.0, le=1.0, description="Minimum score threshold")
-    hybrid_weights: Optional[HybridWeights] = Field(None, description="Hybrid search weights")
-=======
     retrieval_mode: Optional[str] = Field(
         None, description="Retrieval mode: 'vector', 'keyword', or 'hybrid'"
     )
@@ -80,7 +70,6 @@
     hybrid_weights: Optional[HybridWeights] = Field(
         None, description="Hybrid search weights"
     )
->>>>>>> f077c726
 
 
 class KnowledgeBaseUpdate(BaseModel):
@@ -88,14 +77,10 @@
 
     name: Optional[str] = Field(None, min_length=1, max_length=100)
     description: Optional[str] = Field(None, max_length=500)
-<<<<<<< HEAD
-    retrieval_config: Optional[RetrievalConfigUpdate] = Field(None, description="Retrieval configuration update (excludes retriever and embedding model)")
-=======
     retrieval_config: Optional[RetrievalConfigUpdate] = Field(
         None,
         description="Retrieval configuration update (excludes retriever and embedding model)",
     )
->>>>>>> f077c726
 
 
 class KnowledgeBaseResponse(BaseModel):
@@ -108,13 +93,9 @@
     namespace: str
     document_count: int
     is_active: bool
-<<<<<<< HEAD
-    retrieval_config: Optional[RetrievalConfig] = Field(None, description="Retrieval configuration")
-=======
     retrieval_config: Optional[RetrievalConfig] = Field(
         None, description="Retrieval configuration"
     )
->>>>>>> f077c726
     created_at: datetime
     updated_at: datetime
 
@@ -170,13 +151,9 @@
 
     name: Optional[str] = Field(None, min_length=1, max_length=255)
     status: Optional[DocumentStatus] = None
-<<<<<<< HEAD
-    splitter_config: Optional[SplitterConfig] = Field(None, description="Splitter configuration for document chunking")
-=======
     splitter_config: Optional[SplitterConfig] = Field(
         None, description="Splitter configuration for document chunking"
     )
->>>>>>> f077c726
 
 
 class KnowledgeDocumentResponse(BaseModel):
@@ -192,10 +169,7 @@
     user_id: int
     is_active: bool
     splitter_config: Optional[SplitterConfig] = None
-<<<<<<< HEAD
     doc_ref: Optional[str] = Field(None, description="RAG storage document reference ID")
-=======
->>>>>>> f077c726
     created_at: datetime
     updated_at: datetime
 
