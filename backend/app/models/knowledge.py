# SPDX-FileCopyrightText: 2025 WeCode, Inc.
#
# SPDX-License-Identifier: Apache-2.0

"""
Knowledge base and document models for document knowledge management.

Provides storage for user and team knowledge bases with document management.
"""

from datetime import datetime
from enum import Enum as PyEnum

from sqlalchemy import (
    JSON,
    BigInteger,
    Boolean,
    Column,
    DateTime,
    JSON,
)
from sqlalchemy import Enum as SQLEnum
from sqlalchemy import (
    ForeignKey,
    Index,
    Integer,
    String,
    Text,
)
from sqlalchemy.orm import relationship
from sqlalchemy.sql import func

from app.db.base import Base


class DocumentStatus(str, PyEnum):
    """Document status for knowledge documents."""

    ENABLED = "enabled"
    DISABLED = "disabled"


class KnowledgeDocument(Base):
    """
    Knowledge document model for storing document metadata.

    Links to subtask_attachments table for actual file storage.
    Note: kind_id references kinds.id (Kind='KnowledgeBase')
    Note: attachment_id references subtask_attachments.id but without FK constraint
          (referential integrity is managed at the application layer)
    """

    __tablename__ = "knowledge_documents"

    id = Column(Integer, primary_key=True, index=True)
    # References kinds.id (Kind='KnowledgeBase') but without FK constraint
    # Referential integrity is managed at the application layer
    kind_id = Column(Integer, nullable=False, index=True)
    # References subtask_attachments.id but without FK constraint
    # Referential integrity is managed at the application layer
    attachment_id = Column(Integer, nullable=True)
    name = Column(String(255), nullable=False)
    file_extension = Column(String(50), nullable=False)
    file_size = Column(BigInteger, nullable=False, default=0)
    status = Column(
        SQLEnum(DocumentStatus, values_callable=lambda obj: [e.value for e in obj]),
        nullable=False,
        default=DocumentStatus.DISABLED,  # Default to disabled, user can enable manually
    )
    user_id = Column(Integer, nullable=False, index=True)
<<<<<<< HEAD
    is_active = Column(Boolean, nullable=False, default=False)  # Default to False, set to True after indexing completes
    splitter_config = Column(JSON, nullable=True)  # Splitter configuration for document chunking
=======
    is_active = Column(Boolean, nullable=False, default=True)
    splitter_config = Column(
        JSON, nullable=True
    )  # Splitter configuration for document chunking
>>>>>>> f077c726
    created_at = Column(DateTime, nullable=False, default=func.now())
    updated_at = Column(
        DateTime, nullable=False, default=func.now(), onupdate=func.now()
    )

    __table_args__ = (
        # Index for listing documents in a knowledge base
        Index(
            "ix_knowledge_documents_kind_active_created",
            "kind_id",
            "is_active",
            "created_at",
        ),
        # Index for attachment lookup
        Index("ix_knowledge_documents_attachment", "attachment_id"),
        {
            "sqlite_autoincrement": True,
            "mysql_engine": "InnoDB",
            "mysql_charset": "utf8mb4",
            "mysql_collate": "utf8mb4_unicode_ci",
            "comment": "Knowledge document table for file metadata",
        },
    )<|MERGE_RESOLUTION|>--- conflicted
+++ resolved
@@ -68,15 +68,8 @@
         default=DocumentStatus.DISABLED,  # Default to disabled, user can enable manually
     )
     user_id = Column(Integer, nullable=False, index=True)
-<<<<<<< HEAD
     is_active = Column(Boolean, nullable=False, default=False)  # Default to False, set to True after indexing completes
     splitter_config = Column(JSON, nullable=True)  # Splitter configuration for document chunking
-=======
-    is_active = Column(Boolean, nullable=False, default=True)
-    splitter_config = Column(
-        JSON, nullable=True
-    )  # Splitter configuration for document chunking
->>>>>>> f077c726
     created_at = Column(DateTime, nullable=False, default=func.now())
     updated_at = Column(
         DateTime, nullable=False, default=func.now(), onupdate=func.now()
