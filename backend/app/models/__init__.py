# SPDX-FileCopyrightText: 2025 Weibo, Inc.
#
# SPDX-License-Identifier: Apache-2.0

"""
Models package
"""
from app.models.kind import Kind
from app.models.shared_team import SharedTeam
from app.models.skill_binary import SkillBinary
from app.models.subtask import Subtask

# Do NOT import Base here to avoid conflicts with app.db.base.Base
# All models should import Base directly from app.db.base
from app.models.user import User
<<<<<<< HEAD
from app.models.kind import (
    Kind
)
from app.models.subtask import Subtask
from app.models.shared_team import SharedTeam
from app.models.skill_binary import SkillBinary
from app.models.user_team_favorite import UserTeamFavorite

__all__ = [
    "User",
    "Kind",
    "Subtask",
    "SharedTeam",
    "SkillBinary",
    "UserTeamFavorite"
]
=======

__all__ = ["User", "Kind", "Subtask", "SharedTeam", "SkillBinary"]
>>>>>>> 1a67a81e
<|MERGE_RESOLUTION|>--- conflicted
+++ resolved
@@ -13,24 +13,6 @@
 # Do NOT import Base here to avoid conflicts with app.db.base.Base
 # All models should import Base directly from app.db.base
 from app.models.user import User
-<<<<<<< HEAD
-from app.models.kind import (
-    Kind
-)
-from app.models.subtask import Subtask
-from app.models.shared_team import SharedTeam
-from app.models.skill_binary import SkillBinary
 from app.models.user_team_favorite import UserTeamFavorite
 
-__all__ = [
-    "User",
-    "Kind",
-    "Subtask",
-    "SharedTeam",
-    "SkillBinary",
-    "UserTeamFavorite"
-]
-=======
-
-__all__ = ["User", "Kind", "Subtask", "SharedTeam", "SkillBinary"]
->>>>>>> 1a67a81e
+__all__ = ["User", "Kind", "Subtask", "SharedTeam", "SkillBinary", "UserTeamFavorite"]