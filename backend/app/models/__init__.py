--- conflicted
+++ resolved
@@ -31,8 +31,5 @@
     "NamespaceMember",
     "APIKey",
     "TaskMember",
-<<<<<<< HEAD
-=======
     "KnowledgeDocument",
->>>>>>> af4f9c7a
 ]