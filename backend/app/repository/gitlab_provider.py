# SPDX-FileCopyrightText: 2025 Weibo, Inc.
#
# SPDX-License-Identifier: Apache-2.0

"""
GitLab repository provider implementation
"""
import asyncio
import logging
from typing import List, Dict, Any, Optional
import requests
from fastapi import HTTPException

from app.repository.interfaces.repository_provider import RepositoryProvider
from app.models.user import User
from app.schemas.github import Repository, Branch
from app.core.cache import cache_manager
from app.core.config import settings
from shared.utils.crypto import decrypt_git_token


class GitLabProvider(RepositoryProvider):
    """
    GitLab repository provider implementation
    """
    
    def __init__(self):
        self.logger = logging.getLogger(__name__)
        self.api_base_url = "https://gitlab.com/api/v4"
        self.domain = "gitlab.com"
        self.type = "gitlab"

    def _decrypt_token(self, encrypted_token: str) -> str:
        """Decrypt git token before use"""
        return decrypt_git_token(encrypted_token) or encrypted_token
    
    def _get_git_infos(self, user: User, git_domain: Optional[str] = None) -> List[Dict[str, Any]]:
        """
        Collect GitLab related entries from user's git_info (may contain multiple entries)
        
        Args:
            user: User object
            git_domain: Optional domain to filter a specific GitLab entry
            
        Returns:
            List of dictionaries containing git_domain, git_token, type
            
        Raises:
            HTTPException: Raised when GitLab information is not configured
        """
        if not user.git_info:
            raise HTTPException(
                status_code=400,
                detail="Git information not configured"
            )
        
        entries: List[Dict[str, Any]] = []
        for info in user.git_info:
            if info.get("type") == self.type:
                entries.append({
                    "git_domain": info.get("git_domain", ""),
                    "git_token": info.get("git_token", ""),
                    "type": info.get("type", "")
                })
        
        if git_domain:
            filtered = [e for e in entries if e.get("git_domain") == git_domain]
            if not filtered:
                raise HTTPException(
                    status_code=400,
                    detail=f"Git information for {git_domain} not configured"
                )
            return filtered
        
        if not entries:
            raise HTTPException(
                status_code=400,
                detail=f"Git information for {self.domain} not configured"
            )
        return entries

    def _pick_git_info(self, user: User, git_domain: str) -> Dict[str, Any]:
        """
        Pick a single git_info entry based on domain or default to the first
        """
        entries = self._get_git_infos(user, git_domain)
        return entries[0]
    
    def _get_api_base_url(self, git_domain: str = None) -> str:
        """Get API base URL based on git domain"""
        if not git_domain or git_domain == self.domain:
            return self.api_base_url

        if git_domain == "gitlab.com":
            return "https://gitlab.com/api/v4"
        else:
            # Custom GitLab domain
            return f"https://{git_domain}/api/v4"

    def _make_request_with_auth_retry(
        self,
        method: str,
        url: str,
        token: str,
        params: Dict[str, Any] = None,
        **kwargs
    ) -> requests.Response:
        """
        Make HTTP request with authentication retry logic.
        First tries Bearer token, if 401 then retries with Private-Token.

        Args:
            method: HTTP method (GET, POST, etc.)
            url: Request URL
            token: GitLab token
            params: Query parameters
            **kwargs: Additional arguments for requests

        Returns:
            Response object

        Raises:
            requests.exceptions.RequestException: If both authentication methods fail
        """
        # Try Bearer token first (for OAuth tokens)
        headers = {
            "Authorization": f"Bearer {token}",
            "Accept": "application/json"
        }

        try:
            response = requests.request(method, url, headers=headers, params=params, **kwargs)
            if response.status_code != 401:
                response.raise_for_status()
                return response
        except requests.exceptions.RequestException as e:
            if not (hasattr(e, 'response') and e.response and e.response.status_code == 401):
                raise

        # If 401, retry with Private-Token (for Personal Access Tokens)
        self.logger.info(f"Bearer auth failed with 401, retrying with Private-Token")
        headers = {
            "Private-Token": token,
            "Accept": "application/json"
        }

        response = requests.request(method, url, headers=headers, params=params, **kwargs)
        response.raise_for_status()
        return response

    async def _make_request_with_auth_retry_async(
        self,
        method: str,
        url: str,
        token: str,
        params: Dict[str, Any] = None,
        **kwargs
    ) -> requests.Response:
        """
        Async version of _make_request_with_auth_retry.
        Make HTTP request with authentication retry logic in async context.

        Args:
            method: HTTP method (GET, POST, etc.)
            url: Request URL
            token: GitLab token
            params: Query parameters
            **kwargs: Additional arguments for requests

        Returns:
            Response object

        Raises:
            requests.exceptions.RequestException: If both authentication methods fail
        """
        # Try Bearer token first (for OAuth tokens)
        headers = {
            "Authorization": f"Bearer {token}",
            "Accept": "application/json"
        }

        try:
            response = await asyncio.to_thread(
                requests.request, method, url, headers=headers, params=params, **kwargs
            )
            if response.status_code != 401:
                response.raise_for_status()
                return response
        except requests.exceptions.RequestException as e:
            if not (hasattr(e, 'response') and e.response and e.response.status_code == 401):
                raise

        # If 401, retry with Private-Token (for Personal Access Tokens)
        self.logger.info(f"Bearer auth failed with 401, retrying with Private-Token")
        headers = {
            "Private-Token": token,
            "Accept": "application/json"
        }

        response = await asyncio.to_thread(
            requests.request, method, url, headers=headers, params=params, **kwargs
        )
        response.raise_for_status()
        return response

    async def get_repositories(
        self,
        user: User,
        page: int = 1,
        limit: int = 100
    ) -> List[Dict[str, Any]]:
        """
        Get user's GitLab repository list
        
        Args:
            user: User object
            page: Page number
            limit: Items per page
            
        Returns:
            Repository list
            
        Raises:
            HTTPException: Raised when retrieval fails
        """
        # iterate all gitlab entries for this user (may be multiple domains)
        entries = self._get_git_infos(user)
        all_repos: List[Dict[str, Any]] = []

        for entry in entries:
            git_token = entry.get("git_token") or ""
            git_domain = entry.get("git_domain") or ""
            if not git_token:
                # skip empty token entries
                continue

            # Decrypt the token before use
            git_token = self._decrypt_token(git_token)

            # Get API base URL based on git domain
            api_base_url = self._get_api_base_url(git_domain)

            # Check domain-level full cache
            full_cached = await self._get_all_repositories_from_cache(user, git_domain)
            if full_cached:
                start_idx = (page - 1) * limit
                end_idx = start_idx + limit
                paginated_repos = full_cached[start_idx:end_idx]
                all_repos.extend([
                    Repository(
                        id=repo["id"],
                        name=repo["name"],
                        full_name=repo["full_name"],
                        clone_url=repo["clone_url"],
                        git_domain=git_domain,
                        type="gitlab",
                        private=repo["private"]
                    ).model_dump() for repo in paginated_repos
                ])
                continue

            try:
                response = self._make_request_with_auth_retry(
                    method="GET",
                    url=f"{api_base_url}/projects",
                    token=git_token,
                    params={
                        "per_page": limit,
                        "page": page,
                        "order_by": "last_activity_at",
                        "membership": "true"
                    }
                )

                repos = response.json()
               
                all_repos.extend([
                    Repository(
                        id=repo["id"],
                        name=repo["name"],
                        full_name=repo["path_with_namespace"],
                        clone_url=repo["http_url_to_repo"],
                        git_domain=git_domain,
                        type="gitlab",
                        private=repo["visibility"] == "private"
                    ).model_dump() for repo in repos
                ])

                 # domain-level caching
                if len(all_repos) < limit:
                    cache_key = cache_manager.generate_full_cache_key(user.id, git_domain)
                    await cache_manager.set(cache_key, all_repos, expire=settings.REPO_CACHE_EXPIRED_TIME)
                else :
                    asyncio.create_task(self._fetch_all_repositories_async(user, git_token, git_domain))

            except requests.exceptions.RequestException:
                # skip failed domain, continue others
                continue

        return all_repos
    
    async def get_branches(
        self,
        user: User,
        repo_name: str,
        git_domain: str
    ) -> List[Dict[str, Any]]:
        """
        Get branch list for specified repository
        
        Args:
            user: User object
            repo_name: Repository name
            
        Returns:
            Branch list
            
        Raises:
            HTTPException: Raised when retrieval fails
        """
        git_info = self._pick_git_info(user, git_domain)
        git_token = git_info["git_token"]
        git_domain = git_info["git_domain"]

        # Decrypt the token before use
        git_token = self._decrypt_token(git_token)

        if not git_token:
            raise HTTPException(
                status_code=400,
                detail="Git token not configured"
            )

        # Get API base URL based on git domain
        api_base_url = self._get_api_base_url(git_domain)

        try:
            # First, get the project ID from the repo name
            encoded_repo_name = repo_name.replace("/", "%2F")

            all_branches = []
            page = 1
            per_page = 100

            while True:
                response = self._make_request_with_auth_retry(
                    method="GET",
                    url=f"{api_base_url}/projects/{encoded_repo_name}/repository/branches",
                    token=git_token,
                    params={
                        "per_page": per_page,
                        "page": page
                    }
                )
                
                branches = response.json()
                if not branches:
                    break
                    
                all_branches.extend(branches)
                page += 1
                
                # Prevent infinite loop, set maximum page limit
                if page > 50:  # Maximum 5000 branches
                    break
            
            return [
                Branch(
                    name=branch["name"],
                    protected=branch.get("protected", False),
                    default=branch.get("default", False)
                ).model_dump() for branch in all_branches
            ]
        except requests.exceptions.RequestException as e:
            # If 404 Not Found, return empty list to simplify result
            try:
                if getattr(e, "response", None) is not None and e.response is not None and e.response.status_code == 404:
                    return []
            except Exception:
                pass
            raise HTTPException(
                status_code=502,
                detail=f"GitLab API error: {str(e)}"
            )
    
    def validate_token(
        self,
        token: str,
        git_domain: str = None
    ) -> Dict[str, Any]:
        """
        Validate GitLab token
        
        Args:
            token: GitLab token
            git_domain: Custom GitLab domain (e.g., gitlab.com, git.example.com)
            
        Returns:
            Validation result including validity, user information, etc.
            
        Raises:
            HTTPException: Raised when validation fails
        """
        if not token:
            raise HTTPException(
                status_code=400,
                detail="Git token is required"
            )

        # Use custom domain if provided, otherwise use default
        api_base_url = self._get_api_base_url(git_domain)

        decrypt_token = self.decrypt_token(token)

        try:
<<<<<<< HEAD
            headers = {
                "Authorization": f"Bearer {decrypt_token}",
                "Accept": "application/json"
            }
            
            response = requests.get(
                f"{api_base_url}/user",
                headers=headers
=======
            response = self._make_request_with_auth_retry(
                method="GET",
                url=f"{api_base_url}/user",
                token=token
>>>>>>> 7a7daf34
            )

            user_data = response.json()

            return {
                "valid": True,
                "user": {
                    "id": user_data["id"],
                    "login": user_data["username"],
                    "name": user_data.get("name"),
                    "avatar_url": user_data.get("avatar_url"),
                    "email": user_data.get("email")
                }
            }

        except requests.exceptions.RequestException as e:
            self.logger.error(f"GitLab API request failed: {str(e)}")
            # If both auth methods failed with 401, token is invalid
            if hasattr(e, 'response') and e.response and e.response.status_code == 401:
                self.logger.warning(f"GitLab token validation failed: 401 Unauthorized, git_domain: {git_domain}")
                return {
                    "valid": False,
                }
            raise HTTPException(
                status_code=502,
                detail=f"GitLab API error: {str(e)}"
            )
        except Exception as e:
            self.logger.error(f"Unexpected error during token validation: {str(e)}")
            raise HTTPException(
                status_code=500,
                detail=f"Token validation failed: {str(e)}"
            )
    
    async def search_repositories(
        self,
        user: User,
        query: str,
        timeout: int = 30,
        fullmatch: bool = False
    ) -> List[Dict[str, Any]]:
        """
        Search user's GitLab repositories across all configured GitLab domains
        
        Args:
            user: User object
            query: Search keyword
            timeout: Timeout in seconds
            fullmatch: Enable exact match (true) or partial match (false)
            
        Returns:
            Aggregated search results from all configured GitLab domains
            
        Raises:
            HTTPException: Raised when search fails
        """
        # Normalize query, case-insensitive
        query_lower = query.lower()

        # Iterate all gitlab entries for this user (may be multiple domains)
        entries = self._get_git_infos(user)
        all_results: List[Dict[str, Any]] = []

        for entry in entries:
            git_token = entry.get("git_token") or ""
            git_domain = entry.get("git_domain") or ""
            if not git_token:
                # skip empty token entries
                continue

            # Decrypt the token before use
            git_token = self._decrypt_token(git_token)

            # 1) Try to get from full cache first (per domain)
            full_cached = await self._get_all_repositories_from_cache(user, git_domain)
            if full_cached:
                if fullmatch:
                    filtered_repos = [
                        repo for repo in full_cached
                        if query_lower == repo["name"].lower() or query_lower == repo["full_name"].lower()
                    ]
                else:
                    filtered_repos = [
                        repo for repo in full_cached
                        if query_lower in repo["name"].lower() or query_lower in repo["full_name"].lower()
                    ]
                all_results.extend([
                    Repository(
                        id=repo["id"],
                        name=repo["name"],
                        full_name=repo["full_name"],
                        clone_url=repo["clone_url"],
                        git_domain=git_domain,
                        type="gitlab",
                        private=repo["private"]
                    ).model_dump() for repo in filtered_repos
                ])
                continue

            # 2) If cache is being built for this domain, wait (with timeout)
            is_building = await cache_manager.is_building(user.id, git_domain)
            if is_building:
                start_time = asyncio.get_event_loop().time()
                while await cache_manager.is_building(user.id, git_domain):
                    if asyncio.get_event_loop().time() - start_time > timeout:
                        raise HTTPException(
                            status_code=408,
                            detail="Timeout waiting for repository data to be ready"
                        )
                    await asyncio.sleep(1)

                # try cache again
                full_cached = await self._get_all_repositories_from_cache(user, git_domain)
                if full_cached:
                    if fullmatch:
                        filtered_repos = [
                            repo for repo in full_cached
                            if query_lower == repo["name"].lower() or query_lower == repo["full_name"].lower()
                        ]
                    else:
                        filtered_repos = [
                            repo for repo in full_cached
                            if query_lower in repo["name"].lower() or query_lower in repo["full_name"].lower()
                        ]
                    all_results.extend([
                        Repository(
                            id=repo["id"],
                            name=repo["name"],
                            full_name=repo["full_name"],
                            clone_url=repo["clone_url"],
                            git_domain=git_domain,
                            type="gitlab",
                            private=repo["private"]
                        ).model_dump() for repo in filtered_repos
                    ])
                    continue

            # 3) No cache and not building (or build finished but still no cache), trigger domain-level full retrieval
            await self._fetch_all_repositories_async(user, git_token, git_domain)

            # 4) Try cache after building
            full_cached = await self._get_all_repositories_from_cache(user, git_domain)
            if full_cached:
                if fullmatch:
                    filtered_repos = [
                        repo for repo in full_cached
                        if query_lower == repo["name"].lower() or query_lower == repo["full_name"].lower()
                    ]
                else:
                    filtered_repos = [
                        repo for repo in full_cached
                        if query_lower in repo["name"].lower() or query_lower in repo["full_name"].lower()
                    ]
                all_results.extend([
                    Repository(
                        id=repo["id"],
                        name=repo["name"],
                        full_name=repo["full_name"],
                        clone_url=repo["clone_url"],
                        git_domain=git_domain,
                        type="gitlab",
                        private=repo["private"]
                    ).model_dump() for repo in filtered_repos
                ])
                continue

            # 5) Fallback: fetch first page for this domain only (avoid cross-domain aggregation)
            try:
                api_base_url = self._get_api_base_url(git_domain)
                response = self._make_request_with_auth_retry(
                    method="GET",
                    url=f"{api_base_url}/projects",
                    token=git_token,
                    params={
                        "per_page": 100,
                        "page": 1,
                        "order_by": "last_activity_at",
                        "membership": "true"
                    }
                )
                repos = response.json()
                mapped = [
                    {
                        "id": repo["id"],
                        "name": repo["name"],
                        "full_name": repo["path_with_namespace"],
                        "clone_url": repo["http_url_to_repo"],
                        "git_domain": git_domain,
                        "type": "gitlab",
                        "private": repo["visibility"] == "private"
                    }
                    for repo in repos
                ]
                if fullmatch:
                    filtered_repos = [
                        r for r in mapped
                        if query_lower == r["name"].lower() or query_lower == r["full_name"].lower()
                    ]
                else:
                    filtered_repos = [
                        r for r in mapped
                        if query_lower in r["name"].lower() or query_lower in r["full_name"].lower()
                    ]
                all_results.extend([
                    Repository(
                        id=r["id"],
                        name=r["name"],
                        full_name=r["full_name"],
                        clone_url=r["clone_url"],
                        git_domain=git_domain,
                        type="gitlab",
                        private=r["private"]
                    ).model_dump() for r in filtered_repos
                ])
            except requests.exceptions.RequestException:
                # skip this domain on error
                continue

        return all_results
    
    async def _fetch_all_repositories_async(
        self,
        user: User,
        git_token: str = None,
        git_domain: str = None
    ) -> None:
        """
        Asynchronously fetch all user's GitLab repositories and cache them
        
        Args:
            user: User object
            git_token: Git token, if None then get from user's git_info
            git_domain: Git domain, if None then get from user's git_info
        """
        # Check if already building
        if await cache_manager.is_building(user.id, git_domain):
            return
        
        await cache_manager.set_building(user.id, git_domain, True)

        try:
            # Get API base URL based on git domain
            api_base_url = self._get_api_base_url(git_domain)

            all_repos = []
            page = 1
            per_page = 100

            self.logger.info(f"Fetching gitlab all repositories for user {user.user_name}")

            while True:
                response = await self._make_request_with_auth_retry_async(
                    method="GET",
                    url=f"{api_base_url}/projects",
                    token=git_token,
                    params={
                        "per_page": per_page,
                        "page": page,
                        "order_by": "last_activity_at",
                        "membership": "true"
                    }
                )
                
                repos = response.json()
                if not repos:
                    break
                    
                # Map GitLab API response to standard format
                mapped_repos = [{
                    "id": repo["id"],
                    "name": repo["name"],
                    "full_name": repo["path_with_namespace"],
                    "clone_url": repo["http_url_to_repo"],
                    "git_domain": git_domain,
                    "type": "gitlab",
                    "private": repo["visibility"] == "private"
                } for repo in repos]
                all_repos.extend(mapped_repos)
                
                # If the number of retrieved repos is less than per_page, we've reached the end
                if len(repos) < per_page:
                    break
                    
                page += 1
                
                # Prevent infinite loop, set maximum page limit
                if page > 50:  # Maximum 5000 repositories
                    self.logger.warning(f"Reached maximum page limit (50) for user {user.id}")
                    break
            
            # Cache complete repository list
            cache_key = cache_manager.generate_full_cache_key(user.id, git_domain)
            await cache_manager.set(cache_key, all_repos, expire=settings.REPO_CACHE_EXPIRED_TIME)
            self.logger.info(f"Cache complete repository list for user gitlab {user.user_name}")
            
            
        except Exception  as e:
            # Background task fails silently
            self.logger.error(f"Failed to fetch gitlab repositories for user {user.user_name}: {str(e)}")
            pass
        finally:
            # Always clear build status
            await cache_manager.set_building(user.id, git_domain, False)
            self.logger.info(f"Repository fetch completed for user {user.user_name}")
    
    async def _get_all_repositories_from_cache(
        self,
        user: User,
        git_domain: str
    ) -> Optional[List[Dict[str, Any]]]:
        """
        Get all repositories from cache
        
        Args:
            user: User object
            git_domain: Git domain, if None then use domain from user's git_info
            
        Returns:
            Cached repository list, returns None if no cache
        """
        if git_domain is None:
            git_info = self._pick_git_info(user, git_domain)
            git_domain = git_info["git_domain"]
            
        cache_key = cache_manager.generate_full_cache_key(user.id, git_domain)
        return await cache_manager.get(cache_key)

    async def get_branch_diff(
        self,
        user: User,
        repo_name: str,
        source_branch: str,
        target_branch: str,
        git_domain: str
    ) -> Dict[str, Any]:
        """
        Get diff between two branches for a GitLab repository

        Args:
            user: User object
            repo_name: Repository name
            source_branch: Source branch name
            target_branch: Target branch name
            git_domain: Git domain

        Returns:
            Diff information including files changed and diff content
        """
        git_info = self._pick_git_info(user, git_domain)
        git_token = git_info["git_token"]

        if not git_token:
            raise HTTPException(
                status_code=400,
                detail="Git token not configured"
            )

        # Get API base URL based on git domain
        api_base_url = self._get_api_base_url(git_domain)

        try:
            # Get repository ID first (GitLab API uses project ID)
            encoded_repo_name = requests.utils.quote(repo_name, safe='')
            repo_response = self._make_request_with_auth_retry(
                method="GET",
                url=f"{api_base_url}/projects/{encoded_repo_name}",
                token=git_token
            )
            repo_data = repo_response.json()
            project_id = repo_data["id"]

            # Get compare API response
            response = self._make_request_with_auth_retry(
                method="GET",
                url=f"{api_base_url}/projects/{project_id}/repository/compare",
                token=git_token,
                params={
                    "from": target_branch,
                    "to": source_branch
                }
            )

            compare_data = response.json()
            self.logger.info(f"Response: {compare_data}")

            # Process commits
            commits = []
            for commit in compare_data.get("commits", []):
                commit_info = {
                    "id": commit.get("id", ""),
                    "short_id": commit.get("short_id", ""),
                    "title": commit.get("title", ""),
                    "message": commit.get("message", ""),
                    "author_name": commit.get("author_name", ""),
                    "author_email": commit.get("author_email", ""),
                    "created_at": commit.get("created_at", ""),
                }
                commits.append(commit_info)

            # Process diffs and files - convert to GitHub-compatible format
            files = []
            for diff in compare_data.get("diffs", []):
                # Determine status based on GitLab diff flags
                status = "modified"
                if diff.get("new_file", False):
                    status = "added"
                elif diff.get("deleted_file", False):
                    status = "removed"
                elif diff.get("renamed_file", False):
                    status = "renamed"
                
                # Parse diff to count additions and deletions (simplified)
                diff_content = diff.get("diff", "")
                additions = diff_content.count("\n+") if diff_content else 0
                deletions = diff_content.count("\n-") if diff_content else 0
                
                file_info = {
                    "filename": diff.get("new_path", ""),
                    "status": status,
                    "additions": additions,
                    "deletions": deletions,
                    "changes": additions + deletions,
                    "patch": diff_content,
                    "previous_filename": diff.get("old_path", "") if diff.get("renamed_file", False) else "",
                    "blob_url": "",  # GitLab doesn't provide this in compare API
                    "raw_url": "",  # GitLab doesn't provide this in compare API
                    "contents_url": "",  # GitLab doesn't provide this in compare API
                }
                files.append(file_info)

            return {
                "status": "ahead" if len(commits) > 0 else "identical",
                "ahead_by": len(commits),
                "behind_by": 0,  # GitLab compare API doesn't provide this information
                "total_commits": len(commits),
                "files": files,
                "diff_url": "",  # GitLab doesn't provide this in compare API
                "html_url": compare_data.get("web_url", ""),
                "permalink_url": compare_data.get("web_url", ""),
            }

        except requests.exceptions.RequestException as e:
            raise HTTPException(
                status_code=502,
                detail=f"GitLab API error: {str(e)}"
            )
    <|MERGE_RESOLUTION|>--- conflicted
+++ resolved
@@ -413,21 +413,10 @@
         decrypt_token = self.decrypt_token(token)
 
         try:
-<<<<<<< HEAD
-            headers = {
-                "Authorization": f"Bearer {decrypt_token}",
-                "Accept": "application/json"
-            }
-            
-            response = requests.get(
-                f"{api_base_url}/user",
-                headers=headers
-=======
             response = self._make_request_with_auth_retry(
                 method="GET",
                 url=f"{api_base_url}/user",
-                token=token
->>>>>>> 7a7daf34
+                token=decrypt_token
             )
 
             user_data = response.json()
